--- conflicted
+++ resolved
@@ -4,13 +4,8 @@
 
 ### Build ###
 
-<<<<<<< HEAD
-build:
-	make build-sol && make build-rust
-=======
 build: 
 	make build-sol
->>>>>>> 3b7ea4d4
 
 build-sol:
 	forge build
@@ -24,13 +19,8 @@
 SOLIDITY_NETTING_TESTS = IntraCheckpointNettingTest
 SOLIDITY_ZOMBIE_TESTS = ZombieInterestTest
 
-<<<<<<< HEAD
-test:
-	make test-sol && make test-rust
-=======
 test: 
 	make test-sol
->>>>>>> 3b7ea4d4
 
 test-sol: test-sol-core test-sol-instances test-sol-lp-withdrawal test-sol-netting test-sol-zombie
 
