--- conflicted
+++ resolved
@@ -224,7 +224,6 @@
             uint256 fixedRate = config.hyperdriveFixedRate;
             baseToken.mint(msg.sender, contribution);
             baseToken.approve(address(factory), contribution);
-<<<<<<< HEAD
             IHyperdrive.PoolDeployConfig memory poolConfig = IHyperdrive
                 .PoolDeployConfig({
                     baseToken: IERC20(address(baseToken)),
@@ -243,33 +242,10 @@
                     fees: IHyperdrive.Fees({
                         curve: config.factoryCurveFee,
                         flat: config.factoryFlatFee,
-                        governance: config.factoryGovernanceFee
+                        governanceLP: config.factoryGovernanceLPFee,
+                        governanceZombie: config.factoryGovernanceZombieFee
                     })
                 });
-=======
-            IHyperdrive.PoolConfig memory poolConfig = IHyperdrive.PoolConfig({
-                baseToken: IERC20(address(baseToken)),
-                linkerFactory: address(0),
-                linkerCodeHash: bytes32(0),
-                initialSharePrice: config.hyperdriveInitialSharePrice,
-                minimumShareReserves: config.hyperdriveMinimumShareReserves,
-                minimumTransactionAmount: config
-                    .hyperdriveMinimumTransactionAmount,
-                positionDuration: config.hyperdrivePositionDuration,
-                checkpointDuration: config.hyperdriveCheckpointDuration,
-                timeStretch: config
-                    .hyperdriveTimeStretchApr
-                    .calculateTimeStretch(),
-                governance: config.admin,
-                feeCollector: config.admin,
-                fees: IHyperdrive.Fees({
-                    curve: config.factoryCurveFee,
-                    flat: config.factoryFlatFee,
-                    governanceLP: config.factoryGovernanceLPFee,
-                    governanceZombie: config.factoryGovernanceZombieFee
-                })
-            });
->>>>>>> 2a513161
             address hyperdriveDeployer = address(
                 new ERC4626HyperdriveDeployer(
                     address(new ERC4626HyperdriveCoreDeployer()),
