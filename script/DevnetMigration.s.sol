--- conflicted
+++ resolved
@@ -204,31 +204,14 @@
                         governance: config.factoryMaxGovernanceFee
                     }),
                     defaultPausers: defaultPausers,
-                    hyperdriveDeployer: new ERC4626HyperdriveDeployer(
-                        IERC4626(address(pool))
-                    ),
-                    target0Deployer: new ERC4626Target0Deployer(
-                        IERC4626(address(pool))
-                    ),
-                    target1Deployer: new ERC4626Target1Deployer(
-                        IERC4626(address(pool))
-                    ),
+                    hyperdriveDeployer: new ERC4626HyperdriveDeployer(),
+                    target0Deployer: new ERC4626Target0Deployer(),
+                    target1Deployer: new ERC4626Target1Deployer(),
                     linkerFactory: address(forwarderFactory),
                     linkerCodeHash: forwarderFactory.ERC20LINK_HASH()
                 });
-<<<<<<< HEAD
             factory = new ERC4626HyperdriveFactory(
                 factoryConfig,
-                IERC4626(address(pool)),
-=======
-            ForwarderFactory forwarderFactory = new ForwarderFactory();
-            ERC4626HyperdriveDeployer deployer = new ERC4626HyperdriveDeployer();
-            factory = new ERC4626HyperdriveFactory(
-                factoryConfig,
-                deployer,
-                address(forwarderFactory),
-                forwarderFactory.ERC20LINK_HASH(),
->>>>>>> 6eec8aaf
                 new address[](0)
             );
         }
@@ -267,11 +250,8 @@
                 contribution,
                 fixedRate,
                 new bytes(0),
-<<<<<<< HEAD
-                new bytes32[](0)
-=======
+                new bytes32[](0),
                 address(pool)
->>>>>>> 6eec8aaf
             );
         }
 
