--- conflicted
+++ resolved
@@ -140,11 +140,7 @@
     /// @param _restakeManager The Renzo entrypoint contract.
     /// @param _vaultSharesToken The vault shares asset.
     /// @param _baseAmount The base amount.
-<<<<<<< HEAD
-    /// @return The base amount.
-=======
     /// @return The vault shares amount.
->>>>>>> c6aaf877
     function convertToShares(
         IRenzoOracle _renzoOracle,
         IRestakeManager _restakeManager,
