// SPDX-License-Identifier: Apache-2.0
pragma solidity 0.8.20;

import { IHyperdrive } from "../interfaces/IHyperdrive.sol";
import { IHyperdriveCoreDeployer } from "../interfaces/IHyperdriveCoreDeployer.sol";
import { IHyperdriveDeployerCoordinator } from "../interfaces/IHyperdriveDeployerCoordinator.sol";
import { IHyperdriveTargetDeployer } from "../interfaces/IHyperdriveTargetDeployer.sol";

/// @author DELV
/// @title HyperdriveDeployerCoordinator
/// @notice This Hyperdrive deployer coordinates the process of deploying the
///         Hyperdrive system utilizing several child deployers.
/// @dev We use multiple deployers to avoid the maximum code size.
/// @custom:disclaimer The language used in this code is for coding convenience
///                    only, and is not intended to, and does not, have any
///                    particular legal or regulatory significance.
abstract contract HyperdriveDeployerCoordinator is
    IHyperdriveDeployerCoordinator
{
    struct Deployment {
        /// @dev The hash of the config used in this deployment. This is used to
        ///      ensure that the config is the same across all deployments in
        ///      the batch.
        bytes32 configHash;
        /// @dev The hash of the extra data passed to the child deployers. This
        ///      is used to ensure that the extra data is the same across all
        ///      deployments in the batch.
        bytes32 extraDataHash;
        /// @dev The initial share price used in the first part of this
        ///      deployment. This is used to ensure that the initial share price
        ///      is the same across all deployments in the batch.
        uint256 initialSharePrice;
        /// @dev The address of the Hyperdrive entrypoint.
        address hyperdrive;
        /// @dev The address of the HyperdriveTarget0 contract.
        address target0;
        /// @dev The address of the HyperdriveTarget1 contract.
        address target1;
        /// @dev The address of the HyperdriveTarget2 contract.
        address target2;
        /// @dev The address of the HyperdriveTarget3 contract.
        address target3;
        /// @dev The address of the HyperdriveTarget4 contract.
        address target4;
    }

    /// @notice The contract used to deploy new instances of Hyperdrive.
    address public immutable coreDeployer;

    /// @notice The contract used to deploy new instances of HyperdriveTarget0.
    address public immutable target0Deployer;

    /// @notice The contract used to deploy new instances of HyperdriveTarget1.
    address public immutable target1Deployer;

    /// @notice The contract used to deploy new instances of HyperdriveTarget2.
    address public immutable target2Deployer;

    /// @notice The contract used to deploy new instances of HyperdriveTarget3.
    address public immutable target3Deployer;

    /// @notice The contract used to deploy new instances of HyperdriveTarget4.
    address public immutable target4Deployer;

    /// @notice A mapping from deployer to deployment ID to deployment.
    mapping(address => mapping(bytes32 => Deployment)) public deployments;

    /// @notice Instantiates the deployer coordinator.
    /// @param _coreDeployer The core deployer.
    /// @param _target0Deployer The target0 deployer.
    /// @param _target1Deployer The target1 deployer.
    /// @param _target2Deployer The target2 deployer.
    /// @param _target4Deployer The target4 deployer.
    constructor(
        address _coreDeployer,
        address _target0Deployer,
        address _target1Deployer,
        address _target2Deployer,
        address _target3Deployer,
        address _target4Deployer
    ) {
        coreDeployer = _coreDeployer;
        target0Deployer = _target0Deployer;
        target1Deployer = _target1Deployer;
        target2Deployer = _target2Deployer;
        target3Deployer = _target3Deployer;
        target4Deployer = _target4Deployer;
    }

    /// @notice Deploys a Hyperdrive instance with the given parameters.
    /// @param _salt The create2 salt used to deploy Hyperdrive.
    /// @param _deploymentId The ID of the deployment.
    /// @param _deployConfig The deploy configuration of the Hyperdrive pool.
    /// @param _extraData The extra data that contains the pool and sweep targets.
    /// @return The address of the newly deployed ERC4626Hyperdrive Instance.
    function deploy(
        bytes32 _deploymentId,
        IHyperdrive.PoolDeployConfig memory _deployConfig,
<<<<<<< HEAD
        bytes memory _extraData,
        bytes32 _salt
    ) external returns (address) {
        // Ensure that the Hyperdrive entrypoint has not already been deployed.
        Deployment memory deployment = deployments[msg.sender][_deploymentId];
        if (deployment.hyperdrive != address(0)) {
            revert IHyperdriveDeployerCoordinator.HyperdriveAlreadyDeployed();
        }

        // Ensure that the deployment is not a fresh deployment. We can check
        // this by ensuring that the config hash is set.
        if (deployment.configHash == bytes32(0)) {
            revert IHyperdriveDeployerCoordinator.DeploymentDoesNotExist();
        }

        // Ensure that all of the targets have been deployed.
        if (
            deployment.target0 == address(0) ||
            deployment.target1 == address(0) ||
            deployment.target2 == address(0) ||
            deployment.target3 == address(0) ||
            deployment.target4 == address(0)
        ) {
            revert IHyperdriveDeployerCoordinator.IncompleteDeployment();
        }

        // Ensure that the provided config matches the config hash.
        if (keccak256(abi.encode(_deployConfig)) != deployment.configHash) {
            revert IHyperdriveDeployerCoordinator.MismatchedConfig();
        }

        // Ensure that the provided extra data matches the extra data hash.
        if (keccak256(_extraData) != deployment.extraDataHash) {
            revert IHyperdriveDeployerCoordinator.MismatchedExtraData();
        }

=======
        bytes memory _extraData
    ) public virtual returns (address) {
>>>>>>> 04b33c22
        // Convert the deploy config into the pool config and set the initial
        // vault share price.
        IHyperdrive.PoolConfig memory config = _copyPoolConfig(_deployConfig);
        config.initialVaultSharePrice = deployment.initialSharePrice;

        // Deploy the Hyperdrive instance.
        return
            IHyperdriveCoreDeployer(coreDeployer).deploy(
                config,
                _extraData,
                deployment.target0,
                deployment.target1,
                deployment.target2,
                deployment.target3,
                deployment.target4,
                _salt
            );
    }

    /// @notice Deploys a HyperdriveTarget0 instance with the given parameters.
    ///         This must be deployed first as a convention.
    /// @param _deploymentId The ID of the deployment.
    /// @param _deployConfig The deploy configuration of the Hyperdrive pool.
    /// @param _extraData The extra data that contains the pool and sweep targets.
    /// @param _targetIndex The index of the target to deploy.
    /// @param _salt The create2 salt used to deploy the target.
    /// @return target The address of the newly deployed HyperdriveTarget0
    ///         instance.
    function deployTarget(
        bytes32 _deploymentId,
        IHyperdrive.PoolDeployConfig memory _deployConfig,
        bytes memory _extraData,
        uint256 _targetIndex,
        bytes32 _salt
    ) external returns (address target) {
        if (_targetIndex == 0) {
            // Ensure that the deployment is a fresh deployment. We can check this
            // by ensuring that the config hash is not set.
            if (
                deployments[msg.sender][_deploymentId].configHash != bytes32(0)
            ) {
                revert IHyperdriveDeployerCoordinator.DeploymentAlreadyExists();
            }

            // Check the pool configuration to ensure that it's a valid
            // configuration for this instance.
            _checkPoolConfig(_deployConfig);

            // Get the initial share price and the hashes of the config and extra
            // data.
            uint256 initialSharePrice = _getInitialVaultSharePrice(_extraData);
            bytes32 configHash = keccak256(abi.encode(_deployConfig));
            bytes32 extraDataHash = keccak256(_extraData);

            // Convert the deploy config into the pool config and set the initial
            // vault share price.
            IHyperdrive.PoolConfig memory config_ = _copyPoolConfig(
                _deployConfig
            );
            config_.initialVaultSharePrice = initialSharePrice;

            // Deploy the target0 contract.
            target = IHyperdriveTargetDeployer(target0Deployer).deploy(
                config_,
                _extraData,
                _salt
            );

            // Store the deployment.
            deployments[msg.sender][_deploymentId].configHash = configHash;
            deployments[msg.sender][_deploymentId]
                .extraDataHash = extraDataHash;
            deployments[msg.sender][_deploymentId]
                .initialSharePrice = initialSharePrice;
            deployments[msg.sender][_deploymentId].target0 = target;

            return target;
        }

        // Ensure that the deployment is not a fresh deployment. We can check
        // this by ensuring that the config hash is set.
        if (deployments[msg.sender][_deploymentId].configHash == bytes32(0)) {
            revert IHyperdriveDeployerCoordinator.DeploymentDoesNotExist();
        }

        // Ensure that the provided config matches the config hash.
        if (
            keccak256(abi.encode(_deployConfig)) !=
            deployments[msg.sender][_deploymentId].configHash
        ) {
            revert IHyperdriveDeployerCoordinator.MismatchedConfig();
        }

        // Ensure that the provided extra data matches the extra data hash.
        if (
            keccak256(_extraData) !=
            deployments[msg.sender][_deploymentId].extraDataHash
        ) {
            revert IHyperdriveDeployerCoordinator.MismatchedExtraData();
        }

        // Convert the deploy config into the pool config and set the initial
        // vault share price.
        IHyperdrive.PoolConfig memory config = _copyPoolConfig(_deployConfig);
        config.initialVaultSharePrice = deployments[msg.sender][_deploymentId]
            .initialSharePrice;

        // Deploy the appropriate target and update the deployment data.
        if (_targetIndex == 1) {
            if (deployments[msg.sender][_deploymentId].target1 != address(0)) {
                revert IHyperdriveDeployerCoordinator.TargetAlreadyDeployed();
            }
            target = IHyperdriveTargetDeployer(target1Deployer).deploy(
                config,
                _extraData,
                _salt
            );
            deployments[msg.sender][_deploymentId].target1 = target;
        } else if (_targetIndex == 2) {
            if (deployments[msg.sender][_deploymentId].target2 != address(0)) {
                revert IHyperdriveDeployerCoordinator.TargetAlreadyDeployed();
            }
            target = IHyperdriveTargetDeployer(target2Deployer).deploy(
                config,
                _extraData,
                _salt
            );
            deployments[msg.sender][_deploymentId].target2 = target;
        } else if (_targetIndex == 3) {
            if (deployments[msg.sender][_deploymentId].target3 != address(0)) {
                revert IHyperdriveDeployerCoordinator.TargetAlreadyDeployed();
            }
            target = IHyperdriveTargetDeployer(target3Deployer).deploy(
                config,
                _extraData,
                _salt
            );
            deployments[msg.sender][_deploymentId].target3 = target;
        } else if (_targetIndex == 4) {
            if (deployments[msg.sender][_deploymentId].target4 != address(0)) {
                revert IHyperdriveDeployerCoordinator.TargetAlreadyDeployed();
            }
            target = IHyperdriveTargetDeployer(target4Deployer).deploy(
                config,
                _extraData,
                _salt
            );
            deployments[msg.sender][_deploymentId].target4 = target;
        } else {
            revert IHyperdriveDeployerCoordinator.InvalidTargetIndex();
        }

        return target;
    }

    /// @notice Checks the pool configuration to ensure that it is valid.
    /// @param _deployConfig The deploy configuration of the Hyperdrive pool.
    function _checkPoolConfig(
        IHyperdrive.PoolDeployConfig memory _deployConfig
    ) internal pure virtual {
        // Ensure that the minimum share reserves is at least 1e3. Deployer
        // coordinators should override this to be stricter.
        if (_deployConfig.minimumShareReserves < 1e3) {
            revert IHyperdriveDeployerCoordinator.InvalidMinimumShareReserves();
        }

        if (_deployConfig.checkpointDuration == 0) {
            revert IHyperdriveDeployerCoordinator.InvalidCheckpointDuration();
        }
        if (
            _deployConfig.positionDuration < _deployConfig.checkpointDuration ||
            _deployConfig.positionDuration % _deployConfig.checkpointDuration !=
            0
        ) {
            revert IHyperdriveDeployerCoordinator.InvalidPositionDuration();
        }

        // Ensure that the fees don't exceed 100%.
        if (
            _deployConfig.fees.curve > 1e18 ||
            _deployConfig.fees.flat > 1e18 ||
            _deployConfig.fees.governanceLP > 1e18 ||
            _deployConfig.fees.governanceZombie > 1e18
        ) {
            revert IHyperdriveDeployerCoordinator.InvalidFeeAmounts();
        }
    }

    /// @dev Gets the initial vault share price of the Hyperdrive pool.
    /// @param _extraData The extra data passed to the child deployers.
    /// @return The initial vault share price of the Hyperdrive pool.
    function _getInitialVaultSharePrice(
        bytes memory _extraData
    ) internal view virtual returns (uint256);

    /// @notice Copies the deploy config into a pool config.
    /// @param _deployConfig The deploy configuration of the Hyperdrive pool.
    /// @return _config The pool configuration of the Hyperdrive pool.
    function _copyPoolConfig(
        IHyperdrive.PoolDeployConfig memory _deployConfig
    ) internal pure returns (IHyperdrive.PoolConfig memory _config) {
        // Copy the `PoolDeployConfig` into a `PoolConfig` struct.
        _config.baseToken = _deployConfig.baseToken;
        _config.linkerFactory = _deployConfig.linkerFactory;
        _config.linkerCodeHash = _deployConfig.linkerCodeHash;
        _config.minimumShareReserves = _deployConfig.minimumShareReserves;
        _config.minimumTransactionAmount = _deployConfig
            .minimumTransactionAmount;
        _config.positionDuration = _deployConfig.positionDuration;
        _config.checkpointDuration = _deployConfig.checkpointDuration;
        _config.timeStretch = _deployConfig.timeStretch;
        _config.governance = _deployConfig.governance;
        _config.feeCollector = _deployConfig.feeCollector;
        _config.fees = _deployConfig.fees;
    }
}<|MERGE_RESOLUTION|>--- conflicted
+++ resolved
@@ -96,7 +96,6 @@
     function deploy(
         bytes32 _deploymentId,
         IHyperdrive.PoolDeployConfig memory _deployConfig,
-<<<<<<< HEAD
         bytes memory _extraData,
         bytes32 _salt
     ) external returns (address) {
@@ -133,10 +132,6 @@
             revert IHyperdriveDeployerCoordinator.MismatchedExtraData();
         }
 
-=======
-        bytes memory _extraData
-    ) public virtual returns (address) {
->>>>>>> 04b33c22
         // Convert the deploy config into the pool config and set the initial
         // vault share price.
         IHyperdrive.PoolConfig memory config = _copyPoolConfig(_deployConfig);
@@ -296,7 +291,7 @@
     /// @param _deployConfig The deploy configuration of the Hyperdrive pool.
     function _checkPoolConfig(
         IHyperdrive.PoolDeployConfig memory _deployConfig
-    ) internal pure virtual {
+    ) internal view virtual {
         // Ensure that the minimum share reserves is at least 1e3. Deployer
         // coordinators should override this to be stricter.
         if (_deployConfig.minimumShareReserves < 1e3) {
