// SPDX-License-Identifier: Apache-2.0
pragma solidity 0.8.20;

import { ERC20 } from "openzeppelin/token/ERC20/ERC20.sol";
import { SafeERC20 } from "openzeppelin/token/ERC20/utils/SafeERC20.sol";
import { LsETHConversions } from "../../instances/lseth/LsETHConversions.sol";
import { IERC20 } from "../../interfaces/IERC20.sol";
import { IHyperdrive } from "../../interfaces/IHyperdrive.sol";
import { IHyperdriveDeployerCoordinator } from "../../interfaces/IHyperdriveDeployerCoordinator.sol";
import { ILsETHHyperdriveDeployerCoordinator } from "../../interfaces/ILsETHHyperdriveDeployerCoordinator.sol";
import { IRiverV1 } from "../../interfaces/IRiverV1.sol";
import { ETH, LSETH_HYPERDRIVE_DEPLOYER_COORDINATOR_KIND } from "../../libraries/Constants.sol";
import { FixedPointMath, ONE } from "../../libraries/FixedPointMath.sol";
import { HyperdriveDeployerCoordinator } from "../HyperdriveDeployerCoordinator.sol";

/// @author DELV
/// @title LsETHHyperdriveDeployerCoordinator
/// @notice The deployer coordinator for the LsETHHyperdrive implementation.
/// @custom:disclaimer The language used in this code is for coding convenience
///                    only, and is not intended to, and does not, have any
///                    particular legal or regulatory significance.
contract LsETHHyperdriveDeployerCoordinator is
    HyperdriveDeployerCoordinator,
    ILsETHHyperdriveDeployerCoordinator
{
    using SafeERC20 for ERC20;
    using FixedPointMath for uint256;

    /// @notice The deployer coordinator's kind.
    string
        public constant
        override(
            HyperdriveDeployerCoordinator,
            IHyperdriveDeployerCoordinator
        ) kind = LSETH_HYPERDRIVE_DEPLOYER_COORDINATOR_KIND;

    /// @dev The LsETH contract.
    IRiverV1 internal immutable river;

    /// @notice Instantiates the deployer coordinator.
    /// @param _name The deployer coordinator's name.
    /// @param _factory The factory that this deployer will be registered with.
    /// @param _coreDeployer The core deployer.
    /// @param _target0Deployer The target0 deployer.
    /// @param _target1Deployer The target1 deployer.
    /// @param _target2Deployer The target2 deployer.
    /// @param _target3Deployer The target3 deployer.
    /// @param _target4Deployer The target4 deployer.
    /// @param _river The LsETH contract.
    constructor(
        string memory _name,
        address _factory,
        address _coreDeployer,
        address _target0Deployer,
        address _target1Deployer,
        address _target2Deployer,
        address _target3Deployer,
        address _target4Deployer,
        IRiverV1 _river
    )
        HyperdriveDeployerCoordinator(
            _name,
            _factory,
            _coreDeployer,
            _target0Deployer,
            _target1Deployer,
            _target2Deployer,
            _target3Deployer,
            _target4Deployer
        )
    {
        river = _river;
    }

    /// @dev Prepares the coordinator for initialization by drawing funds from
    ///      the LP, if necessary.
    /// @param _hyperdrive The Hyperdrive instance that is being initialized.
    /// @param _lp The LP that is initializing the pool.
    /// @param _contribution The amount of capital to supply. The units of this
    ///        quantity are either base or vault shares, depending on the value
    ///        of `_options.asBase`.
    /// @param _options The options that configure how the initialization is
    ///        settled.
    /// @return The value that should be sent in the initialize transaction.
    function _prepareInitialize(
        IHyperdrive _hyperdrive,
        address _lp,
        uint256 _contribution,
        IHyperdrive.Options memory _options
    ) internal override returns (uint256) {
        // Depositing with base is not supported.
        if (_options.asBase) {
            revert IHyperdrive.UnsupportedToken();
        }

        // Transfer vault shares from the LP and approve the Hyperdrive pool.
        ERC20(address(river)).safeTransferFrom(
            _lp,
            address(this),
            _contribution
        );
        ERC20(address(river)).forceApprove(address(_hyperdrive), _contribution);

        // NOTE: Return zero since this yield source isn't payable.
        return 0;
    }

    /// @notice Convert an amount of vault shares to an amount of base.
    /// @param _vaultSharesToken The vault shares asset.
    /// @param _shareAmount The vault shares amount.
    /// @return The base amount.
    function convertToBase(
        IERC20 _vaultSharesToken,
        uint256 _shareAmount
    ) public view returns (uint256) {
        return LsETHConversions.convertToBase(_vaultSharesToken, _shareAmount);
    }

    /// @notice Convert an amount of base to an amount of vault shares.
    /// @param _vaultSharesToken The vault shares asset.
    /// @param _baseAmount The base amount.
<<<<<<< HEAD
    /// @return The base amount.
=======
    /// @return The vault shares amount.
>>>>>>> c6aaf877
    function convertToShares(
        IERC20 _vaultSharesToken,
        uint256 _baseAmount
    ) public view returns (uint256) {
        return LsETHConversions.convertToShares(_vaultSharesToken, _baseAmount);
    }

    /// @dev We override the message value check since this integration is
    ///      not payable.
    function _checkMessageValue() internal view override {
        if (msg.value != 0) {
            revert IHyperdrive.NotPayable();
        }
    }

    /// @notice Checks the pool configuration to ensure that it is valid.
    /// @param _deployConfig The deploy configuration of the Hyperdrive pool.
    function _checkPoolConfig(
        IHyperdrive.PoolDeployConfig memory _deployConfig
    ) internal view override {
        // Perform the default checks.
        super._checkPoolConfig(_deployConfig);

        // Ensure that the base token address is properly configured.
        if (address(_deployConfig.baseToken) != ETH) {
            revert IHyperdriveDeployerCoordinator.InvalidBaseToken();
        }

        // Ensure that the vault shares token address is properly configured.
        if (address(_deployConfig.vaultSharesToken) != address(river)) {
            revert IHyperdriveDeployerCoordinator.InvalidVaultSharesToken();
        }

        // Ensure that the minimum share reserves are equal to 1e15. This value
        // has been tested to prevent arithmetic overflows in the
        // `_updateLiquidity` function when the share reserves are as high as
        // 200 million.
        if (_deployConfig.minimumShareReserves != 1e15) {
            revert IHyperdriveDeployerCoordinator.InvalidMinimumShareReserves();
        }

        // Ensure that the minimum transaction amount are equal to 1e15. This
        // value has been tested to prevent precision issues.
        if (_deployConfig.minimumTransactionAmount != 1e15) {
            revert IHyperdriveDeployerCoordinator
                .InvalidMinimumTransactionAmount();
        }
    }

    /// @dev Gets the initial vault share price of the Hyperdrive pool.
    /// @param _deployConfig The deploy configuration of the Hyperdrive pool.
    /// @return The initial vault share price of the Hyperdrive pool.
    function _getInitialVaultSharePrice(
        IHyperdrive.PoolDeployConfig memory _deployConfig,
        bytes memory // unused extra data
    ) internal view override returns (uint256) {
        return convertToBase(_deployConfig.vaultSharesToken, ONE);
    }
}<|MERGE_RESOLUTION|>--- conflicted
+++ resolved
@@ -119,11 +119,7 @@
     /// @notice Convert an amount of base to an amount of vault shares.
     /// @param _vaultSharesToken The vault shares asset.
     /// @param _baseAmount The base amount.
-<<<<<<< HEAD
-    /// @return The base amount.
-=======
     /// @return The vault shares amount.
->>>>>>> c6aaf877
     function convertToShares(
         IERC20 _vaultSharesToken,
         uint256 _baseAmount
