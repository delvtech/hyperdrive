--- conflicted
+++ resolved
@@ -292,17 +292,12 @@
             revert IHyperdrive.BaseBufferExceedsShareReserves();
         }
 
-<<<<<<< HEAD
-        // Update the checkpoint's short deposits and decrease the exposure
-        // NOTE: We could eliminate shortAssets and make the longExposure signed
-=======
         // Update the checkpoint's short deposits and decrease the long exposure.
         // The exposure is decreasing because the short deposit is forfeit by shorts
         // if they hold until maturity, so we can use this deposit to offset the LP's
         // exposure to longs.
         // NOTE: Refer to this issue for details on if this should be moved
         //       https://github.com/delvtech/hyperdrive/issues/558
->>>>>>> 1aa45ea8
         _checkpoints[checkpointTime].shortAssets += _traderDeposit.toUint128();
         _marketState.longExposure -= int128(_traderDeposit.toUint128());
     }
