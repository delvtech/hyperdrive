--- conflicted
+++ resolved
@@ -280,15 +280,15 @@
         _marketState.bondReserves += _bondAmount.toUint128();
         _marketState.shortsOutstanding += _bondAmount.toUint128();
 
-        // TODO: We're not sure what causes the $z \geq \zeta$ check to fail.
+        // TODO: We're not sure what causes the z >= zeta check to fail.
         // It may be unnecessary, but that needs to be proven before we can
         // remove it.
         //
         // The share reserves are decreased in this operation, so we need to
-        // verify that our invariants that $z \geq z_{min}$ and $z \geq \zeta$
+        // verify that our invariants that z >= z_min and z >= zeta
         // are satisfied. The former is checked when we check solvency (since
-        // global exposure is greater than or equal to zero, $z < z_{min}$
-        // implies $z - \tfrac{e}{c} - z_{min} < 0$.
+        // global exposure is greater than or equal to zero, z < z_min
+        // implies z - e/c - z_min < 0.
         if (
             int256(uint256(_marketState.shareReserves)) <
             _marketState.shareAdjustment
@@ -359,13 +359,6 @@
                 _bondAmount.toUint128();
         }
 
-<<<<<<< HEAD
-        // Add the flat part of the trade to the pool's liquidity. We add to
-        // the pool's liquidity because the LPs have a long position and thus
-        // receive their principal and some fixed interest along with any
-        // trading profits that have accrued.
-        _updateLiquidity(int256(_sharePayment - _shareReservesDelta));
-=======
         // Apply the updates from the curve and flat components of the trade to
         // the reserves. The share proceeds are added to the share reserves
         // since the LPs are selling bonds for shares.  The bond reserves are
@@ -378,45 +371,6 @@
             _sharePayment - _shareReservesDelta
         ).toInt128();
         _marketState.bondReserves -= _bondReservesDelta.toUint128();
-
-        {
-            // If there are withdrawal shares outstanding, we pay out the maximum
-            // amount of withdrawal shares. The proceeds owed to LPs when a long is
-            // closed is equivalent to short proceeds as LPs take the other side of
-            // every trade.
-            uint256 withdrawalSharesOutstanding = _totalSupply[
-                AssetId._WITHDRAWAL_SHARE_ASSET_ID
-            ] - _withdrawPool.readyToWithdraw;
-            if (withdrawalSharesOutstanding > 0) {
-                _applyWithdrawalProceeds(
-                    _sharePayment,
-                    withdrawalSharesOutstanding,
-                    _sharePrice
-                );
-            }
-        }
-
-        // Update the checkpoint and global longExposure
-        {
-            uint256 checkpointTime = _maturityTime - _positionDuration;
-            int128 checkpointExposureBefore = int128(
-                _checkpoints[checkpointTime].longExposure
-            );
-            _updateCheckpointLongExposureOnClose(
-                _bondAmount,
-                _shareReservesDelta,
-                _bondReservesDelta,
-                _sharePayment,
-                _maturityTime,
-                _sharePrice,
-                false
-            );
-            _updateLongExposure(
-                checkpointExposureBefore,
-                _checkpoints[checkpointTime].longExposure
-            );
-        }
->>>>>>> bdac1aa2
     }
 
     /// @dev Calculate the pool reserve and trader deltas that result from
