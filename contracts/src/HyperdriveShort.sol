// SPDX-License-Identifier: Apache-2.0
pragma solidity ^0.8.18;

import { SafeCast } from "@openzeppelin/contracts/utils/math/SafeCast.sol";
import { HyperdriveLP } from "./HyperdriveLP.sol";
import { AssetId } from "./libraries/AssetId.sol";
import { Errors } from "./libraries/Errors.sol";
import { FixedPointMath } from "./libraries/FixedPointMath.sol";
import { HyperdriveMath } from "./libraries/HyperdriveMath.sol";
import { YieldSpaceMath } from "./libraries/YieldSpaceMath.sol";

/// @author Delve
/// @title HyperdriveShort
/// @notice Implements the short accounting for Hyperdrive.
/// @custom:disclaimer The language used in this code is for coding convenience
///                    only, and is not intended to, and does not, have any
///                    particular legal or regulatory significance.
abstract contract HyperdriveShort is HyperdriveLP {
    using FixedPointMath for uint256;
    using SafeCast for uint256;

    /// @notice Opens a short position.
    /// @param _bondAmount The amount of bonds to short.
    /// @param _maxDeposit The most the user expects to deposit for this trade
    /// @param _destination The address which gets credited with share tokens
    /// @param _asUnderlying If true the user is charged in underlying if false
    ///                      the contract transfers in yield source directly.
    ///                      Note - for some paths one choice may be disabled or blocked.
    /// @return The amount the user deposited for this trade
    function openShort(
        uint256 _bondAmount,
        uint256 _maxDeposit,
        address _destination,
        bool _asUnderlying
    ) external returns (uint256) {
        if (_bondAmount == 0) {
            revert Errors.ZeroAmount();
        }

        // Perform a checkpoint and compute the amount of interest the short
        // would have received if they opened at the beginning of the checkpoint.
        // Since the short will receive interest from the beginning of the
        // checkpoint, they will receive this backdated interest back at closing.
        uint256 sharePrice = _pricePerShare();
        uint256 openSharePrice = _applyCheckpoint(
            _latestCheckpoint(),
            sharePrice
        );

        // Calculate the pool and user deltas using the trading function. We
        // backdate the bonds sold to the beginning of the checkpoint.
        uint256 maturityTime = _latestCheckpoint() + positionDuration;
        uint256 timeRemaining = _calculateTimeRemaining(maturityTime);
        uint256 shareReservesDelta;
        uint256 bondReservesDelta;
        uint256 shareProceeds;
        {
            uint256 totalGovFee;
            (
                shareReservesDelta,
                bondReservesDelta,
                shareProceeds,
                totalGovFee
            ) = _calculateOpenShort(_bondAmount, sharePrice, timeRemaining);

            // Attribute the governance fees.
            govFeesAccrued += totalGovFee;
        }

        // Take custody of the trader's deposit and ensure that the trader
        // doesn't pay more than their max deposit.
        uint256 traderDeposit = _calculateOpenShortDeposit(
            _bondAmount,
            shareProceeds,
            sharePrice,
            openSharePrice
        );
        if (_maxDeposit < traderDeposit) revert Errors.OutputLimit();
        _deposit(traderDeposit, _asUnderlying);

        // Apply the state updates caused by opening the short.
        _applyOpenShort(
            _bondAmount,
            bondReservesDelta,
            shareProceeds,
            shareReservesDelta,
            sharePrice,
            openSharePrice,
            timeRemaining,
            maturityTime
        );

        // Mint the short tokens to the trader. The ID is a concatenation of the
        // current share price and the maturity time of the shorts.
        _mint(
            AssetId.encodeAssetId(AssetId.AssetIdPrefix.Short, maturityTime),
            _destination,
            _bondAmount
        );

        return (traderDeposit);
    }

    /// @notice Closes a short position with a specified maturity time.
    /// @param _maturityTime The maturity time of the short.
    /// @param _bondAmount The amount of shorts to close.
    /// @param _minOutput The minimum output of this trade.
    /// @param _destination The address which gets the proceeds from closing this short
    /// @param _asUnderlying If true the user is paid in underlying if false
    ///                      the contract transfers in yield source directly.
    ///                      Note - for some paths one choice may be disabled or blocked.
    /// @return The amount of base tokens produced by closing this short
    function closeShort(
        uint256 _maturityTime,
        uint256 _bondAmount,
        uint256 _minOutput,
        address _destination,
        bool _asUnderlying
    ) external returns (uint256) {
        if (_bondAmount == 0) {
            revert Errors.ZeroAmount();
        }

        // Perform a checkpoint.
        uint256 sharePrice = _pricePerShare();
        _applyCheckpoint(_maturityTime, sharePrice);

        // Burn the shorts that are being closed.
        uint256 assetId = AssetId.encodeAssetId(
            AssetId.AssetIdPrefix.Short,
            _maturityTime
        );
        _burn(assetId, msg.sender, _bondAmount);

        // Calculate the pool and user deltas using the trading function.
        uint256 shareReservesDelta;
        uint256 bondReservesDelta;
        uint256 sharePayment;
        {
            uint256 totalGovFee;
            (
                shareReservesDelta,
                bondReservesDelta,
                sharePayment,
                totalGovFee
            ) = _calculateCloseShort(_bondAmount, sharePrice, _maturityTime);

            // Attribute the governance fees.
            govFeesAccrued += totalGovFee;
        }

<<<<<<< HEAD
        // If the position hasn't matured, apply the accounting updates that
        // result from closing the short to the reserves and pay out the
        // withdrawal pool if necessary.
        if (block.timestamp < _maturityTime) {
            _applyCloseShort(
                _bondAmount,
                bondReservesDelta,
                sharePayment,
                shareReservesDelta,
                _maturityTime
            );
=======
            // If the position hasn't matured, apply the accounting updates that
            // result from closing the short to the reserves and pay out the
            // withdrawal pool if necessary.
            if (block.timestamp < _maturityTime) {
                _applyCloseShort(
                    _bondAmount,
                    _bondAmount.mulDown(timeRemaining),
                    sharePayment.sub(govFee),
                    _maturityTime,
                    sharePrice
                );
            }
>>>>>>> c15de70e
        }

        // Withdraw the profit to the trader. This includes the proceeds from
        // the short sale as well as the variable interest that was collected
        // on the face value of the bonds. The math for the short's proceeds in
        // base is given by:
        //
        // proceeds = dy - c_1 * dz + (c_1 - c_0) * (dy / c_0)
        //          = dy - c_1 * dz + (c_1 / c_0) * dy - dy
        //          = (c_1 / c_0) * dy - c_1 * dz
        //          = c_1 * (dy / c_0 - dz)
        //
        // To convert to proceeds in shares, we simply divide by the current
        // share price:
        //
        // shareProceeds = (c_1 * (dy / c_0 - dz)) / c
        uint256 openSharePrice = checkpoints[_maturityTime - positionDuration]
            .sharePrice;
        uint256 closeSharePrice = sharePrice;
        if (_maturityTime <= block.timestamp) {
            closeSharePrice = checkpoints[_maturityTime].sharePrice;
        }
        // If variable interest rates are more negative than the short capital
        // deposited by the user then the user position is set to zero instead
        // of locking
        {
            uint256 userSharesAtOpen = _bondAmount.divDown(openSharePrice);
            if (userSharesAtOpen > sharePayment) {
                _bondAmount = userSharesAtOpen.sub(sharePayment);
            } else {
                _bondAmount = 0;
            }
        }
        uint256 shortProceeds = closeSharePrice.mulDown(_bondAmount).divDown(
            sharePrice
        );
        (uint256 baseProceeds, ) = _withdraw(
            shortProceeds,
            _destination,
            _asUnderlying
        );

        // Enforce min user outputs
        if (baseProceeds < _minOutput) revert Errors.OutputLimit();
        return (baseProceeds);
    }

    /// @dev Applies an open short to the state. This includes updating the
    ///      reserves and maintaining the reserve invariants.
    /// @param _bondAmount The amount of bonds shorted.
    /// @param _bondReservesDelta The amount of bonds sold by the curve.
    /// @param _shareProceeds The proceeds from selling the bonds in shares.
    /// @param _shareReservesDelta The amount of shares paid to the curve.
    /// @param _sharePrice The share price.
    /// @param _openSharePrice The current checkpoint's share price.
    /// @param _maturityTime The maturity time of the long.
    /// @param _timeRemaining The time remaining until maturity.
    function _applyOpenShort(
        uint256 _bondAmount,
        uint256 _bondReservesDelta,
        uint256 _shareProceeds,
        uint256 _shareReservesDelta,
        uint256 _sharePrice,
        uint256 _openSharePrice,
        uint256 _timeRemaining,
        uint256 _maturityTime
    ) internal {
        // Update the average maturity time of long positions.
        {
            uint256 shortAverageMaturityTime = uint256(
                aggregates.shortAverageMaturityTime
            ).updateWeightedAverage(
                    marketState.shortsOutstanding,
                    _maturityTime,
                    _bondAmount,
                    true
                );
            aggregates.shortAverageMaturityTime = shortAverageMaturityTime
                .toUint128();
        }

        // Update the base volume of short positions.
        uint128 baseVolume = HyperdriveMath
            .calculateBaseVolume(
                _shareProceeds.mulDown(_openSharePrice),
                _bondAmount,
                _timeRemaining
            )
            .toUint128();
        aggregates.shortBaseVolume += baseVolume;
        // TODO: We shouldn't need to call _latestCheckpoint() again.
        checkpoints[_latestCheckpoint()].shortBaseVolume += baseVolume;

        // Apply the trading deltas to the reserves and increase the bond buffer
        // by the amount of bonds that were shorted. We don't need to add the
        // margin or pre-paid interest to the reserves because of the way that
        // the close short accounting works.
        marketState.shareReserves -= _shareReservesDelta.toUint128();
        marketState.bondReserves += _bondReservesDelta.toUint128();
        marketState.shortsOutstanding += _bondAmount.toUint128();

        // Calculate the effect that the trade has on the pool's APR.
        uint256 apr = HyperdriveMath.calculateAPRFromReserves(
            uint256(marketState.shareReserves),
            uint256(marketState.bondReserves),
            totalSupply[AssetId._LP_ASSET_ID],
            initialSharePrice,
            positionDuration,
            timeStretch
        );

        // Apply the flat part of the trade to the pool's reserves.
        marketState.shareReserves -= (_shareProceeds - _shareReservesDelta)
            .toUint128();
        marketState.bondReserves = HyperdriveMath
            .calculateBondReserves(
                marketState.shareReserves,
                totalSupply[AssetId._LP_ASSET_ID],
                initialSharePrice,
                apr,
                positionDuration,
                timeStretch
            )
            .toUint128();

        // Since the share reserves are reduced, we need to verify that the base
        // reserves are greater than or equal to the amount of longs outstanding.
        if (
            _sharePrice.mulDown(marketState.shareReserves) <
            marketState.longsOutstanding
        ) {
            revert Errors.BaseBufferExceedsShareReserves();
        }
    }

    /// @dev Applies the trading deltas from a closed short to the reserves and
    ///      the withdrawal pool.
    /// @param _bondAmount The amount of shorts that were closed.
    /// @param _bondReservesDelta The amount of bonds paid by the curve.
    /// @param _sharePayment The payment in shares required to close the short.
    /// @param _shareReservesDelta The amount of bonds paid to the curve.
    /// @param _maturityTime The maturity time of the short.
    /// @param _sharePrice The current share price
    function _applyCloseShort(
        uint256 _bondAmount,
        uint256 _bondReservesDelta,
        uint256 _sharePayment,
<<<<<<< HEAD
        uint256 _shareReservesDelta,
        uint256 _maturityTime
=======
        uint256 _maturityTime,
        uint256 _sharePrice
>>>>>>> c15de70e
    ) internal {
        // Update the short average maturity time.
        {
            uint256 shortAverageMaturityTime = uint256(
                aggregates.shortAverageMaturityTime
            ).updateWeightedAverage(
                    marketState.shortsOutstanding,
                    _maturityTime,
                    _bondAmount,
                    false
                );
            aggregates.shortAverageMaturityTime = shortAverageMaturityTime
                .toUint128();
        }

        // Update the short base volume.

        // The margin provided by LPs is the shortSupply minus the volume
        uint256 lpMargin;
        {
            // Get the total supply of shorts in the checkpoint of the shorts
            // being closed. If the shorts are closed before maturity, we add the
            // amount of shorts being closed since the total supply is decreased
            // when burning the short tokens.
            uint256 checkpointAmount = totalSupply[
                AssetId.encodeAssetId(
                    AssetId.AssetIdPrefix.Short,
                    _maturityTime
                )
            ];
            if (block.timestamp < _maturityTime) {
                checkpointAmount += _bondAmount;
            }

            // If all of the shorts in the checkpoint are being closed, delete
            // the base volume in the checkpoint. Otherwise, decrease the base
            // volume aggregates by a proportional amount.
            uint256 checkpointTime = _maturityTime - positionDuration;
            if (_bondAmount == checkpointAmount) {
                // The margin is the value of shorts minus what was paid
                lpMargin = checkpoints[checkpointTime].shortBaseVolume;
                // Do state updates
                aggregates.shortBaseVolume -= checkpoints[checkpointTime]
                    .shortBaseVolume;
                delete checkpoints[checkpointTime].shortBaseVolume;
            } else {
                uint128 proportionalBaseVolume = uint256(
                    checkpoints[checkpointTime].shortBaseVolume
                ).mulDown(_bondAmount.divDown(checkpointAmount)).toUint128();
                // The margin is the value of shorts minus what was paid
                lpMargin = proportionalBaseVolume;
                // Do the state updates
                aggregates.shortBaseVolume -= proportionalBaseVolume;
                checkpoints[checkpointTime]
                    .shortBaseVolume -= proportionalBaseVolume;
            }
        }

        // Decrease the amount of shorts outstanding.
        marketState.shortsOutstanding -= _bondAmount.toUint128();

<<<<<<< HEAD
        // Apply the updates from the curve trade to the reserves.
        marketState.shareReserves += _shareReservesDelta.toUint128();
        marketState.bondReserves -= _bondReservesDelta.toUint128();

        // Calculate the effect that the trade has on the pool's APR.
        uint256 apr = HyperdriveMath.calculateAPRFromReserves(
            uint256(marketState.shareReserves),
            uint256(marketState.bondReserves),
            totalSupply[AssetId._LP_ASSET_ID],
            initialSharePrice,
            positionDuration,
            timeStretch
        );

        // Calculate the amount of liquidity that needs to be removed.
        int256 shareAdjustment = int256(_sharePayment - _shareReservesDelta);

        // If there are outstanding short withdrawal shares, we attribute a
        // proportional amount of the proceeds to the withdrawal pool and the
        // active LPs. Otherwise, we use simplified accounting that has the same
        // behavior but is more gas efficient. Since the difference between the
        // base reserves and the longs outstanding stays the same or gets
        // larger, we don't need to verify the reserves invariants.
        if (withdrawalState.shortWithdrawalSharesOutstanding > 0) {
            // Apply the LP proceeds from the trade proportionally to the short
            // withdrawal pool. The accounting for these proceeds is identical
            // to the close long accounting because LPs take on a long position when
            // shorts are opened. The math for the withdrawal proceeds is given
            // by:
            //
            // proceeds = c_1 * dz * (min(w_s, dy) / dy)
            //
            // We convert to shares at position close by dividing by c_1. If a checkpoint
            // was missed and old matured positions are being closed, this will correctly
            // attribute the extra interest to the withdrawal pool.
            uint256 withdrawalAmount = withdrawalState
                .shortWithdrawalSharesOutstanding < _bondAmount
                ? withdrawalState.shortWithdrawalSharesOutstanding
                : _bondAmount;
            uint256 withdrawalProceeds = _sharePayment.mulDown(
                withdrawalAmount.divDown(_bondAmount)
            );
            withdrawalState.shortWithdrawalSharesOutstanding -= withdrawalAmount
                .toUint128();
            withdrawalState.shortWithdrawalShareProceeds += withdrawalProceeds
                .toUint128();

            // FIXME: We should use an int256 here.
            // Decrease the amount of liquidity to be added.
            shareAdjustment -= int256(withdrawalProceeds);
        }

        // FIXME: This could be documented better.
        //
        // Apply the share adjustment from the reserves.
        marketState.shareReserves = shareAdjustment >= 0
            ? marketState.shareReserves + uint256(shareAdjustment).toUint128()
            : marketState.shareReserves - uint256(-shareAdjustment).toUint128();
        marketState.bondReserves = HyperdriveMath
            .calculateBondReserves(
                marketState.shareReserves,
                totalSupply[AssetId._LP_ASSET_ID],
                initialSharePrice,
                apr,
                positionDuration,
                timeStretch
            )
            .toUint128();
    }

    /// @dev Calculate the cost of opening a short. This is the maximum amount
    ///      the trader can lose on the short and the extra interest the short
    ///      will receive at closing (since the proceeds of the trades are
    ///      calculated using the checkpoint's open share price). This extra
    ///      interest can be calculated as:
    ///
    ///      interest = (c_1 - c_0) * (dy / c_0)
    ///               = (c_1 / c_0 - 1) * dy
    ///
    /// @param _bondAmount The amount of bonds to short.
    /// @param _shareProceeds The market price of the bonds in shares.
    /// @param _sharePrice The current share price.
    /// @param _openSharePrice The current checkpoint's share price.
    function _calculateOpenShortDeposit(
        uint256 _bondAmount,
        uint256 _shareProceeds,
        uint256 _sharePrice,
        uint256 _openSharePrice
    ) internal pure returns (uint256 userDeposit) {
        uint256 owedInterest = (_sharePrice.divDown(_openSharePrice) -
            FixedPointMath.ONE_18).mulDown(_bondAmount);
        uint256 baseProceeds = _shareProceeds.mulDown(_sharePrice);
        userDeposit = (_bondAmount - baseProceeds) + owedInterest;
        return userDeposit; // max loss + interest
    }

    /// @dev Calculate the pool reserve and trader deltas that result from
    ///      opening a short. This calculation includes trading fees.
    /// @param _bondAmount The amount of bonds being sold to open the short.
    /// @param _sharePrice The current share price.
    /// @param _timeRemaining The time remaining in the position.
    /// @return shareReservesDelta The change in the share reserves.
    /// @return bondReservesDelta The change in the bond reserves.
    /// @return shareProceeds The proceeds in shares of selling the bonds.
    /// @return totalGovFee The governance fee in shares.
    function _calculateOpenShort(
        uint256 _bondAmount,
        uint256 _sharePrice,
        uint256 _timeRemaining
    )
        internal
        view
        returns (
            uint256 shareReservesDelta,
            uint256 bondReservesDelta,
            uint256 shareProceeds,
            uint256 totalGovFee
        )
    {
        // Calculate the effect that opening the short should have on the pool's
        // reserves as well as the amount of shares the trader receives from
        // selling the shorted bonds at the market price.
        {
            (uint256 curveIn, uint256 curveOut, uint256 flat) = HyperdriveMath
                .calculateOpenShort(
=======
        // If there are outstanding withdrawal shares, withdraw capital into the withdraw shares pool
        // otherwise we do a simple reserves update with the delta
        if (_needsToBeFreed()) {
            // Calculate the effect that the trade has on the pool's APR.
            uint256 apr = HyperdriveMath.calculateAPRFromReserves(
                uint256(marketState.shareReserves).add(_sharePayment),
                uint256(marketState.bondReserves).sub(_poolBondDelta),
                totalSupply[AssetId._LP_ASSET_ID],
                initialSharePrice,
                positionDuration,
                timeStretch
            );

            // Add capital and interest to their respective withdraw pools
            // the interest freed is the withdraw minus the margin
            uint256 withdrawalProceeds = _sharePayment;
            {
                uint256 proceedsInBase = withdrawalProceeds.mulDown(
                    _sharePrice
                );
                uint256 interest = proceedsInBase >= lpMargin
                    ? (proceedsInBase - lpMargin).divDown(_sharePrice)
                    : 0;
                (uint256 marginUsed, uint256 interestUsed) = _freeMargin(
                    withdrawalProceeds,
                    lpMargin.divDown(_sharePrice),
                    interest
                );
                withdrawalProceeds = (marginUsed + interestUsed);
            }

            // Apply the trading deltas to the reserves. These updates reflect
            // the fact that some of the reserves will be attributed to the
            // withdrawal pool. The math for the share reserves update is given by:
            //
            // z += dz - freed_margin
            marketState.shareReserves +=
                _sharePayment.toUint128() -
                withdrawalProceeds.toUint128();
            marketState.bondReserves = HyperdriveMath
                .calculateBondReserves(
>>>>>>> c15de70e
                    marketState.shareReserves,
                    marketState.bondReserves,
                    totalSupply[AssetId._LP_ASSET_ID],
                    _bondAmount,
                    _timeRemaining,
                    timeStretch,
                    _sharePrice,
                    initialSharePrice
                );
            shareReservesDelta = curveOut;
            bondReservesDelta = curveIn;
            shareProceeds = curveOut + flat;
        }

        // If the base proceeds of selling the bonds is greater than the bond
        // amount, then the trade occurred in the negative interest domain. We
        // revert in these pathological cases.
        if (shareProceeds.mulDown(_sharePrice) > _bondAmount)
            revert Errors.NegativeInterest();

        // Calculate the fees charged on the curve and flat parts of the trade.
        // Since we calculate the amount of shares received given bonds in, we
        // subtract the fee from the share deltas so that the trader receives
        // less shares.
        uint256 spotPrice = HyperdriveMath.calculateSpotPrice(
            marketState.shareReserves,
            marketState.bondReserves,
            totalSupply[AssetId._LP_ASSET_ID],
            initialSharePrice,
            _timeRemaining,
            timeStretch
        );
        uint256 totalCurveFee;
        uint256 totalFlatFee;
        (
            totalCurveFee,
            totalFlatFee,
            totalGovFee
        ) = _calculateFeesOutGivenBondsIn(
            _bondAmount, // amountIn
            _timeRemaining,
            spotPrice,
            _sharePrice
        );
        shareReservesDelta -= totalCurveFee;
        shareProceeds -= totalCurveFee + totalFlatFee;

        return (
            shareReservesDelta,
            bondReservesDelta,
            shareProceeds,
            totalGovFee
        );
    }

    /// @dev Calculate the pool reserve and trader deltas that result from
    ///      closing a short. This calculation includes trading fees.
    /// @param _bondAmount The amount of bonds being purchased to close the short.
    /// @param _sharePrice The current share price.
    /// @param _maturityTime The maturity time of the short position.
    /// @return shareReservesDelta The change in the share reserves.
    /// @return bondReservesDelta The change in the bond reserves.
    /// @return sharePayment The cost in shares of buying the bonds.
    /// @return totalGovFee The governance fee in shares.
    function _calculateCloseShort(
        uint256 _bondAmount,
        uint256 _sharePrice,
        uint256 _maturityTime
    )
        internal
        view
        returns (
            uint256 shareReservesDelta,
            uint256 bondReservesDelta,
            uint256 sharePayment,
            uint256 totalGovFee
        )
    {
        // Calculate the effect that closing the short should have on the pool's
        // reserves as well as the amount of shares the trader needs to pay to
        // purchase the shorted bonds at the market price.
        uint256 timeRemaining = _calculateTimeRemaining(_maturityTime);
        (
            shareReservesDelta,
            bondReservesDelta,
            sharePayment
        ) = _calculateCloseShortDeltas(_bondAmount, _sharePrice, timeRemaining);

        // Calculate the fees charged on the curve and flat parts of the trade.
        // Since we calculate the amount of shares paid given bonds out, we add
        // the fee from the share deltas so that the trader pays less shares.
        uint256 spotPrice = HyperdriveMath.calculateSpotPrice(
            marketState.shareReserves,
            marketState.bondReserves,
            totalSupply[AssetId._LP_ASSET_ID],
            initialSharePrice,
            timeRemaining,
            timeStretch
        );
        (
            uint256 totalCurveFee,
            uint256 totalFlatFee,
            uint256 govCurveFee,
            uint256 govFlatFee
        ) = _calculateFeesInGivenBondsOut(
                _bondAmount, // amountOut
                timeRemaining,
                spotPrice,
                _sharePrice
            );
        shareReservesDelta += totalCurveFee - govCurveFee;
        // TODO: Double check that governance fees shouldn't be applied here.
        //       My reasoning for the exclusion is that the governance curve fee
        //       and governance flat fee are part of the total fees, and from
        //       the user's perspective, they still need to be paid.
        sharePayment += totalCurveFee + totalFlatFee;

        return (
            shareReservesDelta,
            bondReservesDelta,
            sharePayment,
            govCurveFee + govFlatFee
        );
    }

    // TODO: Document this.
    function _calculateCloseShortDeltas(
        uint256 _bondAmount,
        uint256 _sharePrice,
        uint256 _timeRemaining
    )
        internal
        view
        returns (
            uint256 shareReservesDelta,
            uint256 bondReservesDelta,
            uint256 sharePayment
        )
    {
        (uint256 curveIn, uint256 curveOut, uint256 flat) = HyperdriveMath
            .calculateCloseShort(
                marketState.shareReserves,
                marketState.bondReserves,
                totalSupply[AssetId._LP_ASSET_ID],
                _bondAmount,
                _timeRemaining,
                timeStretch,
                _sharePrice,
                initialSharePrice
            );
        shareReservesDelta = curveIn;
        bondReservesDelta = curveOut;
        sharePayment = curveIn + flat;

        return (shareReservesDelta, bondReservesDelta, sharePayment);
    }
}<|MERGE_RESOLUTION|>--- conflicted
+++ resolved
@@ -149,7 +149,6 @@
             govFeesAccrued += totalGovFee;
         }
 
-<<<<<<< HEAD
         // If the position hasn't matured, apply the accounting updates that
         // result from closing the short to the reserves and pay out the
         // withdrawal pool if necessary.
@@ -159,22 +158,9 @@
                 bondReservesDelta,
                 sharePayment,
                 shareReservesDelta,
-                _maturityTime
+                _maturityTime,
+                sharePrice
             );
-=======
-            // If the position hasn't matured, apply the accounting updates that
-            // result from closing the short to the reserves and pay out the
-            // withdrawal pool if necessary.
-            if (block.timestamp < _maturityTime) {
-                _applyCloseShort(
-                    _bondAmount,
-                    _bondAmount.mulDown(timeRemaining),
-                    sharePayment.sub(govFee),
-                    _maturityTime,
-                    sharePrice
-                );
-            }
->>>>>>> c15de70e
         }
 
         // Withdraw the profit to the trader. This includes the proceeds from
@@ -322,13 +308,9 @@
         uint256 _bondAmount,
         uint256 _bondReservesDelta,
         uint256 _sharePayment,
-<<<<<<< HEAD
         uint256 _shareReservesDelta,
-        uint256 _maturityTime
-=======
         uint256 _maturityTime,
         uint256 _sharePrice
->>>>>>> c15de70e
     ) internal {
         // Update the short average maturity time.
         {
@@ -390,7 +372,6 @@
         // Decrease the amount of shorts outstanding.
         marketState.shortsOutstanding -= _bondAmount.toUint128();
 
-<<<<<<< HEAD
         // Apply the updates from the curve trade to the reserves.
         marketState.shareReserves += _shareReservesDelta.toUint128();
         marketState.bondReserves -= _bondReservesDelta.toUint128();
@@ -408,35 +389,27 @@
         // Calculate the amount of liquidity that needs to be removed.
         int256 shareAdjustment = int256(_sharePayment - _shareReservesDelta);
 
-        // If there are outstanding short withdrawal shares, we attribute a
-        // proportional amount of the proceeds to the withdrawal pool and the
-        // active LPs. Otherwise, we use simplified accounting that has the same
-        // behavior but is more gas efficient. Since the difference between the
-        // base reserves and the longs outstanding stays the same or gets
-        // larger, we don't need to verify the reserves invariants.
-        if (withdrawalState.shortWithdrawalSharesOutstanding > 0) {
-            // Apply the LP proceeds from the trade proportionally to the short
-            // withdrawal pool. The accounting for these proceeds is identical
-            // to the close long accounting because LPs take on a long position when
-            // shorts are opened. The math for the withdrawal proceeds is given
-            // by:
-            //
-            // proceeds = c_1 * dz * (min(w_s, dy) / dy)
-            //
-            // We convert to shares at position close by dividing by c_1. If a checkpoint
-            // was missed and old matured positions are being closed, this will correctly
-            // attribute the extra interest to the withdrawal pool.
-            uint256 withdrawalAmount = withdrawalState
-                .shortWithdrawalSharesOutstanding < _bondAmount
-                ? withdrawalState.shortWithdrawalSharesOutstanding
-                : _bondAmount;
-            uint256 withdrawalProceeds = _sharePayment.mulDown(
-                withdrawalAmount.divDown(_bondAmount)
-            );
-            withdrawalState.shortWithdrawalSharesOutstanding -= withdrawalAmount
-                .toUint128();
-            withdrawalState.shortWithdrawalShareProceeds += withdrawalProceeds
-                .toUint128();
+        // If there are outstanding withdrawal shares, withdraw capital into the
+        // withdraw shares pool otherwise we do a simple reserves update with
+        // the delta.
+        if (_needsToBeFreed()) {
+            // Add capital and interest to their respective withdraw pools
+            // the interest freed is the withdraw minus the margin
+            uint256 withdrawalProceeds = _sharePayment;
+            {
+                uint256 proceedsInBase = withdrawalProceeds.mulDown(
+                    _sharePrice
+                );
+                uint256 interest = proceedsInBase >= lpMargin
+                    ? (proceedsInBase - lpMargin).divDown(_sharePrice)
+                    : 0;
+                (uint256 marginUsed, uint256 interestUsed) = _freeMargin(
+                    withdrawalProceeds,
+                    lpMargin.divDown(_sharePrice),
+                    interest
+                );
+                withdrawalProceeds = (marginUsed + interestUsed);
+            }
 
             // FIXME: We should use an int256 here.
             // Decrease the amount of liquidity to be added.
@@ -516,49 +489,6 @@
         {
             (uint256 curveIn, uint256 curveOut, uint256 flat) = HyperdriveMath
                 .calculateOpenShort(
-=======
-        // If there are outstanding withdrawal shares, withdraw capital into the withdraw shares pool
-        // otherwise we do a simple reserves update with the delta
-        if (_needsToBeFreed()) {
-            // Calculate the effect that the trade has on the pool's APR.
-            uint256 apr = HyperdriveMath.calculateAPRFromReserves(
-                uint256(marketState.shareReserves).add(_sharePayment),
-                uint256(marketState.bondReserves).sub(_poolBondDelta),
-                totalSupply[AssetId._LP_ASSET_ID],
-                initialSharePrice,
-                positionDuration,
-                timeStretch
-            );
-
-            // Add capital and interest to their respective withdraw pools
-            // the interest freed is the withdraw minus the margin
-            uint256 withdrawalProceeds = _sharePayment;
-            {
-                uint256 proceedsInBase = withdrawalProceeds.mulDown(
-                    _sharePrice
-                );
-                uint256 interest = proceedsInBase >= lpMargin
-                    ? (proceedsInBase - lpMargin).divDown(_sharePrice)
-                    : 0;
-                (uint256 marginUsed, uint256 interestUsed) = _freeMargin(
-                    withdrawalProceeds,
-                    lpMargin.divDown(_sharePrice),
-                    interest
-                );
-                withdrawalProceeds = (marginUsed + interestUsed);
-            }
-
-            // Apply the trading deltas to the reserves. These updates reflect
-            // the fact that some of the reserves will be attributed to the
-            // withdrawal pool. The math for the share reserves update is given by:
-            //
-            // z += dz - freed_margin
-            marketState.shareReserves +=
-                _sharePayment.toUint128() -
-                withdrawalProceeds.toUint128();
-            marketState.bondReserves = HyperdriveMath
-                .calculateBondReserves(
->>>>>>> c15de70e
                     marketState.shareReserves,
                     marketState.bondReserves,
                     totalSupply[AssetId._LP_ASSET_ID],
