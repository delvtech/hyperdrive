// SPDX-License-Identifier: Apache-2.0
pragma solidity 0.8.19;

import { HyperdriveLP } from "./HyperdriveLP.sol";
import { IHyperdrive } from "./interfaces/IHyperdrive.sol";
import { AssetId } from "./libraries/AssetId.sol";
import { FixedPointMath } from "./libraries/FixedPointMath.sol";
import { HyperdriveMath } from "./libraries/HyperdriveMath.sol";
import { SafeCast } from "./libraries/SafeCast.sol";

/// @author DELV
/// @title HyperdriveShort
/// @notice Implements the short accounting for Hyperdrive.
/// @custom:disclaimer The language used in this code is for coding convenience
///                    only, and is not intended to, and does not, have any
///                    particular legal or regulatory significance.
abstract contract HyperdriveShort is HyperdriveLP {
    using FixedPointMath for uint256;
    using FixedPointMath for int256;
    using SafeCast for uint256;
    using SafeCast for int256;

    /// @dev Opens a short position.
    /// @param _bondAmount The amount of bonds to short.
    /// @param _maxDeposit The most the user expects to deposit for this trade.
    /// @param _minSharePrice The minium share price at which to open the long.
    ///        This allows traders to protect themselves from opening a long in
    ///        a checkpoint where negative interest has accrued.
    /// @param _options The options that configure how the trade is settled.
<<<<<<< HEAD
    /// @return maturityTime The maturity time of the short.
    /// @return traderDeposit The amount the user deposited for this trade.
    function _openShort(
=======
    /// @return The maturity time of the short.
    /// @return The amount the user deposited for this trade.
    function openShort(
>>>>>>> ecb31244
        uint256 _bondAmount,
        uint256 _maxDeposit,
        uint256 _minSharePrice,
        IHyperdrive.Options calldata _options
<<<<<<< HEAD
    )
        internal
        nonReentrant
        isNotPaused
        returns (uint256 maturityTime, uint256 traderDeposit)
    {
=======
    ) external payable nonReentrant isNotPaused returns (uint256, uint256) {
>>>>>>> ecb31244
        // Check that the message value and base amount are valid.
        _checkMessageValue();
        if (_bondAmount < _minimumTransactionAmount) {
            revert IHyperdrive.MinimumTransactionAmount();
        }

        // Perform a checkpoint and compute the amount of interest the short
        // would have received if they opened at the beginning of the checkpoint.
        // Since the short will receive interest from the beginning of the
        // checkpoint, they will receive this backdated interest back at closing.
        uint256 sharePrice = _pricePerShare();
        if (sharePrice < _minSharePrice) {
            revert IHyperdrive.MinimumSharePrice();
        }
        uint256 latestCheckpoint = _latestCheckpoint();
        uint256 openSharePrice = _applyCheckpoint(latestCheckpoint, sharePrice);

        // Calculate the pool and user deltas using the trading function. We
        // backdate the bonds sold to the beginning of the checkpoint.
        uint256 maturityTime = latestCheckpoint + _positionDuration;
        uint256 shareReservesDelta;
        uint256 traderDeposit;
        {
            uint256 totalGovernanceFee;
            (
                traderDeposit,
                shareReservesDelta,
                totalGovernanceFee
            ) = _calculateOpenShort(_bondAmount, sharePrice, openSharePrice);

            // Trader deposit is in shares, so we need to ensure it matches the
            // options specified by the user.
            traderDeposit = _convertToOptionFromShares(
                traderDeposit,
                sharePrice,
                _options
            );

            // Attribute the governance fees.
            _governanceFeesAccrued += totalGovernanceFee;
        }

        // Take custody of the trader's deposit and ensure that the trader
        // doesn't pay more than their max deposit. The trader's deposit is
        // equal to the proceeds that they would receive if they closed
        // immediately (without fees).
        if (_maxDeposit < traderDeposit) {
            revert IHyperdrive.OutputLimit();
        }
        (uint256 sharesDeposited, ) = _deposit(traderDeposit, _options);

        // Apply the state updates caused by opening the short.
        _applyOpenShort(
            _bondAmount,
            shareReservesDelta,
            sharePrice,
            maturityTime
        );

        // Mint the short tokens to the trader. The ID is a concatenation of the
        // current share price and the maturity time of the shorts.
        uint256 assetId = AssetId.encodeAssetId(
            AssetId.AssetIdPrefix.Short,
            maturityTime
        );
        uint256 bondAmount = _bondAmount; // Avoid stack too deep error.
        _mint(assetId, _options.destination, bondAmount);

        // Emit an OpenShort event.
        emit OpenShort(
            _options.destination,
            assetId,
            maturityTime,
            sharesDeposited.mulDown(sharePrice),
            sharePrice,
            bondAmount
        );

        return (maturityTime, traderDeposit);
    }

    /// @notice Closes a short position with a specified maturity time.
    /// @param _maturityTime The maturity time of the short.
    /// @param _bondAmount The amount of shorts to close.
    /// @param _minOutput The minimum output of this trade.
    /// @param _options The options that configure how the trade is settled.
    /// @return The amount of base tokens produced by closing this short
    function _closeShort(
        uint256 _maturityTime,
        uint256 _bondAmount,
        uint256 _minOutput,
        IHyperdrive.Options calldata _options
    ) internal nonReentrant returns (uint256) {
        if (_bondAmount < _minimumTransactionAmount) {
            revert IHyperdrive.MinimumTransactionAmount();
        }

        // Perform a checkpoint.
        uint256 sharePrice = _pricePerShare();
        _applyCheckpoint(_maturityTime, sharePrice);

        // Burn the shorts that are being closed.
        _burn(
            AssetId.encodeAssetId(AssetId.AssetIdPrefix.Short, _maturityTime),
            msg.sender,
            _bondAmount
        );

        // Calculate the changes to the reserves and the traders proceeds up
        // front. This will also verify that the calculated values don't break
        // any invariants.
        (
            uint256 bondReservesDelta,
            uint256 shareProceeds,
            uint256 shareReservesDelta,
            uint256 shareCurveDelta,
            int256 shareAdjustmentDelta,
            uint256 totalGovernanceFee
        ) = _calculateCloseShort(_bondAmount, sharePrice, _maturityTime);

        // If the position hasn't matured, apply the accounting updates that
        // result from closing the short to the reserves and pay out the
        // withdrawal pool if necessary.
        uint256 bondAmount = _bondAmount; // Avoid stack too deep error.
        uint256 maturityTime = _maturityTime; // Avoid stack too deep error.
        uint256 sharePrice_ = sharePrice; // Avoid stack too deep error.
        if (block.timestamp < maturityTime) {
            // Attribute the governance fees.
            _governanceFeesAccrued += totalGovernanceFee;

            // Update the pool's state to account for the short being closed.
            _applyCloseShort(
                bondAmount,
                bondReservesDelta,
                shareReservesDelta,
                shareAdjustmentDelta,
                maturityTime
            );

            // FIXME: This code is duplicated in HyperdriveLong. This is a
            // candidate for reducing the codesize.
            //
            // Update the checkpoint and global longExposure
            uint256 checkpointTime = maturityTime - _positionDuration;
            int128 checkpointExposureBefore = int128(
                _checkpoints[checkpointTime].longExposure
            );
            _updateCheckpointLongExposureOnClose(
                bondAmount,
                shareCurveDelta,
                bondReservesDelta,
                shareReservesDelta,
                maturityTime,
                sharePrice_,
                false
            );
            _updateLongExposure(
                checkpointExposureBefore,
                _checkpoints[checkpointTime].longExposure
            );

            // Distribute the excess idle to the withdrawal pool.
            _distributeExcessIdle(sharePrice_);
        }

        // Withdraw the profit to the trader. This includes the proceeds from
        // the short sale as well as the variable interest that was collected
        // on the face value of the bonds.
        uint256 proceeds = _withdraw(shareProceeds, _options);

        // Enforce the user's minimum output.
        IHyperdrive.Options calldata options = _options; // Avoid stack too deep error.
        uint256 baseProceeds = _convertToBaseFromOption(
            proceeds,
            sharePrice,
            options
        );
        if (baseProceeds < _minOutput) {
            revert IHyperdrive.OutputLimit();
        }

        // Emit a CloseShort event.
        emit CloseShort(
            _options.destination,
            AssetId.encodeAssetId(AssetId.AssetIdPrefix.Short, maturityTime),
            maturityTime,
            baseProceeds,
            sharePrice_,
            bondAmount
        );

        return proceeds;
    }

    /// @dev Applies an open short to the state. This includes updating the
    ///      reserves and maintaining the reserve invariants.
    /// @param _bondAmount The amount of bonds shorted.
    /// @param _shareReservesDelta The amount of shares paid to the curve.
    /// @param _sharePrice The share price.
    /// @param _maturityTime The maturity time of the long.
    function _applyOpenShort(
        uint256 _bondAmount,
        uint256 _shareReservesDelta,
        uint256 _sharePrice,
        uint256 _maturityTime
    ) internal {
        // Update the average maturity time of long positions.
        _marketState.shortAverageMaturityTime = uint256(
            _marketState.shortAverageMaturityTime
        )
            .updateWeightedAverage(
                _marketState.shortsOutstanding,
                _maturityTime * 1e18, // scale up to fixed point scale
                _bondAmount,
                true
            )
            .toUint128();

        // Apply the trading deltas to the reserves and increase the bond buffer
        // by the amount of bonds that were shorted. We don't need to add the
        // margin or pre-paid interest to the reserves because of the way that
        // the close short accounting works.
        uint128 shareReserves_ = _marketState.shareReserves -
            _shareReservesDelta.toUint128();
        _marketState.shareReserves = shareReserves_;
        _marketState.bondReserves += _bondAmount.toUint128();
        _marketState.shortsOutstanding += _bondAmount.toUint128();

        // TODO: We're not sure what causes the z >= zeta check to fail.
        // It may be unnecessary, but that needs to be proven before we can
        // remove it.
        //
        // The share reserves are decreased in this operation, so we need to
        // verify that our invariants that z >= z_min and z >= zeta
        // are satisfied. The former is checked when we check solvency (since
        // global exposure is greater than or equal to zero, z < z_min
        // implies z - e/c - z_min < 0.
        if (
            int256(uint256(_marketState.shareReserves)) <
            _marketState.shareAdjustment
        ) {
            revert IHyperdrive.InvalidShareReserves();
        }

        // Update the checkpoint's short deposits and decrease the long exposure.
        uint256 _latestCheckpoint = _latestCheckpoint();
        int128 checkpointExposureBefore = int128(
            _checkpoints[_latestCheckpoint].longExposure
        );
        _checkpoints[_latestCheckpoint].longExposure -= int128(
            _bondAmount.toUint128()
        );
        _updateLongExposure(
            checkpointExposureBefore,
            _checkpoints[_latestCheckpoint].longExposure
        );

        // Opening a short decreases the system's exposure because the short's
        // margin can be used to offset some of the long exposure. Despite this,
        // opening a short decreases the share reserves, which limits the amount
        // of capital available to back non-netted long exposure. Since both
        // quantities decrease, we need to check that the system is still solvent.
        if (!_isSolvent(_sharePrice)) {
            revert IHyperdrive.BaseBufferExceedsShareReserves();
        }

        // Distribute the excess idle to the withdrawal pool.
        _distributeExcessIdle(_sharePrice);
    }

    /// @dev Applies the trading deltas from a closed short to the reserves and
    ///      the withdrawal pool.
    /// @param _bondAmount The amount of shorts that were closed.
    /// @param _bondReservesDelta The amount of bonds removed from the reserves.
    /// @param _shareReservesDelta The amount of shares added to the reserves.
    /// @param _shareAdjustmentDelta The amount to increase the share adjustment.
    /// @param _maturityTime The maturity time of the short.
    function _applyCloseShort(
        uint256 _bondAmount,
        uint256 _bondReservesDelta,
        uint256 _shareReservesDelta,
        int256 _shareAdjustmentDelta,
        uint256 _maturityTime
    ) internal {
        {
            // Update the short average maturity time.
            uint128 shortsOutstanding_ = _marketState.shortsOutstanding;
            _marketState.shortAverageMaturityTime = uint256(
                _marketState.shortAverageMaturityTime
            )
                .updateWeightedAverage(
                    shortsOutstanding_,
                    _maturityTime * 1e18, // scale up to fixed point scale
                    _bondAmount,
                    false
                )
                .toUint128();

            // Decrease the amount of shorts outstanding.
            _marketState.shortsOutstanding =
                shortsOutstanding_ -
                _bondAmount.toUint128();
        }

        // Update the reserves and the share adjustment.
        _marketState.shareReserves += _shareReservesDelta.toUint128();
        _marketState.shareAdjustment += _shareAdjustmentDelta.toInt128();
        _marketState.bondReserves -= _bondReservesDelta.toUint128();
    }

    /// @dev Calculate the pool reserve and trader deltas that result from
    ///      opening a short. This calculation includes trading fees.
    /// @param _bondAmount The amount of bonds being sold to open the short.
    /// @param _sharePrice The current share price.
    /// @param _openSharePrice The share price at the beginning of the checkpoint.
    /// @return traderDeposit The deposit, in shares, required to open the short.
    /// @return shareReservesDelta The change in the share reserves.
    /// @return totalGovernanceFee The governance fee in shares.
    function _calculateOpenShort(
        uint256 _bondAmount,
        uint256 _sharePrice,
        uint256 _openSharePrice
    )
        internal
        returns (
            uint256 traderDeposit,
            uint256 shareReservesDelta,
            uint256 totalGovernanceFee
        )
    {
        // Calculate the effect that opening the short should have on the pool's
        // reserves as well as the amount of shares the trader receives from
        // selling the shorted bonds at the market price.
        shareReservesDelta = HyperdriveMath.calculateOpenShort(
            _effectiveShareReserves(),
            _marketState.bondReserves,
            _bondAmount,
            _timeStretch,
            _sharePrice,
            _initialSharePrice
        );

        // If the base proceeds of selling the bonds is greater than the bond
        // amount, then the trade occurred in the negative interest domain. We
        // revert in these pathological cases.
        if (shareReservesDelta.mulDown(_sharePrice) > _bondAmount) {
            revert IHyperdrive.NegativeInterest();
        }

        // Record an oracle update with the pre-trade spot price if enough time
        // has passed since the last oracle update.
        uint256 spotPrice = HyperdriveMath.calculateSpotPrice(
            _effectiveShareReserves(),
            _marketState.bondReserves,
            _initialSharePrice,
            _timeStretch
        );
        recordPrice(spotPrice);

        // Calculate the fees charged to the user (totalCurveFee) and the portion
        // of those fees that are paid to governance (totalGovernanceFee).
        uint256 curveFee;
        uint256 governanceCurveFee;
        (
            curveFee, // flatFee
            ,
            governanceCurveFee, // governanceFlatFee (flat fee is always 0 on open)
            // totalGovernanceFee (equal to governanceCurveFee)
            ,

        ) = _calculateFeesGivenBonds(
            _bondAmount,
            FixedPointMath.ONE_18, // shorts are opened at the beginning of the term
            spotPrice,
            _sharePrice
        );

        // Subtract the total curve fee minus the governance curve fee to the
        // amount that will be subtracted from the share reserves. This ensures
        // that the LPs are credited with the fee the trader paid on the
        // curve trade minus the portion of the curve fee that was paid to
        // governance.
        //
        // shareReservesDelta, curveFee and governanceCurveFee are all
        // denominated in shares so we just need to subtract out the
        // governanceCurveFee from the shareReservesDelta since that fee isn't
        // reserved for the LPs.
        //
        // shares -= shares - shares
        shareReservesDelta -= curveFee - governanceCurveFee;

        // The trader will need to deposit capital to pay for the fixed rate,
        // the curve fee, the flat fee, and any back-paid interest that will be
        // received back upon closing the trade. If negative interest has
        // accrued during the current checkpoint, we set close share price to
        // equal the open share price. This ensures that shorts don't benefit
        // from negative interest that accrued during the current checkpoint.
        traderDeposit = HyperdriveMath.calculateShortProceeds(
            _bondAmount,
            // NOTE: We add the governance fee back to the share reserves
            // delta here because the trader will need to provide this in
            // their deposit.
            shareReservesDelta - governanceCurveFee,
            _openSharePrice,
            _sharePrice.max(_openSharePrice),
            _sharePrice,
            _flatFee
        );

        return (traderDeposit, shareReservesDelta, governanceCurveFee);
    }

    /// @dev Calculate the pool reserve and trader deltas that result from
    ///      closing a short. This calculation includes trading fees.
    /// @param _bondAmount The amount of bonds being purchased to close the
    ///        short.
    /// @param _sharePrice The current share price.
    /// @param _maturityTime The maturity time of the short position.
    /// @return bondReservesDelta The change in the bond reserves.
    /// @return shareProceeds The proceeds in shares of closing the short.
    /// @return shareReservesDelta The shares added to the reserves.
    /// @return shareCurveDelta The curve portion of the proceeds that LPs
    ///         receive from the trader in shares.
    /// @return shareAdjustmentDelta The change in the share adjustment.
    /// @return totalGovernanceFee The governance fee in shares.
    function _calculateCloseShort(
        uint256 _bondAmount,
        uint256 _sharePrice,
        uint256 _maturityTime
    )
        internal
        returns (
            uint256 bondReservesDelta,
            uint256 shareProceeds,
            uint256 shareReservesDelta,
            uint256 shareCurveDelta,
            int256 shareAdjustmentDelta,
            uint256 totalGovernanceFee
        )
    {
        // Calculate the effect that closing the short should have on the pool's
        // reserves as well as the amount of shares the trader pays to buy the
        // bonds that they shorted back at the market price.
        {
            // Calculate the effect that closing the short should have on the
            // pool's reserves as well as the amount of shares the trader needs
            // to pay to purchase the shorted bonds at the market price.
            //
            // NOTE: We calculate the time remaining from the latest checkpoint
            // to ensure that opening/closing a position doesn't result in
            // immediate profit.
            uint256 timeRemaining = _calculateTimeRemaining(_maturityTime);
            (
                shareCurveDelta,
                bondReservesDelta,
                shareReservesDelta
            ) = HyperdriveMath.calculateCloseShort(
                _effectiveShareReserves(),
                _marketState.bondReserves,
                _bondAmount,
                timeRemaining,
                _timeStretch,
                _sharePrice,
                _initialSharePrice
            );

            // Ensure that the trader didn't purchase bonds at a negative interest
            // rate after accounting for fees.
            uint256 spotPrice = HyperdriveMath.calculateSpotPrice(
                _effectiveShareReserves(),
                _marketState.bondReserves,
                _initialSharePrice,
                _timeStretch
            );
            if (
                _isNegativeInterest(
                    shareCurveDelta,
                    bondReservesDelta,
                    HyperdriveMath.calculateCloseShortMaxSpotPrice(
                        spotPrice,
                        _curveFee
                    )
                )
            ) {
                revert IHyperdrive.NegativeInterest();
            }

            // Record an oracle update if enough time has elapsed.
            recordPrice(spotPrice);

            // Calculate the fees charged to the user (totalCurveFee and
            // totalFlatFee) and the portion of those fees that are paid to
            // governance (governanceCurveFee and governanceFlatFee).
            uint256 bondAmount = _bondAmount; // Avoid stack too deep.
            uint256 sharePrice = _sharePrice; // Avoid stack too deep.
            uint256 curveFee;
            uint256 flatFee;
            uint256 governanceCurveFee;
            (
                curveFee,
                flatFee,
                governanceCurveFee, // governanceFlatFee
                ,
                totalGovernanceFee
            ) = _calculateFeesGivenBonds(
                bondAmount,
                timeRemaining,
                spotPrice,
                sharePrice
            );

            // Add the total curve fee minus the governance curve fee to the
            // amount that will be added to the share reserves. This ensures
            // that the LPs are credited with the fee the trader paid on the
            // curve trade minus the portion of the curve fee that was paid to
            // governance.
            //
            // shareCurveDelta, curveFee and governanceCurveFee are all
            // denominated in shares so we just need to subtract out the
            // governanceCurveFees from the shareCurveDelta since that fee isn't
            // reserved for the LPs
            shareCurveDelta += curveFee - governanceCurveFee;

            // Calculate the shareReservesDelta that the user must make to close
            // out the short. We add the curveFee (shares) and flatFee (shares)
            // to the shareReservesDelta to ensure that fees are collected.
            shareReservesDelta += curveFee + flatFee;
        }

        // Calculate the share proceeds owed to the short and account for
        // negative interest that accrued over the period.
        {
            uint256 openSharePrice = _checkpoints[
                _maturityTime - _positionDuration
            ].sharePrice;
            uint256 closeSharePrice = block.timestamp < _maturityTime
                ? _sharePrice
                : _checkpoints[_maturityTime].sharePrice;

            // Calculate the share proceeds owed to the short. We calculate this
            // before scaling the share payment for negative interest. Shorts
            // are responsible for paying for 100% of the negative interest, so
            // they aren't benefited when the payment to LPs is decreased due to
            // negative interest. Similarly, the governance fee is included in
            // the share payment. The LPs don't receive the governance fee, but
            // the short is responsible for paying it.
            shareProceeds = HyperdriveMath.calculateShortProceeds(
                _bondAmount,
                shareReservesDelta,
                openSharePrice,
                closeSharePrice,
                _sharePrice,
                _flatFee
            );

            // The governance fee isn't included in the share payment that is
            // added to the share reserves. We remove it here to simplify the
            // accounting updates.
            shareReservesDelta -= totalGovernanceFee;

            // Adjust the computed proceeds and delta for negative interest.
            // We also compute the share adjustment delta at this step to ensure
            // that we don't break our AMM invariant when we account for negative
            // interest and flat adjustments.
            (
                shareProceeds,
                shareReservesDelta,
                shareCurveDelta,
                shareAdjustmentDelta,
                totalGovernanceFee
            ) = HyperdriveMath.calculateNegativeInterestOnClose(
                shareProceeds,
                shareReservesDelta,
                shareCurveDelta,
                totalGovernanceFee,
                openSharePrice,
                closeSharePrice,
                false
            );
        }
    }
}<|MERGE_RESOLUTION|>--- conflicted
+++ resolved
@@ -27,29 +27,14 @@
     ///        This allows traders to protect themselves from opening a long in
     ///        a checkpoint where negative interest has accrued.
     /// @param _options The options that configure how the trade is settled.
-<<<<<<< HEAD
-    /// @return maturityTime The maturity time of the short.
-    /// @return traderDeposit The amount the user deposited for this trade.
-    function _openShort(
-=======
     /// @return The maturity time of the short.
     /// @return The amount the user deposited for this trade.
-    function openShort(
->>>>>>> ecb31244
+    function _openShort(
         uint256 _bondAmount,
         uint256 _maxDeposit,
         uint256 _minSharePrice,
         IHyperdrive.Options calldata _options
-<<<<<<< HEAD
-    )
-        internal
-        nonReentrant
-        isNotPaused
-        returns (uint256 maturityTime, uint256 traderDeposit)
-    {
-=======
-    ) external payable nonReentrant isNotPaused returns (uint256, uint256) {
->>>>>>> ecb31244
+    ) internal nonReentrant isNotPaused returns (uint256, uint256) {
         // Check that the message value and base amount are valid.
         _checkMessageValue();
         if (_bondAmount < _minimumTransactionAmount) {
