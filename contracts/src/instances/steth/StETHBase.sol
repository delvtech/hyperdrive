// SPDX-License-Identifier: Apache-2.0
pragma solidity 0.8.19;

import { IHyperdrive } from "../../interfaces/IHyperdrive.sol";
import { ILido } from "../../interfaces/ILido.sol";
import { HyperdriveBase } from "../../internal/HyperdriveBase.sol";
import { FixedPointMath, ONE } from "../../libraries/FixedPointMath.sol";

/// @author DELV
/// @title StethHyperdrive
/// @notice The base contract for the stETH Hyperdrive implementation.
/// @dev Lido has it's own notion of shares to account for the accrual of
///      interest on the ether pooled in the Lido protocol. Instead of
///      maintaining a balance of shares, this integration can simply use Lido
///      shares directly.
/// @custom:disclaimer The language used in this code is for coding convenience
///                    only, and is not intended to, and does not, have any
///                    particular legal or regulatory significance.
abstract contract StETHBase is HyperdriveBase {
    using FixedPointMath for uint256;

    /// @dev The Lido contract.
    ILido internal immutable _lido;

    /// @notice Instantiates the stETH Hyperdrive base contract.
    /// @param __lido The Lido contract.
    constructor(ILido __lido) {
        _lido = __lido;

        // Ensure that the minimum share reserves are equal to 1e15. This value
        // has been tested to prevent arithmetic overflows in the
        // `_updateLiquidity` function when the share reserves are as high as
        // 200 million.
        if (_minimumShareReserves != 1e15) {
            revert IHyperdrive.InvalidMinimumShareReserves();
        }
    }

    /// Yield Source ///

    /// @dev Accepts a transfer from the user in base or the yield source token.
    /// @param _amount The amount of token to transfer. It will be in either
    ///          base or shares depending on the `asBase` option.
    /// @param _options The options that configure the deposit. The only option
    ///        used in this implementation is "asBase" which determines if
    ///        the deposit is settled in ETH or stETH shares.
    /// @return shares The amount of shares that represents the amount deposited.
    /// @return vaultSharePrice The current vault share price.
    function _deposit(
        uint256 _amount,
        IHyperdrive.Options calldata _options
    ) internal override returns (uint256 shares, uint256 vaultSharePrice) {
        uint256 refund;
        if (_options.asBase) {
            // Ensure that sufficient ether was provided.
            if (msg.value < _amount) {
                revert IHyperdrive.TransferFailed();
            }

            // If the user sent more ether than the amount specified, refund the
            // excess ether.
            refund = msg.value - _amount;

            // Submit the provided ether to Lido to be deposited. The fee
            // collector address is passed as the referral address; however,
            // users can specify whatever referrer they'd like by depositing
            // stETH instead of WETH.
            shares = _lido.submit{ value: _amount }(_feeCollector);

            // Calculate the vault share price.
            vaultSharePrice = _pricePerVaultShare();
        } else {
            // Refund any ether that was sent to the contract.
            refund = msg.value;

            // Transfer stETH shares into the contract.
            _lido.transferSharesFrom(msg.sender, address(this), _amount);

            // Calculate the vault share price.
            shares = _amount;
            vaultSharePrice = _pricePerVaultShare();
        }

        // Return excess ether that was sent to the contract.
        if (refund > 0) {
            (bool success, ) = payable(msg.sender).call{ value: refund }("");
            if (!success) {
                revert IHyperdrive.TransferFailed();
            }
        }

        return (shares, vaultSharePrice);
    }

    /// @notice Processes a trader's withdrawal. This yield source only supports
    ///         withdrawals in stETH shares.
    /// @param _shares The amount of shares to withdraw from Hyperdrive.
    /// @param _sharePrice The share price.
    /// @param _options The options that configure the withdrawal. The options
    ///        used in this implementation are "destination" which specifies the
    ///        recipient of the withdrawal and "asBase" which determines
    ///        if the withdrawal is settled in base or vault shares. The "asBase"
    ///        option must be false since stETH withdrawals aren't processed
    ///        instantaneously. Users that want to withdraw can manage their
    ///        withdrawal separately.
    /// @return The amount of shares withdrawn from the yield source.
    function _withdraw(
        uint256 _shares,
        uint256 _sharePrice,
        IHyperdrive.Options calldata _options
    ) internal override returns (uint256) {
        // stETH withdrawals aren't necessarily instantaneous. Users that want
        // to withdraw can manage their withdrawal separately.
        if (_options.asBase) {
            revert IHyperdrive.UnsupportedToken();
        }

        // Correct for any error that crept into the calculation of the share
        // amount by converting the shares to base and then back to shares
        // using the vault's share conversion logic.
        uint256 baseAmount = _shares.mulDown(_sharePrice);
        _shares = _lido.getSharesByPooledEth(baseAmount);

        // If we're withdrawing zero shares, short circuit and return 0.
        if (_shares == 0) {
            return 0;
        }

        // Transfer the stETH shares to the destination.
        _lido.transferShares(_options.destination, _shares);

        return _shares;
    }

    /// @dev Returns the current vault share price. We simply use Lido's
    ///      internal share price.
    /// @return price The current vault share price.
    /// @dev must remain consistent with the impl inside of the DataProvider
<<<<<<< HEAD
    function _pricePerVaultShare()
        internal
        view
        override
        returns (uint256 price)
    {
        return _lido.getTotalPooledEther().divDown(_lido.getTotalShares());
=======
    function _pricePerShare() internal view override returns (uint256 price) {
        return _lido.getPooledEthByShares(ONE);
>>>>>>> 10691c2a
    }

    /// @dev We override the message value check since this integration is
    ///      payable.
    function _checkMessageValue() internal pure override {}
}<|MERGE_RESOLUTION|>--- conflicted
+++ resolved
@@ -135,19 +135,13 @@
     /// @dev Returns the current vault share price. We simply use Lido's
     ///      internal share price.
     /// @return price The current vault share price.
-    /// @dev must remain consistent with the impl inside of the DataProvider
-<<<<<<< HEAD
     function _pricePerVaultShare()
         internal
         view
         override
         returns (uint256 price)
     {
-        return _lido.getTotalPooledEther().divDown(_lido.getTotalShares());
-=======
-    function _pricePerShare() internal view override returns (uint256 price) {
         return _lido.getPooledEthByShares(ONE);
->>>>>>> 10691c2a
     }
 
     /// @dev We override the message value check since this integration is
