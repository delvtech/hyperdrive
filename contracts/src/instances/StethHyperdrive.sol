--- conflicted
+++ resolved
@@ -64,13 +64,6 @@
         bool _asUnderlying
     ) internal override returns (uint256 shares, uint256 sharePrice) {
         if (_asUnderlying) {
-<<<<<<< HEAD
-            // Enforce that the msg.value == _amount to check
-            // that the user provided eth
-            if (msg.value != _amount) {
-                revert Errors.TransferFailed();
-            }
-=======
             // Ensure that sufficient ether was provided and refund any excess.
             if (msg.value < _amount) {
                 revert Errors.TransferFailed();
@@ -84,7 +77,6 @@
                     revert Errors.TransferFailed();
                 }
             }
->>>>>>> 2019932d
 
             // Submit the provided ether to Lido to be deposited. The fee
             // collector address is passed as the referral address; however,
