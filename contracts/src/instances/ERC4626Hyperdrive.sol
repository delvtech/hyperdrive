--- conflicted
+++ resolved
@@ -34,23 +34,11 @@
     ///        to access the pool or base tokens.
     constructor(
         IHyperdrive.PoolConfig memory _config,
-<<<<<<< HEAD
         address _target0,
         address _target1,
         IERC4626 __pool,
         address[] memory _targets
     ) Hyperdrive(_config, _target0, _target1) ERC4626Base(__pool) {
-=======
-        address _dataProvider,
-        bytes32 _linkerCodeHash,
-        address _linkerFactory,
-        address _pool,
-        address[] memory _targets
-    ) Hyperdrive(_config, _dataProvider, _linkerCodeHash, _linkerFactory) {
-        // Initialize the pool immutable.
-        pool = IERC4626(_pool);
-
->>>>>>> 6eec8aaf
         // Ensure that the Hyperdrive pool was configured properly.
         // WARN: 4626 implementations should be checked that if they use an
         // asset with decimals less than 18 that the preview deposit is scale
@@ -80,93 +68,10 @@
             ) {
                 revert IHyperdrive.UnsupportedToken();
             }
-<<<<<<< HEAD
             _isSweepable[target] = true;
         }
     }
 
-=======
-            isSweepable[target] = true;
-        }
-    }
-
-    /// Yield Source ///
-
-    /// @notice Accepts a trader's deposit in either base or vault shares. If
-    ///         the deposit is settled in base, the base is deposited into the
-    ///         yield source immediately.
-    /// @param _amount The amount of token to transfer. It will be in either
-    //          base or shares depending on the `asBase` option.
-    /// @param _options The options that configure the deposit. The only option
-    ///        used in this implementation is "asBase" which determines if
-    ///        the deposit is settled in base or vault shares.
-    /// @return sharesMinted The shares this deposit creates
-    /// @return sharePrice The share price at time of deposit.
-    function _deposit(
-        uint256 _amount,
-        IHyperdrive.Options calldata _options
-    ) internal override returns (uint256 sharesMinted, uint256 sharePrice) {
-        if (_options.asBase) {
-            // Take custody of the deposit in base.
-            _baseToken.safeTransferFrom(msg.sender, address(this), _amount);
-
-            // Deposit the base into the yield source.
-            sharesMinted = pool.deposit(_amount, address(this));
-            sharePrice = _pricePerShare();
-        } else {
-            // WARN: This logic doesn't account for slippage in the conversion
-            // from base to shares. If deposits to the yield source incur
-            // slippage, this logic will be incorrect.
-            sharesMinted = _amount;
-
-            // Take custody of the deposit in vault shares.
-            IERC20(address(pool)).safeTransferFrom(
-                msg.sender,
-                address(this),
-                sharesMinted
-            );
-            sharePrice = _pricePerShare();
-        }
-    }
-
-    /// @notice Processes a trader's withdrawal in either base or vault shares.
-    ///         If the withdrawal is settled in base, the base will need to be
-    ///         withdrawn from the yield source.
-    /// @param _shares The amount of shares to withdraw from Hyperdrive.
-    /// @param _options The options that configure the withdrawal. The options
-    ///        used in this implementation are "destination" which specifies the
-    ///        recipient of the withdrawal and "asBase" which determines
-    ///        if the withdrawal is settled in base or vault shares.
-    /// @return amountWithdrawn The amount withdrawn from the yield source.
-    ///         it will be in either base or shares depending on the `asBase`
-    ///         option.
-    function _withdraw(
-        uint256 _shares,
-        IHyperdrive.Options calldata _options
-    ) internal override returns (uint256 amountWithdrawn) {
-        if (_options.asBase) {
-            // Redeem from the yield source and transfer the
-            // resulting base to the destination address.
-            amountWithdrawn = pool.redeem(
-                _shares,
-                _options.destination,
-                address(this)
-            );
-        } else {
-            // Transfer vault shares to the destination.
-            IERC20(address(pool)).safeTransfer(_options.destination, _shares);
-            amountWithdrawn = _shares;
-        }
-    }
-
-    /// @notice Loads the share price from the yield source.
-    /// @return The current share price.
-    /// @dev must remain consistent with the impl inside of the DataProvider
-    function _pricePerShare() internal view override returns (uint256) {
-        return pool.convertToAssets(FixedPointMath.ONE_18);
-    }
-
->>>>>>> 6eec8aaf
     /// @notice Some yield sources [eg Morpho] pay rewards directly to this
     ///         contract but we can't handle distributing them internally so we
     ///         sweep to the fee collector address to then redistribute to users.
