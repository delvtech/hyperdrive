// SPDX-License-Identifier: Apache-2.0
pragma solidity 0.8.19;

import { IHyperdrive } from "../interfaces/IHyperdrive.sol";
import { IHyperdriveEvents } from "../interfaces/IHyperdriveEvents.sol";
import { AssetId } from "../libraries/AssetId.sol";
import { Errors } from "../libraries/Errors.sol";
import { FixedPointMath, ONE } from "../libraries/FixedPointMath.sol";
import { HyperdriveMath } from "../libraries/HyperdriveMath.sol";
import { SafeCast } from "../libraries/SafeCast.sol";
import { HyperdriveLP } from "./HyperdriveLP.sol";

/// @author DELV
/// @title HyperdriveShort
/// @notice Implements the short accounting for Hyperdrive.
/// @custom:disclaimer The language used in this code is for coding convenience
///                    only, and is not intended to, and does not, have any
///                    particular legal or regulatory significance.
abstract contract HyperdriveShort is IHyperdriveEvents, HyperdriveLP {
    using FixedPointMath for uint256;
    using FixedPointMath for int256;
    using SafeCast for uint256;
    using SafeCast for int256;

    /// @dev Opens a short position.
    /// @param _bondAmount The amount of bonds to short.
    /// @param _maxDeposit The most the user expects to deposit for this trade.
    /// @param _minVaultSharePrice The minium vault share price at which to open
    ///        the long. This allows traders to protect themselves from opening
    ///        a long in a checkpoint where negative interest has accrued.
    /// @param _options The options that configure how the trade is settled.
    /// @return The maturity time of the short.
    /// @return The amount the user deposited for this trade.
    function _openShort(
        uint256 _bondAmount,
        uint256 _maxDeposit,
        uint256 _minVaultSharePrice,
        IHyperdrive.Options calldata _options
    ) internal nonReentrant isNotPaused returns (uint256, uint256) {
        // Check that the message value and base amount are valid.
        _checkMessageValue();
        if (_bondAmount < _minimumTransactionAmount) {
            revert IHyperdrive.MinimumTransactionAmount();
        }

        // Perform a checkpoint and compute the amount of interest the short
        // would have received if they opened at the beginning of the checkpoint.
        // Since the short will receive interest from the beginning of the
        // checkpoint, they will receive this backdated interest back at closing.
        uint256 vaultSharePrice = _pricePerVaultShare();
        if (vaultSharePrice < _minVaultSharePrice) {
            revert IHyperdrive.MinimumSharePrice();
        }
        uint256 latestCheckpoint = _latestCheckpoint();
        uint256 openVaultSharePrice = _applyCheckpoint(
            latestCheckpoint,
            vaultSharePrice
        );

        // Calculate the pool and user deltas using the trading function. We
        // backdate the bonds sold to the beginning of the checkpoint.
        // Note: All state deltas are derived from the external function input.
        uint256 maturityTime = latestCheckpoint + _positionDuration;
        uint256 shareReservesDelta;
        uint256 baseDeposit;
        {
            uint256 totalGovernanceFee;
            (
                baseDeposit,
                shareReservesDelta,
                totalGovernanceFee
            ) = _calculateOpenShort(
                _bondAmount,
                vaultSharePrice,
                openVaultSharePrice
            );

            // Attribute the governance fees.
            _governanceFeesAccrued += totalGovernanceFee;
        }

        // Take custody of the trader's deposit and ensure that the trader
        // doesn't pay more than their max deposit. The trader's deposit is
        // equal to the proceeds that they would receive if they closed
        // immediately (without fees). Trader deposit is created to ensure that
        // the input to _deposit is denominated according to _options.
        // Note: We don't check the maxDeposit against the output of deposit
        // because slippage from a deposit could cause a larger deposit taken
        // from the user to pass due to the shares being worth less after deposit.
        uint256 traderDeposit = _convertToOptionFromBase(
            baseDeposit,
            vaultSharePrice,
            _options
        );
        if (_maxDeposit < traderDeposit) {
            revert IHyperdrive.OutputLimit();
        }
        _deposit(traderDeposit, _options);

        // Apply the state updates caused by opening the short.
        // Note: Updating the state using the result using the
        // deltas calculated from function inputs is consistent with
        // openLong.
        _applyOpenShort(
            _bondAmount,
            shareReservesDelta,
            vaultSharePrice,
            maturityTime
        );

        // Mint the short tokens to the trader.
        uint256 assetId = AssetId.encodeAssetId(
            AssetId.AssetIdPrefix.Short,
            maturityTime
        );
        uint256 bondAmount = _bondAmount; // Avoid stack too deep error.
        _mint(assetId, _options.destination, bondAmount);

        // Emit an OpenShort event.
        emit OpenShort(
            _options.destination,
            assetId,
            maturityTime,
            baseDeposit,
            vaultSharePrice,
            bondAmount
        );

        return (maturityTime, traderDeposit);
    }

    /// @notice Closes a short position with a specified maturity time.
    /// @param _maturityTime The maturity time of the short.
    /// @param _bondAmount The amount of shorts to close.
    /// @param _minOutput The minimum output of this trade.
    /// @param _options The options that configure how the trade is settled.
    /// @return The amount of base tokens produced by closing this short.
    function _closeShort(
        uint256 _maturityTime,
        uint256 _bondAmount,
        uint256 _minOutput,
        IHyperdrive.Options calldata _options
    ) internal nonReentrant returns (uint256) {
        if (_bondAmount < _minimumTransactionAmount) {
            revert IHyperdrive.MinimumTransactionAmount();
        }

        // Perform a checkpoint.
        uint256 vaultSharePrice = _pricePerVaultShare();
        _applyCheckpoint(_maturityTime, vaultSharePrice);

        // Burn the shorts that are being closed.
        _burn(
            AssetId.encodeAssetId(AssetId.AssetIdPrefix.Short, _maturityTime),
            msg.sender,
            _bondAmount
        );

        // Calculate the changes to the reserves and the traders proceeds up
        // front. This will also verify that the calculated values don't break
        // any invariants.
        // Note: All state deltas are derived from the external function input.
        (
            uint256 bondReservesDelta,
            uint256 shareProceeds,
            uint256 shareReservesDelta,
            int256 shareAdjustmentDelta,
            uint256 totalGovernanceFee
        ) = _calculateCloseShort(_bondAmount, vaultSharePrice, _maturityTime);

        // If the position hasn't matured, apply the accounting updates that
        // result from closing the short to the reserves and pay out the
        // withdrawal pool if necessary.
        if (block.timestamp < _maturityTime) {
            // Attribute the governance fees.
            _governanceFeesAccrued += totalGovernanceFee;

            // Update the pool's state to account for the short being closed.
            _applyCloseShort(
                _bondAmount,
                bondReservesDelta,
                shareReservesDelta,
                shareAdjustmentDelta,
                _maturityTime
            );

            // Update the global long exposure. Since we're closing a short, the
            // number of non-netted longs increases by the bond amount.
            int256 nonNettedLongs = _nonNettedLongs(_maturityTime);
            _updateLongExposure(
                nonNettedLongs - int256(_bondAmount),
                nonNettedLongs
            );

            // Distribute the excess idle to the withdrawal pool.
            _distributeExcessIdle(vaultSharePrice);
        } else {
            // Apply the zombie close to the state and adjust the share proceeds
            // to account for negative interest that might have accrued to the
            // zombie share reserves.
            shareProceeds = _applyZombieClose(shareProceeds, vaultSharePrice);
        }

        // Withdraw the profit to the trader. This includes the proceeds from
        // the short sale as well as the variable interest that was collected
        // on the face value of the bonds.
        uint256 proceeds = _withdraw(shareProceeds, vaultSharePrice, _options);

        // Enforce the user's minimum output.
        // Note: We use the value that is returned from the
        // withdraw to check against the minOutput because
        // in the event of slippage on the withdraw, we want
        // it to be caught be the minOutput check.
        uint256 baseProceeds = _convertToBaseFromOption(
            proceeds,
            vaultSharePrice,
            _options
        );
        if (baseProceeds < _minOutput) {
            revert IHyperdrive.OutputLimit();
        }

        // Emit a CloseShort event.
        uint256 bondAmount = _bondAmount; // Avoid stack too deep error.
        uint256 maturityTime = _maturityTime; // Avoid stack too deep error.
        emit CloseShort(
            _options.destination,
            AssetId.encodeAssetId(AssetId.AssetIdPrefix.Short, maturityTime),
            maturityTime,
            baseProceeds,
            vaultSharePrice,
            bondAmount
        );

        return proceeds;
    }

    /// @dev Applies an open short to the state. This includes updating the
    ///      reserves and maintaining the reserve invariants.
    /// @param _bondAmount The amount of bonds shorted.
    /// @param _shareReservesDelta The amount of shares paid to the curve.
    /// @param _vaultSharePrice The current vault share price.
    /// @param _maturityTime The maturity time of the long.
    function _applyOpenShort(
        uint256 _bondAmount,
        uint256 _shareReservesDelta,
        uint256 _vaultSharePrice,
        uint256 _maturityTime
    ) internal {
        // If the share reserves would underflow when the short is opened, then
        // we revert with an insufficient liquidity error.
        uint256 shareReserves = _marketState.shareReserves;
        if (shareReserves < _shareReservesDelta) {
            Errors.throwInsufficientLiquidityError(
                IHyperdrive.InsufficientLiquidityReason.SolvencyViolated
            );
        }
        shareReserves -= _shareReservesDelta;

        // The share reserves are decreased in this operation, so we need to
        // verify that our invariants that z >= z_min and z - zeta >= z_min
        // are satisfied. The former is checked when we check solvency (since
        // global exposure is greater than or equal to zero, z < z_min
        // implies z - e/c - z_min < 0.
        if (
            HyperdriveMath.calculateEffectiveShareReserves(
                shareReserves,
                _marketState.shareAdjustment
            ) < _minimumShareReserves
        ) {
            Errors.throwInsufficientLiquidityError(
                IHyperdrive
                    .InsufficientLiquidityReason
                    .InvalidEffectiveShareReserves
            );
        }

        // Update the average maturity time of short positions.
        _marketState.shortAverageMaturityTime = uint256(
            _marketState.shortAverageMaturityTime
        )
            .updateWeightedAverage(
                _marketState.shortsOutstanding,
                _maturityTime * 1e18, // scale up to fixed point scale
                _bondAmount,
                true
            )
            .toUint128();

        // If the share reserves would underflow when the short is opened, then
        // we revert with an insufficient liquidity error.
        uint256 shareReserves_ = _marketState.shareReserves;
        if (shareReserves_ < _shareReservesDelta) {
            Errors.throwInsufficientLiquidityError(
                IHyperdrive.InsufficientLiquidityReason.SolvencyViolated
            );
        }

        // Apply the trading deltas to the reserves and increase the bond buffer
        // by the amount of bonds that were shorted. We don't need to add the
        // margin or pre-paid interest to the reserves because of the way that
        // the close short accounting works.
<<<<<<< HEAD
        _marketState.shareReserves -= _shareReservesDelta.toUint128();
        _marketState.bondReserves += _bondAmount.toUint128();
        _marketState.shortsOutstanding += _bondAmount.toUint128();

        // The share reserves are decreased in this operation, so we need to
        // verify that our invariants that z >= z_min and z - zeta >= z_min
        // are satisfied. The former is checked when we check solvency (since
        // global exposure is greater than or equal to zero, z < z_min
        // implies z - e/c - z_min < 0.
        if (_effectiveShareReserves() < _minimumShareReserves) {
            Errors.throwInsufficientLiquidityError(
                IHyperdrive
                    .InsufficientLiquidityReason
                    .InvalidEffectiveShareReserves
            );
        }

=======
        _marketState.shareReserves = shareReserves.toUint128();
        _marketState.bondReserves += _bondAmount.toUint128();
        _marketState.shortsOutstanding += _bondAmount.toUint128();

>>>>>>> f7808095
        // Update the global long exposure. Since we're opening a short, the
        // number of non-netted longs decreases by the bond amount.
        int256 nonNettedLongs = _nonNettedLongs(_maturityTime);
        _updateLongExposure(
            nonNettedLongs,
            nonNettedLongs - int256(_bondAmount)
        );

        // Opening a short decreases the system's exposure because the short's
        // margin can be used to offset some of the long exposure. Despite this,
        // opening a short decreases the share reserves, which limits the amount
        // of capital available to back non-netted long exposure. Since both
        // quantities decrease, we need to check that the system is still solvent.
        if (!_isSolvent(_vaultSharePrice)) {
            Errors.throwInsufficientLiquidityError(
                IHyperdrive.InsufficientLiquidityReason.SolvencyViolated
            );
        }

        // Distribute the excess idle to the withdrawal pool.
        _distributeExcessIdle(_vaultSharePrice);
    }

    /// @dev Applies the trading deltas from a closed short to the reserves and
    ///      the withdrawal pool.
    /// @param _bondAmount The amount of shorts that were closed.
    /// @param _bondReservesDelta The amount of bonds removed from the reserves.
    /// @param _shareReservesDelta The amount of shares added to the reserves.
    /// @param _shareAdjustmentDelta The amount to increase the share adjustment.
    /// @param _maturityTime The maturity time of the short.
    function _applyCloseShort(
        uint256 _bondAmount,
        uint256 _bondReservesDelta,
        uint256 _shareReservesDelta,
        int256 _shareAdjustmentDelta,
        uint256 _maturityTime
    ) internal {
        // Update the short average maturity time.
        uint128 shortsOutstanding_ = _marketState.shortsOutstanding;
        _marketState.shortAverageMaturityTime = uint256(
            _marketState.shortAverageMaturityTime
        )
            .updateWeightedAverage(
                shortsOutstanding_,
                _maturityTime * 1e18, // scale up to fixed point scale
                _bondAmount,
                false
            )
            .toUint128();

        // Decrease the amount of shorts outstanding.
        _marketState.shortsOutstanding =
            shortsOutstanding_ -
            _bondAmount.toUint128();

        // Update the reserves and the share adjustment.
        _marketState.shareReserves += _shareReservesDelta.toUint128();
        _marketState.shareAdjustment += _shareAdjustmentDelta.toInt128();
        _marketState.bondReserves -= _bondReservesDelta.toUint128();
    }

    /// @dev Calculate the pool reserve and trader deltas that result from
    ///      opening a short. This calculation includes trading fees.
    /// @param _bondAmount The amount of bonds being sold to open the short.
    /// @param _vaultSharePrice The current vault share price.
    /// @param _openVaultSharePrice The vault share price at the beginning of
    ///        the checkpoint.
    /// @return baseDeposit The deposit, in base, required to open the short.
    /// @return shareReservesDelta The change in the share reserves.
    /// @return totalGovernanceFee The governance fee in shares.
    function _calculateOpenShort(
        uint256 _bondAmount,
        uint256 _vaultSharePrice,
        uint256 _openVaultSharePrice
    )
        internal
        view
        returns (
            uint256 baseDeposit,
            uint256 shareReservesDelta,
            uint256 totalGovernanceFee
        )
    {
        // Calculate the effect that opening the short should have on the pool's
        // reserves as well as the amount of shares the trader receives from
        // selling the shorted bonds at the market price.
        shareReservesDelta = HyperdriveMath.calculateOpenShort(
            _effectiveShareReserves(),
            _marketState.bondReserves,
            _bondAmount,
            _timeStretch,
            _vaultSharePrice,
            _initialVaultSharePrice
        );

        // NOTE: Round up to make the check stricter.
        //
        // If the base proceeds of selling the bonds is greater than the bond
        // amount, then the trade occurred in the negative interest domain. We
        // revert in these pathological cases.
        if (shareReservesDelta.mulUp(_vaultSharePrice) > _bondAmount) {
            Errors.throwInsufficientLiquidityError(
                IHyperdrive.InsufficientLiquidityReason.NegativeInterest
            );
        }

        // Calculate the fees charged to the user (curveFee) and the portion
        // of those fees that are paid to governance (governanceCurveFee).
        uint256 curveFee;
        uint256 governanceCurveFee;
        uint256 spotPrice = HyperdriveMath.calculateSpotPrice(
            _effectiveShareReserves(),
            _marketState.bondReserves,
            _initialVaultSharePrice,
            _timeStretch
        );

        // Calculate the fees charged to the user (curveFee) and the portion
        // of those fees that are paid to governance (governanceCurveFee).
        (curveFee, , governanceCurveFee, ) = _calculateFeesGivenBonds(
            _bondAmount,
            ONE, // shorts are opened at the beginning of the term
            spotPrice,
            _vaultSharePrice
        );

        // Subtract the total curve fee minus the governance curve fee to the
        // amount that will be subtracted from the share reserves. This ensures
        // that the LPs are credited with the fee the trader paid on the
        // curve trade minus the portion of the curve fee that was paid to
        // governance.
        //
        // shareReservesDelta, curveFee and governanceCurveFee are all
        // denominated in shares so we just need to subtract out the
        // governanceCurveFee from the shareReservesDelta since that fee isn't
        // reserved for the LPs.
        //
        // shares -= shares - shares
        shareReservesDelta -= curveFee - governanceCurveFee;

        // NOTE: Round up to overestimate the base deposit.
        //
        // The trader will need to deposit capital to pay for the fixed rate,
        // the curve fee, the flat fee, and any back-paid interest that will be
        // received back upon closing the trade. If negative interest has
        // accrued during the current checkpoint, we set the close vault share
        // price to equal the open vault share price. This ensures that shorts
        // don't benefit from negative interest that accrued during the current
        // checkpoint.
        baseDeposit = HyperdriveMath
            .calculateShortProceedsUp(
                _bondAmount,
                // NOTE: We add the governance fee back to the share reserves
                // delta here because the trader will need to provide this in
                // their deposit.
                shareReservesDelta - governanceCurveFee,
                _openVaultSharePrice,
                _vaultSharePrice.max(_openVaultSharePrice),
                _vaultSharePrice,
                _flatFee
            )
            .mulUp(_vaultSharePrice);

        return (baseDeposit, shareReservesDelta, governanceCurveFee);
    }

    /// @dev Calculate the pool reserve and trader deltas that result from
    ///      closing a short. This calculation includes trading fees.
    /// @param _bondAmount The amount of bonds being purchased to close the
    ///        short.
    /// @param _vaultSharePrice The current vault share price.
    /// @param _maturityTime The maturity time of the short position.
    /// @return bondReservesDelta The change in the bond reserves.
    /// @return shareProceeds The proceeds in shares of closing the short.
    /// @return shareReservesDelta The shares added to the reserves.
    /// @return shareAdjustmentDelta The change in the share adjustment.
    /// @return totalGovernanceFee The governance fee in shares.
    function _calculateCloseShort(
        uint256 _bondAmount,
        uint256 _vaultSharePrice,
        uint256 _maturityTime
    )
        internal
        view
        returns (
            uint256 bondReservesDelta,
            uint256 shareProceeds,
            uint256 shareReservesDelta,
            int256 shareAdjustmentDelta,
            uint256 totalGovernanceFee
        )
    {
        // Calculate the effect that closing the short should have on the pool's
        // reserves as well as the amount of shares the trader pays to buy the
        // bonds that they shorted back at the market price.
        uint256 shareCurveDelta;
        {
            // Calculate the effect that closing the short should have on the
            // pool's reserves as well as the amount of shares the trader needs
            // to pay to purchase the shorted bonds at the market price.
            //
            // NOTE: We calculate the time remaining from the latest checkpoint
            // to ensure that opening/closing a position doesn't result in
            // immediate profit.
            uint256 timeRemaining = _calculateTimeRemaining(_maturityTime);
            (
                shareCurveDelta,
                bondReservesDelta,
                shareReservesDelta
            ) = HyperdriveMath.calculateCloseShort(
                _effectiveShareReserves(),
                _marketState.bondReserves,
                _bondAmount,
                timeRemaining,
                _timeStretch,
                _vaultSharePrice,
                _initialVaultSharePrice
            );

            // Ensure that the trader didn't purchase bonds at a negative interest
            // rate after accounting for fees.
            uint256 spotPrice = HyperdriveMath.calculateSpotPrice(
                _effectiveShareReserves(),
                _marketState.bondReserves,
                _initialVaultSharePrice,
                _timeStretch
            );
            if (
                _isNegativeInterest(
                    shareCurveDelta,
                    bondReservesDelta,
                    HyperdriveMath.calculateCloseShortMaxSpotPrice(
                        spotPrice,
                        _curveFee
                    )
                )
            ) {
                Errors.throwInsufficientLiquidityError(
                    IHyperdrive.InsufficientLiquidityReason.NegativeInterest
                );
            }

            // Calculate the fees charged to the user (curveFee and
            // flatFee) and the portion of those fees that are paid to
            // governance (totalGovernanceFee).
            uint256 bondAmount = _bondAmount; // Avoid stack too deep.
            uint256 vaultSharePrice = _vaultSharePrice; // Avoid stack too deep.
            uint256 curveFee;
            uint256 flatFee;
            uint256 governanceCurveFee;
            (
                curveFee,
                flatFee,
                governanceCurveFee,
                totalGovernanceFee
            ) = _calculateFeesGivenBonds(
                bondAmount,
                timeRemaining,
                spotPrice,
                vaultSharePrice
            );

            // Add the total curve fee minus the governance curve fee to the
            // amount that will be added to the share reserves. This ensures
            // that the LPs are credited with the fee the trader paid on the
            // curve trade minus the portion of the curve fee that was paid to
            // governance.
            //
            // shareCurveDelta, curveFee and governanceCurveFee are all
            // denominated in shares so we just need to subtract out the
            // governanceCurveFees from the shareCurveDelta since that fee isn't
            // reserved for the LPs
            shareCurveDelta += curveFee - governanceCurveFee;

            // Calculate the shareReservesDelta that the user must make to close
            // out the short. We add the curveFee (shares) and flatFee (shares)
            // to the shareReservesDelta to ensure that fees are collected.
            shareReservesDelta += curveFee + flatFee;
        }

        // Calculate the share proceeds owed to the short and account for
        // negative interest that accrued over the period.
        {
            uint256 openVaultSharePrice = _checkpoints[
                _maturityTime - _positionDuration
            ].vaultSharePrice;
            uint256 closeVaultSharePrice = block.timestamp < _maturityTime
                ? _vaultSharePrice
                : _checkpoints[_maturityTime].vaultSharePrice;

            // NOTE: Round down to underestimate the short proceeds.
            //
            // Calculate the share proceeds owed to the short. We calculate this
            // before scaling the share payment for negative interest. Shorts
            // are responsible for paying for 100% of the negative interest, so
            // they aren't benefited when the payment to LPs is decreased due to
            // negative interest. Similarly, the governance fee is included in
            // the share payment. The LPs don't receive the governance fee, but
            // the short is responsible for paying it.
            shareProceeds = HyperdriveMath.calculateShortProceedsDown(
                _bondAmount,
                shareReservesDelta,
                openVaultSharePrice,
                closeVaultSharePrice,
                _vaultSharePrice,
                _flatFee
            );

            // The governance fee isn't included in the share payment that is
            // added to the share reserves. We remove it here to simplify the
            // accounting updates.
            shareReservesDelta -= totalGovernanceFee;

            // Adjust the computed proceeds and delta for negative interest.
            // We also compute the share adjustment delta at this step to ensure
            // that we don't break our AMM invariant when we account for negative
            // interest and flat adjustments.
            (
                shareProceeds,
                shareReservesDelta,
                shareCurveDelta,
                shareAdjustmentDelta,
                totalGovernanceFee
            ) = HyperdriveMath.calculateNegativeInterestOnClose(
                shareProceeds,
                shareReservesDelta,
                shareCurveDelta,
                totalGovernanceFee,
                openVaultSharePrice,
                closeVaultSharePrice,
                false
            );
        }
    }
}<|MERGE_RESOLUTION|>--- conflicted
+++ resolved
@@ -287,43 +287,14 @@
             )
             .toUint128();
 
-        // If the share reserves would underflow when the short is opened, then
-        // we revert with an insufficient liquidity error.
-        uint256 shareReserves_ = _marketState.shareReserves;
-        if (shareReserves_ < _shareReservesDelta) {
-            Errors.throwInsufficientLiquidityError(
-                IHyperdrive.InsufficientLiquidityReason.SolvencyViolated
-            );
-        }
-
         // Apply the trading deltas to the reserves and increase the bond buffer
         // by the amount of bonds that were shorted. We don't need to add the
         // margin or pre-paid interest to the reserves because of the way that
         // the close short accounting works.
-<<<<<<< HEAD
-        _marketState.shareReserves -= _shareReservesDelta.toUint128();
-        _marketState.bondReserves += _bondAmount.toUint128();
-        _marketState.shortsOutstanding += _bondAmount.toUint128();
-
-        // The share reserves are decreased in this operation, so we need to
-        // verify that our invariants that z >= z_min and z - zeta >= z_min
-        // are satisfied. The former is checked when we check solvency (since
-        // global exposure is greater than or equal to zero, z < z_min
-        // implies z - e/c - z_min < 0.
-        if (_effectiveShareReserves() < _minimumShareReserves) {
-            Errors.throwInsufficientLiquidityError(
-                IHyperdrive
-                    .InsufficientLiquidityReason
-                    .InvalidEffectiveShareReserves
-            );
-        }
-
-=======
         _marketState.shareReserves = shareReserves.toUint128();
         _marketState.bondReserves += _bondAmount.toUint128();
         _marketState.shortsOutstanding += _bondAmount.toUint128();
 
->>>>>>> f7808095
         // Update the global long exposure. Since we're opening a short, the
         // number of non-netted longs decreases by the bond amount.
         int256 nonNettedLongs = _nonNettedLongs(_maturityTime);
