--- conflicted
+++ resolved
@@ -233,11 +233,7 @@
         // Emit an event about the checkpoint creation that includes the LP
         // share price. If the LP share price calculation fails, we proceed in
         // minting the checkpoint and just emit the LP share price as zero. This
-<<<<<<< HEAD
-        // ensures that the system's liveness isn't impacted by temporarilj
-=======
         // ensures that the system's liveness isn't impacted by temporarily
->>>>>>> cf9ebdbc
         // being unable to calculate the present value.
         (uint256 lpSharePrice, ) = _calculateLPSharePriceSafe(_vaultSharePrice);
         emit CreateCheckpoint(
