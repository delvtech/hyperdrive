--- conflicted
+++ resolved
@@ -62,11 +62,7 @@
         }
 
         // Apply the checkpoint.
-<<<<<<< HEAD
         _applyCheckpoint(_checkpointTime, vaultSharePrice);
-=======
-        _applyCheckpoint(_checkpointTime, _pricePerVaultShare());
->>>>>>> ed2bc6d4
     }
 
     /// @dev Creates a new checkpoint if necessary.
@@ -118,11 +114,7 @@
             checkpointVaultSharePrice = _vaultSharePrice;
         } else {
             for (
-<<<<<<< HEAD
-                uint256 time = _checkpointTime;
-=======
                 uint256 time = _checkpointTime + _checkpointDuration;
->>>>>>> ed2bc6d4
                 ;
                 time += _checkpointDuration
             ) {
@@ -175,15 +167,10 @@
                     maturedShortsAmount,
                     openVaultSharePrice,
                     checkpointVaultSharePrice,
-<<<<<<< HEAD
                     vaultSharePrice,
-=======
-                    _vaultSharePrice,
->>>>>>> ed2bc6d4
                     false
                 );
             _governanceFeesAccrued += governanceFee;
-            uint256 checkpointTime = _checkpointTime; // avoid stack-too-deep
             _applyCloseShort(
                 maturedShortsAmount,
                 0,
@@ -203,7 +190,6 @@
             // shorts earned minus the flat fee.
             //
             // NOTE: Round down to underestimate the short proceeds.
-            uint256 vaultSharePrice = _vaultSharePrice; // avoid stack-too-deep
             shareProceeds = HyperdriveMath.calculateShortProceedsDown(
                 maturedShortsAmount,
                 shareProceeds,
@@ -237,7 +223,6 @@
 
             // Apply the governance and LP proceeds from closing out the matured
             // long positions to the state.
-            uint256 vaultSharePrice = _vaultSharePrice; // avoid stack-too-deep
             (
                 uint256 shareProceeds,
                 uint256 governanceFee
@@ -249,10 +234,6 @@
                     true
                 );
             _governanceFeesAccrued += governanceFee;
-<<<<<<< HEAD
-=======
-            uint256 checkpointTime = _checkpointTime; // avoid stack-too-deep
->>>>>>> ed2bc6d4
             _applyCloseLong(
                 maturedLongsAmount,
                 0,
@@ -302,11 +283,7 @@
         emit CreateCheckpoint(
             _checkpointTime,
             checkpointVaultSharePrice,
-<<<<<<< HEAD
             vaultSharePrice,
-=======
-            _vaultSharePrice,
->>>>>>> ed2bc6d4
             maturedShortsAmount,
             maturedLongsAmount,
             lpSharePrice
@@ -320,12 +297,8 @@
     /// @param _bondAmount The bond amount of the position.
     /// @param _openVaultSharePrice The vault share price from the position's
     ///        starting checkpoint.
-<<<<<<< HEAD
-    /// @param _closeVaultSharePrice The current vault share price.
-=======
     /// @param _closeVaultSharePrice The vault share price from the position's
     ///        ending checkpoint.
->>>>>>> ed2bc6d4
     /// @param _vaultSharePrice The current vault share price.
     /// @param _isLong A flag indicating whether or not the position is a long.
     /// @return shareProceeds The proceeds of the holders in shares.
