// SPDX-License-Identifier: Apache-2.0
pragma solidity 0.8.19;

import { IHyperdrive } from "../interfaces/IHyperdrive.sol";
import { IHyperdriveEvents } from "../interfaces/IHyperdriveEvents.sol";
import { AssetId } from "../libraries/AssetId.sol";
import { Errors } from "../libraries/Errors.sol";
import { FixedPointMath } from "../libraries/FixedPointMath.sol";
import { HyperdriveMath } from "../libraries/HyperdriveMath.sol";
import { SafeCast } from "../libraries/SafeCast.sol";
import { HyperdriveLP } from "./HyperdriveLP.sol";

/// @author DELV
/// @title HyperdriveLong
/// @notice Implements the long accounting for Hyperdrive.
/// @custom:disclaimer The language used in this code is for coding convenience
///                    only, and is not intended to, and does not, have any
///                    particular legal or regulatory significance.
abstract contract HyperdriveLong is IHyperdriveEvents, HyperdriveLP {
    using FixedPointMath for uint256;
    using FixedPointMath for int256;
    using SafeCast for uint256;
    using SafeCast for int256;

    /// @dev Opens a long position.
    /// @param _amount The amount to open a long with.
    /// @param _minOutput The minimum number of bonds to receive.
    /// @param _minVaultSharePrice The minimum vault share price at which to
    ///        open the long. This allows traders to protect themselves from
    ///        opening a long in a checkpoint where negative interest has
    ///        accrued.
    /// @param _options The options that configure how the trade is settled.
    /// @return maturityTime The maturity time of the bonds.
    /// @return bondProceeds The amount of bonds the user received
    function _openLong(
        uint256 _amount,
        uint256 _minOutput,
        uint256 _minVaultSharePrice,
        IHyperdrive.Options calldata _options
    )
        internal
        nonReentrant
        isNotPaused
        returns (uint256 maturityTime, uint256 bondProceeds)
    {
        // Check that the message value is valid.
        _checkMessageValue();

        // Deposit the user's input amount.
        (uint256 sharesDeposited, uint256 vaultSharePrice) = _deposit(
            _amount,
            _options
        );

        // Enforce the minimum user outputs and the mininum vault share price.
        //
        // NOTE: We use the value that is returned from the deposit to check
        // against the minimum transaction amount because in the event of
        // slippage on the deposit, we want the inputs to the state updates to
        // respect the minimum transaction amount requirements.
        //
        // NOTE: Round down to underestimate the base deposit. This makes the
        //       minimum transaction amount check more conservative.
        uint256 baseDeposited = sharesDeposited.mulDown(vaultSharePrice);
        if (baseDeposited < _minimumTransactionAmount) {
            revert IHyperdrive.MinimumTransactionAmount();
        }
        if (vaultSharePrice < _minVaultSharePrice) {
            revert IHyperdrive.MinimumSharePrice();
        }

        // Perform a checkpoint.
        uint256 latestCheckpoint = _latestCheckpoint();
        _applyCheckpoint(latestCheckpoint, vaultSharePrice);

        // Calculate the pool and user deltas using the trading function. We
        // backdate the bonds purchased to the beginning of the checkpoint.
        // Note: All state deltas are derived from the output of the
        // deposit function.
        uint256 shareReservesDelta;
        uint256 bondReservesDelta;
        uint256 totalGovernanceFee;
        (
            shareReservesDelta,
            bondReservesDelta,
            bondProceeds,
            totalGovernanceFee
        ) = _calculateOpenLong(sharesDeposited, vaultSharePrice);

        // Enforce the minimum user outputs.
        if (_minOutput > bondProceeds) {
            revert IHyperdrive.OutputLimit();
        }

        // Attribute the governance fee.
        _governanceFeesAccrued += totalGovernanceFee;

        // Apply the open long to the state.
        maturityTime = latestCheckpoint + _positionDuration;
        _applyOpenLong(
            shareReservesDelta,
            bondProceeds,
            bondReservesDelta,
            vaultSharePrice,
            maturityTime
        );

        // Mint the bonds to the trader with an ID of the maturity time.
        uint256 assetId = AssetId.encodeAssetId(
            AssetId.AssetIdPrefix.Long,
            maturityTime
        );
        _mint(assetId, _options.destination, bondProceeds);

        // Emit an OpenLong event.
        uint256 amount = _amount; // Avoid stack too deep error.
        IHyperdrive.Options calldata options = _options; // Avoid stack too deep error.
        uint256 _bondProceeds = bondProceeds; // Avoid stack too deep error.
        emit OpenLong(
            _options.destination,
            assetId,
            maturityTime,
            _convertToBaseFromOption(amount, vaultSharePrice, options),
            vaultSharePrice,
            _bondProceeds
        );

        return (maturityTime, _bondProceeds);
    }

    /// @dev Closes a long position with a specified maturity time.
    /// @param _maturityTime The maturity time of the short.
    /// @param _bondAmount The amount of longs to close.
    /// @param _minOutput The minimum amount of base the trader will accept.
    /// @param _options The options that configure how the trade is settled.
    /// @return The amount of underlying the user receives.
    function _closeLong(
        uint256 _maturityTime,
        uint256 _bondAmount,
        uint256 _minOutput,
        IHyperdrive.Options calldata _options
    ) internal nonReentrant returns (uint256) {
        if (_bondAmount < _minimumTransactionAmount) {
            revert IHyperdrive.MinimumTransactionAmount();
        }

        // Perform a checkpoint at the maturity time. This ensures the long and
        // all of the other positions in the checkpoint are closed. This will
        // have no effect if the maturity time is in the future.
        uint256 vaultSharePrice = _pricePerVaultShare();
        _applyCheckpoint(_maturityTime, vaultSharePrice);

        // Burn the longs that are being closed.
        _burn(
            AssetId.encodeAssetId(AssetId.AssetIdPrefix.Long, _maturityTime),
            msg.sender,
            _bondAmount
        );

        // Calculate the pool and user deltas using the trading function.
        // Note: All state deltas are derived from external function inputs.
        (
            uint256 bondReservesDelta,
            uint256 shareProceeds,
            uint256 shareReservesDelta,
            int256 shareAdjustmentDelta,
            uint256 totalGovernanceFee
        ) = _calculateCloseLong(_bondAmount, vaultSharePrice, _maturityTime);

        // If the position hasn't matured, apply the accounting updates that
        // result from closing the long to the reserves and pay out the
        // withdrawal pool if necessary.
        uint256 maturityTime = _maturityTime; // Avoid stack too deep error.
        if (block.timestamp < _maturityTime) {
            // Attribute the governance fee.
            _governanceFeesAccrued += totalGovernanceFee;
            _applyCloseLong(
                _bondAmount,
                bondReservesDelta,
                shareReservesDelta,
                shareAdjustmentDelta,
                maturityTime
            );

            // Update the global long exposure. Since we're closing a long, the
            // number of non-netted longs decreases by the bond amount.
            int256 nonNettedLongs = _nonNettedLongs(maturityTime);
            _updateLongExposure(
                nonNettedLongs + int256(_bondAmount),
                nonNettedLongs
            );

            // Distribute the excess idle to the withdrawal pool.
            _distributeExcessIdle(vaultSharePrice);
        } else {
            // Apply the zombie close to the state and adjust the share proceeds
            // to account for negative interest that might have accrued to the
            // zombie share reserves.
            shareProceeds = _applyZombieClose(shareProceeds, vaultSharePrice);
        }

        // Withdraw the profit to the trader.
        uint256 proceeds = _withdraw(shareProceeds, vaultSharePrice, _options);

        // Enforce min user outputs.
        // Note: We use the value that is returned from the
        // withdraw to check against the minOutput because
        // in the event of slippage on the withdraw, we want
        // it to be caught be the minOutput check.
        uint256 baseProceeds = _convertToBaseFromOption(
            proceeds,
            vaultSharePrice,
            _options
        );
        if (_minOutput > baseProceeds) {
            revert IHyperdrive.OutputLimit();
        }

        // Emit a CloseLong event.
        uint256 bondAmount = _bondAmount; // Avoid stack too deep error.
        emit CloseLong(
            _options.destination,
            AssetId.encodeAssetId(AssetId.AssetIdPrefix.Long, maturityTime),
            maturityTime,
            baseProceeds,
            vaultSharePrice,
            bondAmount
        );

        return proceeds;
    }

    /// @dev Applies an open long to the state. This includes updating the
    ///      reserves and maintaining the reserve invariants.
    /// @param _shareReservesDelta The amount of shares paid to the curve.
    /// @param _bondProceeds The amount of bonds purchased by the trader.
    /// @param _bondReservesDelta The amount of bonds sold by the curve.
    /// @param _vaultSharePrice The current vault share price.
    /// @param _maturityTime The maturity time of the long.
    function _applyOpenLong(
        uint256 _shareReservesDelta,
        uint256 _bondProceeds,
        uint256 _bondReservesDelta,
        uint256 _vaultSharePrice,
        uint256 _maturityTime
    ) internal {
        // Update the average maturity time of long positions.
        uint128 longsOutstanding_ = _marketState.longsOutstanding;
        _marketState.longAverageMaturityTime = uint256(
            _marketState.longAverageMaturityTime
        )
            .updateWeightedAverage(
                uint256(longsOutstanding_),
                _maturityTime * 1e18, // scale up to fixed point scale
                _bondProceeds,
                true
            )
            .toUint128();

        // Apply the trading deltas to the reserves and update the amount of
        // longs outstanding.
        _marketState.shareReserves += _shareReservesDelta.toUint128();
        _marketState.bondReserves -= _bondReservesDelta.toUint128();
        longsOutstanding_ += _bondProceeds.toUint128();
        _marketState.longsOutstanding = longsOutstanding_;

        // Update the global long exposure. Since we're opening a long, the
        // number of non-netted longs increases by the bond amount.
        int256 nonNettedLongs = _nonNettedLongs(_maturityTime);
        _updateLongExposure(
            nonNettedLongs,
            nonNettedLongs + int256(_bondProceeds)
        );

        // We need to check solvency because longs increase the system's exposure.
        if (!_isSolvent(_vaultSharePrice)) {
            Errors.throwInsufficientLiquidityError(
                IHyperdrive.InsufficientLiquidityReason.SolvencyViolated
            );
        }

        // Distribute the excess idle to the withdrawal pool.
        _distributeExcessIdle(_vaultSharePrice);
    }

    /// @dev Applies the trading deltas from a closed long to the reserves and
    ///      the withdrawal pool.
    /// @param _bondAmount The amount of longs that were closed.
    /// @param _bondReservesDelta The bonds to add to the reserves.
    /// @param _shareReservesDelta The shares to remove from the reserves.
    /// @param _shareAdjustmentDelta The amount to decrease the share adjustment.
    /// @param _maturityTime The maturity time of the long.
    function _applyCloseLong(
        uint256 _bondAmount,
        uint256 _bondReservesDelta,
        uint256 _shareReservesDelta,
        int256 _shareAdjustmentDelta,
        uint256 _maturityTime
    ) internal {
<<<<<<< HEAD
        {
            uint128 longsOutstanding_ = _marketState.longsOutstanding;

            // Update the long average maturity time.
            _marketState.longAverageMaturityTime = uint256(
                _marketState.longAverageMaturityTime
            )
                .updateWeightedAverage(
                    longsOutstanding_,
                    _maturityTime * 1e18, // scale up to fixed point scale
                    _bondAmount,
                    false
                )
                .toUint128();

            // Reduce the amount of outstanding longs.
            _marketState.longsOutstanding =
                longsOutstanding_ -
                _bondAmount.toUint128();
        }

=======
>>>>>>> f7808095
        // The share reserves are decreased in this operation, so we need to
        // verify the invariant that z >= z_min is satisfied.
        uint256 shareReserves = _marketState.shareReserves;
        if (
            shareReserves < _shareReservesDelta ||
            shareReserves - _shareReservesDelta < _minimumShareReserves
        ) {
            Errors.throwInsufficientLiquidityError(
                IHyperdrive.InsufficientLiquidityReason.SolvencyViolated
            );
        }
<<<<<<< HEAD

        // Apply the updates from the curve and flat components of the trade to
        // the reserves. The share proceeds are added to the share reserves
        // since the LPs are buying bonds for shares.  The bond reserves are
        // increased by the curve component to decrease the spot price. The
        // share adjustment is increased by the flat component of the share
        // reserves update so that we can translate the curve to hold the
        // pricing invariant under the flat update.
        _marketState.shareReserves -= _shareReservesDelta.toUint128();
        _marketState.shareAdjustment -= _shareAdjustmentDelta.toInt128();
        _marketState.bondReserves += _bondReservesDelta.toUint128();
=======
        shareReserves -= _shareReservesDelta;
>>>>>>> f7808095

        // If the effective share reserves are decreasing, then we need to
        // verify that z - zeta >= z_min is satisfied.
        //
        // NOTE: Avoiding this check when the effective share reserves aren't
        // decreasing is important since `removeLiquidity` can result in an
        // effective share reserves less than the minimum share reserves, and
        // it's important that this doesn't result in failed checkpoints.
        int256 shareAdjustment = _marketState.shareAdjustment;
        shareAdjustment -= _shareAdjustmentDelta;
        if (
            int256(_shareReservesDelta) > _shareAdjustmentDelta &&
            HyperdriveMath.calculateEffectiveShareReserves(
                shareReserves,
                shareAdjustment
            ) <
            _minimumShareReserves
        ) {
            Errors.throwInsufficientLiquidityError(
                IHyperdrive
                    .InsufficientLiquidityReason
                    .InvalidEffectiveShareReserves
            );
        }

        // Update the long average maturity time.
        uint256 longsOutstanding = _marketState.longsOutstanding;
        _marketState.longAverageMaturityTime = uint256(
            _marketState.longAverageMaturityTime
        )
            .updateWeightedAverage(
                longsOutstanding,
                _maturityTime * 1e18, // scale up to fixed point scale
                _bondAmount,
                false
            )
            .toUint128();

        // Reduce the amount of outstanding longs.
        longsOutstanding -= _bondAmount;
        _marketState.longsOutstanding = longsOutstanding.toUint128();

        // Apply the updates from the curve and flat components of the trade to
        // the reserves. The share proceeds are added to the share reserves
        // since the LPs are buying bonds for shares.  The bond reserves are
        // increased by the curve component to decrease the spot price. The
        // share adjustment is increased by the flat component of the share
        // reserves update so that we can translate the curve to hold the
        // pricing invariant under the flat update.
        _marketState.shareReserves = shareReserves.toUint128();
        _marketState.shareAdjustment = shareAdjustment.toInt128();
        _marketState.bondReserves += _bondReservesDelta.toUint128();
    }

    /// @dev Calculate the pool reserve and trader deltas that result from
    ///      opening a long. This calculation includes trading fees.
    /// @param _shareAmount The amount of shares being paid to open the long.
    /// @param _vaultSharePrice The current vault share price.
    /// @return shareReservesDelta The change in the share reserves.
    /// @return bondReservesDelta The change in the bond reserves.
    /// @return bondProceeds The proceeds in bonds.
    /// @return totalGovernanceFee The governance fee in shares.
    function _calculateOpenLong(
        uint256 _shareAmount,
        uint256 _vaultSharePrice
    )
        internal
        view
        returns (
            uint256 shareReservesDelta,
            uint256 bondReservesDelta,
            uint256 bondProceeds,
            uint256 totalGovernanceFee
        )
    {
        // Calculate the effect that opening the long should have on the pool's
        // reserves as well as the amount of bond the trader receives.
        bondReservesDelta = HyperdriveMath.calculateOpenLong(
            _effectiveShareReserves(),
            _marketState.bondReserves,
            _shareAmount, // amountIn
            _timeStretch,
            _vaultSharePrice,
            _initialVaultSharePrice
        );

        // Ensure that the trader didn't purchase bonds at a negative interest
        // rate after accounting for fees.
        uint256 spotPrice = HyperdriveMath.calculateSpotPrice(
            _effectiveShareReserves(),
            _marketState.bondReserves,
            _initialVaultSharePrice,
            _timeStretch
        );
        if (
            _isNegativeInterest(
                _shareAmount,
                bondReservesDelta,
                HyperdriveMath.calculateOpenLongMaxSpotPrice(
                    spotPrice,
                    _curveFee,
                    _flatFee
                )
            )
        ) {
            Errors.throwInsufficientLiquidityError(
                IHyperdrive.InsufficientLiquidityReason.NegativeInterest
            );
        }

        // Calculate the fees charged to the user (curveFee) and the portion
        // of those fees that are paid to governance (governanceCurveFee).
        (
            uint256 curveFee, // bonds
            uint256 governanceCurveFee // bonds
        ) = _calculateFeesGivenShares(
                _shareAmount,
                spotPrice,
                _vaultSharePrice
            );

        // Calculate the number of bonds the trader receives.
        // This is the amount of bonds the trader receives minus the fees.
        bondProceeds = bondReservesDelta - curveFee;

        // Calculate how many bonds to remove from the bondReserves.
        // The bondReservesDelta represents how many bonds to remove
        // This should be the number of bonds the trader receives plus
        // the number of bonds we need to pay to governance.
        // In other words, we want to keep the curveFee in the bondReserves;
        // however, since the governanceCurveFee will be paid from the
        // sharesReserves we don't need it removed from the bondReserves.
        // bondProceeds and governanceCurveFee are already in bonds so no
        // conversion is needed:
        //
        // bonds = bonds + bonds
        bondReservesDelta = bondProceeds + governanceCurveFee;

        // NOTE: Round down to underestimate the governance fee.
        //
        // Calculate the fees owed to governance in shares. Open longs are
        // calculated entirely on the curve so the curve fee is the total
        // governance fee. In order to convert it to shares we need to multiply
        // it by the spot price and divide it by the vault share price:
        //
        // shares = (bonds * base/bonds) / (base/shares)
        // shares = bonds * shares/bonds
        // shares = shares
        totalGovernanceFee = governanceCurveFee.mulDivDown(
            spotPrice,
            _vaultSharePrice
        );

        // Calculate the number of shares to add to the shareReserves.
        // shareReservesDelta, _shareAmount and totalGovernanceFee
        // are all denominated in shares:
        //
        // shares = shares - shares
        shareReservesDelta = _shareAmount - totalGovernanceFee;

        return (
            shareReservesDelta,
            bondReservesDelta,
            bondProceeds,
            totalGovernanceFee
        );
    }

    /// @dev Calculate the pool reserve and trader deltas that result from
    ///      closing a long. This calculation includes trading fees.
    /// @param _bondAmount The amount of bonds being purchased to close the short.
    /// @param _vaultSharePrice The current vault share price.
    /// @param _maturityTime The maturity time of the short position.
    /// @return bondReservesDelta The bonds added to the reserves.
    /// @return shareProceeds The proceeds in shares of selling the bonds.
    /// @return shareReservesDelta The shares removed from the reserves.
    /// @return shareAdjustmentDelta The change in the share adjustment.
    /// @return totalGovernanceFee The governance fee in shares.
    function _calculateCloseLong(
        uint256 _bondAmount,
        uint256 _vaultSharePrice,
        uint256 _maturityTime
    )
        internal
        view
        returns (
            uint256 bondReservesDelta,
            uint256 shareProceeds,
            uint256 shareReservesDelta,
            int256 shareAdjustmentDelta,
            uint256 totalGovernanceFee
        )
    {
        // Calculate the effect that closing the long should have on the pool's
        // reserves as well as the amount of shares the trader receives for
        // selling their bonds.
        uint256 shareCurveDelta;
        {
            // Calculate the effect that closing the long should have on the
            // pool's reserves as well as the amount of shares the trader
            // receives for selling the bonds at the market price.
            //
            // NOTE: We calculate the time remaining from the latest checkpoint
            // to ensure that opening/closing a position doesn't result in
            // immediate profit.
            uint256 timeRemaining = _calculateTimeRemaining(_maturityTime);
            (shareCurveDelta, bondReservesDelta, shareProceeds) = HyperdriveMath
                .calculateCloseLong(
                    _effectiveShareReserves(),
                    _marketState.bondReserves,
                    _bondAmount,
                    timeRemaining,
                    _timeStretch,
                    _vaultSharePrice,
                    _initialVaultSharePrice
                );

            // Calculate the fees that should be paid by the trader. The trader
            // pays a fee on the curve and flat parts of the trade. Most of the
            // fees go the LPs, but a portion goes to governance.
            uint256 curveFee;
            uint256 flatFee;
            uint256 spotPrice = HyperdriveMath.calculateSpotPrice(
                _effectiveShareReserves(),
                _marketState.bondReserves,
                _initialVaultSharePrice,
                _timeStretch
            );
            (
                curveFee, // shares
                flatFee, // shares
                ,
                totalGovernanceFee // shares
            ) = _calculateFeesGivenBonds(
                _bondAmount,
                timeRemaining,
                spotPrice,
                _vaultSharePrice
            );

            // The curve fee (shares) is paid to the LPs, so we subtract it from
            // the share curve delta (shares) to prevent it from being debited
            // from the reserves when the state is updated.
            shareCurveDelta -= curveFee;

            // The trader pays the curve fee (shares) and flat fee (shares) to
            // the pool, so we debit them from the trader's share proceeds
            // (shares).
            shareProceeds -= curveFee + flatFee;

            // We applied the full curve and flat fees to the share proceeds,
            // which reduce the trader's proceeds. To calculate the payment that
            // is applied to the share reserves (and is effectively paid by the
            // LPs), we need to add governance's portion of these fees to the
            // share proceeds.
            shareReservesDelta = shareProceeds + totalGovernanceFee;
        }

        // Adjust the computed proceeds and delta for negative interest.
        // We also compute the share adjustment delta at this step to ensure
        // that we don't break our AMM invariant when we account for negative
        // interest and flat adjustments.
        (
            shareProceeds,
            shareReservesDelta,
            shareCurveDelta,
            shareAdjustmentDelta,
            totalGovernanceFee
        ) = HyperdriveMath.calculateNegativeInterestOnClose(
            shareProceeds,
            shareReservesDelta,
            shareCurveDelta,
            totalGovernanceFee,
            // NOTE: We use the vault share price from the beginning of the
            // checkpoint as the open vault share price. This means that a
            // trader that opens a long in a checkpoint that has negative
            // interest accrued will be penalized for the negative interest when
            // they try to close their position. The `_minVaultSharePrice`
            // parameter allows traders to protect themselves from this edge
            // case.
            _checkpoints[_maturityTime - _positionDuration].vaultSharePrice, // open vault share price
            block.timestamp < _maturityTime
                ? _vaultSharePrice
                : _checkpoints[_maturityTime].vaultSharePrice, // close vault share price
            true
        );
    }
}<|MERGE_RESOLUTION|>--- conflicted
+++ resolved
@@ -297,7 +297,6 @@
         int256 _shareAdjustmentDelta,
         uint256 _maturityTime
     ) internal {
-<<<<<<< HEAD
         {
             uint128 longsOutstanding_ = _marketState.longsOutstanding;
 
@@ -319,8 +318,6 @@
                 _bondAmount.toUint128();
         }
 
-=======
->>>>>>> f7808095
         // The share reserves are decreased in this operation, so we need to
         // verify the invariant that z >= z_min is satisfied.
         uint256 shareReserves = _marketState.shareReserves;
@@ -332,21 +329,7 @@
                 IHyperdrive.InsufficientLiquidityReason.SolvencyViolated
             );
         }
-<<<<<<< HEAD
-
-        // Apply the updates from the curve and flat components of the trade to
-        // the reserves. The share proceeds are added to the share reserves
-        // since the LPs are buying bonds for shares.  The bond reserves are
-        // increased by the curve component to decrease the spot price. The
-        // share adjustment is increased by the flat component of the share
-        // reserves update so that we can translate the curve to hold the
-        // pricing invariant under the flat update.
-        _marketState.shareReserves -= _shareReservesDelta.toUint128();
-        _marketState.shareAdjustment -= _shareAdjustmentDelta.toInt128();
-        _marketState.bondReserves += _bondReservesDelta.toUint128();
-=======
         shareReserves -= _shareReservesDelta;
->>>>>>> f7808095
 
         // If the effective share reserves are decreasing, then we need to
         // verify that z - zeta >= z_min is satisfied.
