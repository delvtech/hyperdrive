// SPDX-License-Identifier: Apache-2.0
pragma solidity 0.8.20;

import { IERC20 } from "../interfaces/IERC20.sol";
import { IHyperdrive } from "../interfaces/IHyperdrive.sol";
import { IHyperdriveEvents } from "../interfaces/IHyperdriveEvents.sol";
import { AssetId } from "../libraries/AssetId.sol";
import { FixedPointMath, ONE } from "../libraries/FixedPointMath.sol";
import { HyperdriveMath } from "../libraries/HyperdriveMath.sol";
import { LPMath } from "../libraries/LPMath.sol";
import { SafeCast } from "../libraries/SafeCast.sol";
import { HyperdriveStorage } from "./HyperdriveStorage.sol";

/// @author DELV
/// @title HyperdriveBase
/// @notice The Hyperdrive base contract that provides a set of helper methods
///         and defines the functions that must be overridden by implementations.
/// @custom:disclaimer The language used in this code is for coding convenience
///                    only, and is not intended to, and does not, have any
///                    particular legal or regulatory significance.
abstract contract HyperdriveBase is IHyperdriveEvents, HyperdriveStorage {
    using FixedPointMath for uint256;
    using FixedPointMath for int256;
    using SafeCast for uint256;
    using SafeCast for int256;

    /// Yield Source ///

    /// @dev A yield source dependent check that prevents ether from being
    ///         transferred to Hyperdrive instances that don't accept ether.
    function _checkMessageValue() internal view virtual;

    /// @dev A yield source dependent check that verifies that the provided
    ///      options are valid. The default check is that the destination is
    ///      non-zero to prevent users from accidentally transferring funds
    ///      to the zero address. Custom integrations can override this to
    ///      implement additional checks.
    /// @param _options The provided options for the transaction.
    function _checkOptions(
        IHyperdrive.Options calldata _options
    ) internal pure virtual {
        if (_options.destination == address(0)) {
            revert IHyperdrive.RestrictedZeroAddress();
        }
    }

    /// @dev Accepts a deposit from the user and commits it to the yield source.
    /// @param _amount The amount of capital to deposit. The units of this
    ///        quantity are either base or vault shares, depending on the value
    ///        of `_options.asBase`.
    /// @param _options The options that configure how the deposit is
    ///        settled. In particular, the currency used in the deposit is
    ///        specified here. Aside from those options, yield sources can
    ///        choose to implement additional options.
    /// @return sharesMinted The shares created by this deposit.
    /// @return vaultSharePrice The vault share price.
    function _deposit(
        uint256 _amount,
        IHyperdrive.Options calldata _options
    ) internal virtual returns (uint256 sharesMinted, uint256 vaultSharePrice);

    /// @dev Withdraws shares from the yield source and sends the proceeds to
    ///      the destination.
    /// @param _shares The vault shares to withdraw from the yield source.
    /// @param _vaultSharePrice The vault share price.
    /// @param _options The options that configure how the withdrawal is
    ///        settled. In particular, the destination and currency used in the
    ///        withdrawal are specified here. Aside from those options, yield
    ///        sources can choose to implement additional options.
    /// @return amountWithdrawn The proceeds of the withdrawal. The units of
    ///        this quantity are either base or vault shares, depending on the
    ///        value of `_options.asBase`.
    function _withdraw(
        uint256 _shares,
        uint256 _vaultSharePrice,
        IHyperdrive.Options calldata _options
    ) internal virtual returns (uint256 amountWithdrawn);

    /// @dev Loads the share price from the yield source.
    /// @return vaultSharePrice The current vault share price.
    function _pricePerVaultShare()
        internal
        view
        virtual
        returns (uint256 vaultSharePrice);

    /// Pause ///

    /// @dev Blocks a function execution if the contract is paused.
    modifier isNotPaused() {
        if (_marketState.isPaused) {
            revert IHyperdrive.PoolIsPaused();
        }
        _;
    }

    /// Checkpoint ///

    /// @dev Creates a new checkpoint if necessary.
    /// @param _checkpointTime The time of the checkpoint to create.
    /// @param _vaultSharePrice The current vault share price.
    /// @return openVaultSharePrice The open vault share price of the latest
    ///         checkpoint.
    function _applyCheckpoint(
        uint256 _checkpointTime,
        uint256 _vaultSharePrice
    ) internal virtual returns (uint256 openVaultSharePrice);

    /// Helpers ///

    /// @dev Calculates the normalized time remaining of a position.
    /// @param _maturityTime The maturity time of the position.
    /// @return timeRemaining The normalized time remaining (in [0, 1]).
    function _calculateTimeRemaining(
        uint256 _maturityTime
    ) internal view returns (uint256 timeRemaining) {
        uint256 latestCheckpoint = _latestCheckpoint();
        timeRemaining = _maturityTime > latestCheckpoint
            ? _maturityTime - latestCheckpoint
            : 0;

        // NOTE: Round down to underestimate the time remaining.
        timeRemaining = timeRemaining.divDown(_positionDuration);
    }

    /// @dev Calculates the normalized time remaining of a position when the
    ///      maturity time is scaled up 18 decimals.
    /// @param _maturityTime The maturity time of the position.
    function _calculateTimeRemainingScaled(
        uint256 _maturityTime
    ) internal view returns (uint256 timeRemaining) {
        uint256 latestCheckpoint = _latestCheckpoint() * ONE;
        timeRemaining = _maturityTime > latestCheckpoint
            ? _maturityTime - latestCheckpoint
            : 0;

        // NOTE: Round down to underestimate the time remaining.
        timeRemaining = timeRemaining.divDown(_positionDuration * ONE);
    }

    /// @dev Gets the most recent checkpoint time.
    /// @return latestCheckpoint The latest checkpoint.
    function _latestCheckpoint()
        internal
        view
        returns (uint256 latestCheckpoint)
    {
        latestCheckpoint =
            block.timestamp -
            (block.timestamp % _checkpointDuration);
    }

    /// @dev Gets the effective share reserves.
    /// @return The effective share reserves. This is the share reserves used
    ///         by the YieldSpace pricing model.
    function _effectiveShareReserves() internal view returns (uint256) {
        return
            HyperdriveMath.calculateEffectiveShareReserves(
                _marketState.shareReserves,
                _marketState.shareAdjustment
            );
    }

    /// @dev Gets the amount of non-netted longs with a given maturity.
    /// @param _maturityTime The maturity time of the longs.
    /// @return The amount of non-netted longs. This is a signed value that
    ///         can be negative. This is convenient for updating the long
    ///         exposure when closing positions.
    function _nonNettedLongs(
        uint256 _maturityTime
    ) internal view returns (int256) {
        // The amount of non-netted longs is the difference between the amount
        // of longs and the amount of shorts with a given maturity time. If the
        // difference is negative, the amount of non-netted longs is zero.
        return
            _totalSupply[
                AssetId.encodeAssetId(AssetId.AssetIdPrefix.Long, _maturityTime)
            ].toInt256() -
            _totalSupply[
                AssetId.encodeAssetId(
                    AssetId.AssetIdPrefix.Short,
                    _maturityTime
                )
            ].toInt256();
    }

    /// @dev Gets the distribute excess idle parameters from the current state.
    /// @param _vaultSharePrice The current vault share price.
    /// @return params The distribute excess idle parameters.
    /// @return success A failure flag indicating if the calculation succeeded.
    function _getDistributeExcessIdleParamsSafe(
        uint256 _idle,
        uint256 _withdrawalSharesTotalSupply,
        uint256 _vaultSharePrice
    )
        internal
        view
        returns (LPMath.DistributeExcessIdleParams memory params, bool success)
    {
        // Calculate the starting present value. If this fails, we return a
        // failure flag and proceed to avoid impacting checkpointing liveness.
        LPMath.PresentValueParams
            memory presentValueParams = _getPresentValueParams(
                _vaultSharePrice
            );
        uint256 startingPresentValue;
        (startingPresentValue, success) = LPMath.calculatePresentValueSafe(
            presentValueParams
        );
        if (!success) {
            return (params, false);
        }

        // NOTE: For consistency with the present value calculation, we round
        // up the long side and round down the short side.
        int256 netCurveTrade = presentValueParams
            .longsOutstanding
            .mulUp(presentValueParams.longAverageTimeRemaining)
            .toInt256() -
            presentValueParams
                .shortsOutstanding
                .mulDown(presentValueParams.shortAverageTimeRemaining)
                .toInt256();
        params = LPMath.DistributeExcessIdleParams({
            presentValueParams: presentValueParams,
            startingPresentValue: startingPresentValue,
            activeLpTotalSupply: _totalSupply[AssetId._LP_ASSET_ID],
            withdrawalSharesTotalSupply: _withdrawalSharesTotalSupply,
            idle: _idle,
            netCurveTrade: netCurveTrade,
            originalShareReserves: presentValueParams.shareReserves,
            originalShareAdjustment: presentValueParams.shareAdjustment,
            originalBondReserves: presentValueParams.bondReserves
        });
        success = true;
    }

    /// @dev Gets the present value parameters from the current state.
    /// @param _vaultSharePrice The current vault share price.
    /// @return params The present value parameters.
    function _getPresentValueParams(
        uint256 _vaultSharePrice
    ) internal view returns (LPMath.PresentValueParams memory params) {
        params = LPMath.PresentValueParams({
            shareReserves: _marketState.shareReserves,
            shareAdjustment: _marketState.shareAdjustment,
            bondReserves: _marketState.bondReserves,
            vaultSharePrice: _vaultSharePrice,
            initialVaultSharePrice: _initialVaultSharePrice,
            minimumShareReserves: _minimumShareReserves,
            minimumTransactionAmount: _minimumTransactionAmount,
            timeStretch: _timeStretch,
            longsOutstanding: _marketState.longsOutstanding,
            longAverageTimeRemaining: _calculateTimeRemainingScaled(
                _marketState.longAverageMaturityTime
            ),
            shortsOutstanding: _marketState.shortsOutstanding,
            shortAverageTimeRemaining: _calculateTimeRemainingScaled(
                _marketState.shortAverageMaturityTime
            )
        });
    }

    /// @dev Checks if any of the bonds the trader purchased on the curve
    ///      were purchased above the price of 1 base per bonds.
    /// @param _shareCurveDelta The amount of shares the trader pays the curve.
    /// @param _bondCurveDelta The amount of bonds the trader receives from the
    ///        curve.
    /// @param _maxSpotPrice The maximum allowable spot price for the trade.
    /// @return A flag indicating whether the trade was negative interest.
    function _isNegativeInterest(
        uint256 _shareCurveDelta,
        uint256 _bondCurveDelta,
        uint256 _maxSpotPrice
    ) internal view returns (bool) {
        // Calculate the spot price after making the trade on the curve but
        // before accounting for fees. Compare this to the max spot price to
        // determine if the trade is negative interest.
        uint256 endingSpotPrice = HyperdriveMath.calculateSpotPrice(
            _effectiveShareReserves() + _shareCurveDelta,
            _marketState.bondReserves - _bondCurveDelta,
            _initialVaultSharePrice,
            _timeStretch
        );
        return endingSpotPrice > _maxSpotPrice;
    }

    /// @dev Check solvency by verifying that the share reserves are greater
    ///      than the exposure plus the minimum share reserves.
    /// @param _vaultSharePrice The current vault share price.
    /// @return True if the share reserves are greater than the exposure plus
    ///         the minimum share reserves.
    function _isSolvent(uint256 _vaultSharePrice) internal view returns (bool) {
        // NOTE: Round the lhs down and the rhs up to make the check more
        // conservative.
        return
            uint256(_marketState.shareReserves).mulDown(_vaultSharePrice) >=
            _marketState.longExposure +
                _minimumShareReserves.mulUp(_vaultSharePrice);
    }

    /// @dev Updates the global long exposure.
    /// @param _before The long exposure before the update.
    /// @param _after The long exposure after the update.
    function _updateLongExposure(int256 _before, int256 _after) internal {
        // The global long exposure is the sum of the non-netted longs in each
        // checkpoint. To update this value, we subtract the current value
        // (`_before.max(0)`) and add the new value (`_after.max(0)`).
        int128 delta = (_after.max(0) - _before.max(0)).toInt128();
        if (delta > 0) {
            _marketState.longExposure += uint128(delta);
        } else if (delta < 0) {
            _marketState.longExposure -= uint128(-delta);
        }
    }

    /// @dev Apply the updates to the market state as a result of closing a
    ///      position after maturity. This function also adjusts the proceeds
    ///      to account for any negative interest that has accrued in the
    ///      zombie reserves.
    /// @param _shareProceeds The share proceeds.
    /// @param _vaultSharePrice The current vault share price.
    /// @return The adjusted share proceeds.
    function _applyZombieClose(
        uint256 _shareProceeds,
        uint256 _vaultSharePrice
    ) internal returns (uint256) {
        // Collect any zombie interest that has accrued since the last
        // collection.
        (
            uint256 zombieBaseProceeds,
            uint256 zombieBaseReserves
        ) = _collectZombieInterest(_vaultSharePrice);

        // NOTE: Round down to underestimate the proceeds.
        //
        // If negative interest has accrued in the zombie reserves, we
        // discount the share proceeds in proportion to the amount of
        // negative interest that has accrued.
        uint256 baseProceeds = _shareProceeds.mulDown(_vaultSharePrice);
        if (zombieBaseProceeds > zombieBaseReserves) {
            _shareProceeds = _shareProceeds.mulDivDown(
                zombieBaseReserves,
                zombieBaseProceeds
            );
        }

        // Apply the updates to the zombie base proceeds and share reserves.
        if (baseProceeds < zombieBaseProceeds) {
            unchecked {
                zombieBaseProceeds -= baseProceeds;
            }
        } else {
            zombieBaseProceeds = 0;
        }
        _marketState.zombieBaseProceeds = zombieBaseProceeds.toUint112();
        uint256 zombieShareReserves = _marketState.zombieShareReserves;
        if (_shareProceeds < zombieShareReserves) {
            unchecked {
                zombieShareReserves -= _shareProceeds;
            }
        } else {
            zombieShareReserves = 0;
        }
        _marketState.zombieShareReserves = zombieShareReserves.toUint128();

        return _shareProceeds;
    }

    /// @dev Collect the interest earned on unredeemed matured positions. This
    ///      interest is split between the LPs and governance.
    /// @param _vaultSharePrice The current vault share price.
    /// @return zombieBaseProceeds The base proceeds reserved for zombie
    ///         positions.
    /// @return zombieBaseReserves The updated base reserves reserved for zombie
    ///         positions.
    function _collectZombieInterest(
        uint256 _vaultSharePrice
    )
        internal
        returns (uint256 zombieBaseProceeds, uint256 zombieBaseReserves)
    {
        // NOTE: Round down to underestimate the proceeds.
        //
        // Get the zombie base proceeds and reserves.
        zombieBaseReserves = _vaultSharePrice.mulDown(
            _marketState.zombieShareReserves
        );
        zombieBaseProceeds = _marketState.zombieBaseProceeds;

        // If the zombie base reserves are greater than the zombie base
        // proceeds, then there is interest to collect.
        if (zombieBaseReserves > zombieBaseProceeds) {
            // The interest collected on the zombie position is simply the
            // difference between the base reserves and the base proceeds.
            uint256 zombieInterest = zombieBaseReserves - zombieBaseProceeds;

            // NOTE: Round up to overestimate the impact that removing the
            // interest had on the zombie share reserves.
            //
            // Remove the zombie interest from the zombie share reserves.
            _marketState.zombieShareReserves -= zombieInterest
                .divUp(_vaultSharePrice)
                .toUint128();

            // NOTE: Round down to underestimate the zombie interest given to
            // the LPs and governance.
            //
            // Calculate and collect the governance fee.
            // The fee is calculated in terms of shares and paid to
            // governance.
            uint256 zombieInterestShares = zombieInterest.divDown(
                _vaultSharePrice
            );
            uint256 governanceZombieFeeCollected = zombieInterestShares.mulDown(
                _governanceZombieFee
            );
            _governanceFeesAccrued += governanceZombieFeeCollected;

            // The zombie interest that was collected (minus the fees paid to
            // governance), are reinvested in the share reserves. The share
            // adjustment is updated in lock-step to avoid changing the curve's
            // k invariant.
            zombieInterestShares -= governanceZombieFeeCollected;
            _marketState.shareReserves += zombieInterestShares.toUint128();
            _marketState.shareAdjustment += zombieInterestShares.toInt128();

            // After collecting the interest, the zombie base reserves are
            // equal to the zombie base proceeds.
            zombieBaseReserves = zombieBaseProceeds;
        }
    }

    /// @dev Calculates the number of share reserves that are not reserved by
    ///      open positions.
    /// @param _vaultSharePrice The current vault share price.
    /// @return idleShares The amount of shares that are available for LPs to
    ///         withdraw.
    function _calculateIdleShareReserves(
        uint256 _vaultSharePrice
    ) internal view returns (uint256 idleShares) {
        // NOTE: Round up to underestimate the pool's idle.
        uint256 longExposure = uint256(_marketState.longExposure).divUp(
            _vaultSharePrice
        );
        if (_marketState.shareReserves > longExposure + _minimumShareReserves) {
            idleShares =
                _marketState.shareReserves -
                longExposure -
                _minimumShareReserves;
        }
        return idleShares;
    }

    /// @dev Calculates the LP share price. If the LP share price can't be
    ///      calculated, this function returns a failure flag.
    /// @param _vaultSharePrice The current vault share price.
    /// @return The LP share price in units of (base / lp shares).
    /// @return A flag indicating if the calculation succeeded.
    function _calculateLPSharePriceSafe(
        uint256 _vaultSharePrice
    ) internal view returns (uint256, bool) {
        // Calculate the present value safely to prevent liveness problems. If
        // the calculation fails, we return 0.
<<<<<<< HEAD
        (uint256 presentValueShares, bool status) = LPMath
            .calculatePresentValueSafe(
                _getPresentValueParams(_vaultSharePrice)
            );
        if (!status) {
=======
        (uint256 presentValueShares, bool success) = LPMath
            .calculatePresentValueSafe(
                _getPresentValueParams(_vaultSharePrice)
            );
        if (!success) {
>>>>>>> cf9ebdbc
            return (0, false);
        }

        // NOTE: Round down to underestimate the LP share price.
        //
        // Calculate the present value in base and the LP total supply.
        uint256 presentValue = _vaultSharePrice > 0
            ? presentValueShares.mulDown(_vaultSharePrice)
            : 0;
        uint256 lpTotalSupply = _totalSupply[AssetId._LP_ASSET_ID] +
            _totalSupply[AssetId._WITHDRAWAL_SHARE_ASSET_ID] -
            _withdrawPool.readyToWithdraw;

        // If the LP total supply is zero, the LP share price can't be computed
        // due to a divide-by-zero error.
        if (lpTotalSupply == 0) {
            return (0, false);
        }

        // NOTE: Round down to underestimate the LP share price.
        //
        // Calculate the LP share price.
        uint256 lpSharePrice = presentValue.divDown(lpTotalSupply);

        return (lpSharePrice, true);
    }

    /// @dev Calculates the fees that go to the LPs and governance.
    /// @param _shareAmount The amount of shares exchanged for bonds.
    /// @param _spotPrice The price without slippage of bonds in terms of base
    ///         (base/bonds).
    /// @param _vaultSharePrice The current vault share price (base/shares).
    /// @return curveFee The curve fee. The fee is in terms of bonds.
    /// @return governanceCurveFee The curve fee that goes to governance. The
    ///         fee is in terms of bonds.
    function _calculateFeesGivenShares(
        uint256 _shareAmount,
        uint256 _spotPrice,
        uint256 _vaultSharePrice
    ) internal view returns (uint256 curveFee, uint256 governanceCurveFee) {
        // NOTE: Round up to overestimate the curve fee.
        //
        // Fixed Rate (r) = (value at maturity - purchase price)/(purchase price)
        //                = (1-p)/p
        //                = ((1 / p) - 1)
        //                = the ROI at maturity of a bond purchased at price p
        //
        // Another way to think about it:
        //
        // p (spot price) tells us how many base a bond is worth -> p = base/bonds
        // 1/p tells us how many bonds a base is worth -> 1/p = bonds/base
        // 1/p - 1 tells us how many additional bonds we get for each
        // base -> (1/p - 1) = additional bonds/base
        //
        // The curve fee is taken from the additional bonds the user gets for
        // each base:
        //
        // curve fee = ((1 / p) - 1) * phi_curve * c * dz
        //           = r * phi_curve * base/shares * shares
        //           = bonds/base * phi_curve * base
        //           = bonds * phi_curve
        curveFee = (ONE.divUp(_spotPrice) - ONE)
            .mulUp(_curveFee)
            .mulUp(_vaultSharePrice)
            .mulUp(_shareAmount);

        // NOTE: Round down to underestimate the governance curve fee.
        //
        // We leave the governance fee in terms of bonds:
        // governanceCurveFee = curve_fee * phi_gov
        //                    = bonds * phi_gov
        governanceCurveFee = curveFee.mulDown(_governanceLPFee);
    }

    /// @dev Calculates the fees that go to the LPs and governance.
    /// @param _bondAmount The amount of bonds being exchanged for shares.
    /// @param _normalizedTimeRemaining The normalized amount of time until
    ///        maturity.
    /// @param _spotPrice The price without slippage of bonds in terms of base
    ///        (base/bonds).
    /// @param _vaultSharePrice The current vault share price (base/shares).
    /// @return curveFee The curve fee. The fee is in terms of shares.
    /// @return flatFee The flat fee. The fee is in terms of shares.
    /// @return governanceCurveFee The curve fee that goes to governance. The
    ///         fee is in terms of shares.
    /// @return totalGovernanceFee The total fee that goes to governance. The
    ///         fee is in terms of shares.
    function _calculateFeesGivenBonds(
        uint256 _bondAmount,
        uint256 _normalizedTimeRemaining,
        uint256 _spotPrice,
        uint256 _vaultSharePrice
    )
        internal
        view
        returns (
            uint256 curveFee,
            uint256 flatFee,
            uint256 governanceCurveFee,
            uint256 totalGovernanceFee
        )
    {
        // NOTE: Round up to overestimate the curve fee.
        //
        // p (spot price) tells us how many base a bond is worth -> p = base/bonds
        // 1 - p tells us how many additional base a bond is worth at
        // maturity -> (1 - p) = additional base/bonds
        //
        // The curve fee is taken from the additional base the user gets for
        // each bond at maturity:
        //
        // curve fee = ((1 - p) * phi_curve * d_y * t)/c
        //           = (base/bonds * phi_curve * bonds * t) / (base/shares)
        //           = (base/bonds * phi_curve * bonds * t) * (shares/base)
        //           = (base * phi_curve * t) * (shares/base)
        //           = phi_curve * t * shares
        curveFee = _curveFee
            .mulUp(ONE - _spotPrice)
            .mulUp(_bondAmount)
            .mulDivUp(_normalizedTimeRemaining, _vaultSharePrice);

        // NOTE: Round down to underestimate the governance curve fee.
        //
        // Calculate the curve portion of the governance fee:
        //
        // governanceCurveFee = curve_fee * phi_gov
        //                    = shares * phi_gov
        governanceCurveFee = curveFee.mulDown(_governanceLPFee);

        // NOTE: Round up to overestimate the flat fee.
        //
        // The flat portion of the fee is taken from the matured bonds.
        // Since a matured bond is worth 1 base, it is appropriate to consider
        // d_y in units of base:
        //
        // flat fee = (d_y * (1 - t) * phi_flat) / c
        //          = (base * (1 - t) * phi_flat) / (base/shares)
        //          = (base * (1 - t) * phi_flat) * (shares/base)
        //          = shares * (1 - t) * phi_flat
        uint256 flat = _bondAmount.mulDivUp(
            ONE - _normalizedTimeRemaining,
            _vaultSharePrice
        );
        flatFee = flat.mulUp(_flatFee);

        // NOTE: Round down to underestimate the total governance fee.
        //
        // We calculate the flat portion of the governance fee as:
        //
        // governance_flat_fee = flat_fee * phi_gov
        //                     = shares * phi_gov
        //
        // The totalGovernanceFee is the sum of the curve and flat governance fees.
        totalGovernanceFee =
            governanceCurveFee +
            flatFee.mulDown(_governanceLPFee);
    }

    /// @dev Converts input to base if necessary according to what is specified
    ///      in options.
    /// @param _amount The amount to convert.
    /// @param _vaultSharePrice The current vault share price.
    /// @param _options The options that configure the conversion.
    /// @return The converted amount.
    function _convertToBaseFromOption(
        uint256 _amount,
        uint256 _vaultSharePrice,
        IHyperdrive.Options calldata _options
    ) internal pure returns (uint256) {
        if (_options.asBase) {
            return _amount;
        } else {
            // NOTE: Round down to underestimate the base amount.
            return _amount.mulDown(_vaultSharePrice);
        }
    }

    /// @dev Converts input to vault shares if necessary according to what is
    ///      specified in options.
    /// @param _amount The amount to convert.
    /// @param _vaultSharePrice The current vault share price.
    /// @param _options The options that configure the conversion.
    /// @return The converted amount.
    function _convertToVaultSharesFromOption(
        uint256 _amount,
        uint256 _vaultSharePrice,
        IHyperdrive.Options calldata _options
    ) internal pure returns (uint256) {
        if (_options.asBase) {
            // NOTE: Round down to underestimate the vault share amount.
            return _amount.divDown(_vaultSharePrice);
        } else {
            return _amount;
        }
    }

    /// @dev Converts input to what is specified in the options from base.
    /// @param _amount The amount to convert.
    /// @param _vaultSharePrice The current vault share price.
    /// @param _options The options that configure the conversion.
    /// @return The converted amount.
    function _convertToOptionFromBase(
        uint256 _amount,
        uint256 _vaultSharePrice,
        IHyperdrive.Options calldata _options
    ) internal pure returns (uint256) {
        if (_options.asBase) {
            return _amount;
        } else {
            // NOTE: Round down to underestimate the shares amount.
            return _amount.divDown(_vaultSharePrice);
        }
    }
}<|MERGE_RESOLUTION|>--- conflicted
+++ resolved
@@ -462,19 +462,11 @@
     ) internal view returns (uint256, bool) {
         // Calculate the present value safely to prevent liveness problems. If
         // the calculation fails, we return 0.
-<<<<<<< HEAD
-        (uint256 presentValueShares, bool status) = LPMath
-            .calculatePresentValueSafe(
-                _getPresentValueParams(_vaultSharePrice)
-            );
-        if (!status) {
-=======
         (uint256 presentValueShares, bool success) = LPMath
             .calculatePresentValueSafe(
                 _getPresentValueParams(_vaultSharePrice)
             );
         if (!success) {
->>>>>>> cf9ebdbc
             return (0, false);
         }
 
