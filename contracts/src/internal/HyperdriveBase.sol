// SPDX-License-Identifier: Apache-2.0
pragma solidity 0.8.19;

import { IERC20 } from "../interfaces/IERC20.sol";
import { IHyperdrive } from "../interfaces/IHyperdrive.sol";
import { AssetId } from "../libraries/AssetId.sol";
import { FixedPointMath, ONE } from "../libraries/FixedPointMath.sol";
import { HyperdriveMath } from "../libraries/HyperdriveMath.sol";
import { LPMath } from "../libraries/LPMath.sol";
import { SafeCast } from "../libraries/SafeCast.sol";
import { HyperdriveStorage } from "./HyperdriveStorage.sol";

/// @author DELV
/// @title HyperdriveBase
/// @notice The Hyperdrive base contract that provides a set of helper methods
///         and defines the functions that must be overridden by implementations.
/// @custom:disclaimer The language used in this code is for coding convenience
///                    only, and is not intended to, and does not, have any
///                    particular legal or regulatory significance.
abstract contract HyperdriveBase is HyperdriveStorage {
    using FixedPointMath for uint256;
    using FixedPointMath for int256;
    using SafeCast for uint256;
    using SafeCast for int256;

    event Initialize(
        address indexed provider,
        uint256 lpAmount,
        uint256 baseAmount,
        uint256 sharePrice,
        uint256 apr
    );

    event AddLiquidity(
        address indexed provider,
        uint256 lpAmount,
        uint256 baseAmount,
        uint256 sharePrice,
        uint256 lpSharePrice
    );

    event RemoveLiquidity(
        address indexed provider,
        uint256 lpAmount,
        uint256 baseAmount,
        uint256 sharePrice,
        uint256 withdrawalShareAmount,
        uint256 lpSharePrice
    );

    event RedeemWithdrawalShares(
        address indexed provider,
        uint256 withdrawalShareAmount,
        uint256 baseAmount,
        uint256 sharePrice
    );

    event OpenLong(
        address indexed trader,
        uint256 indexed assetId,
        uint256 maturityTime,
        uint256 baseAmount,
        uint256 sharePrice,
        uint256 bondAmount
    );

    event OpenShort(
        address indexed trader,
        uint256 indexed assetId,
        uint256 maturityTime,
        uint256 baseAmount,
        uint256 sharePrice,
        uint256 bondAmount
    );

    event CloseLong(
        address indexed trader,
        uint256 indexed assetId,
        uint256 maturityTime,
        uint256 baseAmount,
        uint256 sharePrice,
        uint256 bondAmount
    );

    event CloseShort(
        address indexed trader,
        uint256 indexed assetId,
        uint256 maturityTime,
        uint256 baseAmount,
        uint256 sharePrice,
        uint256 bondAmount
    );

    event CreateCheckpoint(
        uint256 indexed checkpointTime,
        uint256 sharePrice,
        uint256 maturedShorts,
        uint256 maturedLongs,
        uint256 lpSharePrice
    );

    event TransferSingle(
        address indexed operator,
        address indexed from,
        address indexed to,
        uint256 id,
        uint256 value
    );

    event Approval(
        address indexed owner,
        address indexed spender,
        uint256 value
    );

    event ApprovalForAll(
        address indexed account,
        address indexed operator,
        bool approved
    );

    /// Yield Source ///

    /// @dev A YieldSource dependent check that prevents ether from being
    ///         transferred to Hyperdrive instances that don't accept ether.
    function _checkMessageValue() internal view virtual;

    /// @dev Transfers base from the user and commits it to the yield source.
    /// @param _amount The amount of base to deposit.
    /// @param _options The options that configure how the withdrawal is
    ///        settled. In particular, the currency used in the deposit is
    ///        specified here. Aside from those options, yield sources can
    ///        choose to implement additional options.
    /// @return sharesMinted The shares created by this deposit.
    /// @return sharePrice The share price.
    function _deposit(
        uint256 _amount,
        IHyperdrive.Options calldata _options
    ) internal virtual returns (uint256 sharesMinted, uint256 sharePrice);

    /// @dev Withdraws shares from the yield source and sends the base
    ///         released to the destination.
    /// @param _shares The shares to withdraw from the yield source.
    /// @param _options The options that configure how the withdrawal is
    ///        settled. In particular, the destination and currency used in the
    ///        withdrawal are specified here. Aside from those options, yield
    ///        sources can choose to implement additional options.
    /// @return amountWithdrawn The amount of base released by the withdrawal.
    function _withdraw(
        uint256 _shares,
        IHyperdrive.Options calldata _options
    ) internal virtual returns (uint256 amountWithdrawn);

    /// @dev Loads the share price from the yield source.
    /// @return sharePrice The current share price.
    function _pricePerShare()
        internal
        view
        virtual
        returns (uint256 sharePrice);

    /// Pause ///

    /// @dev Blocks a function execution if the contract is paused.
    modifier isNotPaused() {
        if (_marketState.isPaused) revert IHyperdrive.Paused();
        _;
    }

    /// Checkpoint ///

    /// @dev Creates a new checkpoint if necessary.
    /// @param _checkpointTime The time of the checkpoint to create.
    /// @param _sharePrice The current share price.
    /// @return openSharePrice The open share price of the latest checkpoint.
    function _applyCheckpoint(
        uint256 _checkpointTime,
        uint256 _sharePrice
    ) internal virtual returns (uint256 openSharePrice);

    /// Helpers ///

    /// @dev Calculates the normalized time remaining of a position.
    /// @param _maturityTime The maturity time of the position.
    /// @return timeRemaining The normalized time remaining (in [0, 1]).
    function _calculateTimeRemaining(
        uint256 _maturityTime
    ) internal view returns (uint256 timeRemaining) {
        uint256 latestCheckpoint = _latestCheckpoint();
        timeRemaining = _maturityTime > latestCheckpoint
            ? _maturityTime - latestCheckpoint
            : 0;
        timeRemaining = (timeRemaining).divDown(_positionDuration);
    }

    /// @dev Calculates the normalized time remaining of a position when the
    ///      maturity time is scaled up 18 decimals.
    /// @param _maturityTime The maturity time of the position.
    function _calculateTimeRemainingScaled(
        uint256 _maturityTime
    ) internal view returns (uint256 timeRemaining) {
        uint256 latestCheckpoint = _latestCheckpoint() * ONE;
        timeRemaining = _maturityTime > latestCheckpoint
            ? _maturityTime - latestCheckpoint
            : 0;
        timeRemaining = (timeRemaining).divDown(_positionDuration * ONE);
    }

    /// @dev Gets the most recent checkpoint time.
    /// @return latestCheckpoint The latest checkpoint.
    function _latestCheckpoint()
        internal
        view
        returns (uint256 latestCheckpoint)
    {
        latestCheckpoint =
            block.timestamp -
            (block.timestamp % _checkpointDuration);
    }

    /// @dev Gets the effective share reserves.
    /// @return The effective share reserves. This is the share reserves used
    ///         by the YieldSpace pricing model.
    function _effectiveShareReserves() internal view returns (uint256) {
        return
            HyperdriveMath.calculateEffectiveShareReserves(
                _marketState.shareReserves,
                _marketState.shareAdjustment
            );
    }

<<<<<<< HEAD
    /// @dev Gets the distribute excess idle parameters from the current state.
    /// @param _sharePrice The current share price.
    /// @return params The distribute excess idle parameters.
    function _getDistributeExcessIdleParams(
        uint256 _sharePrice
    ) internal view returns (LPMath.DistributeExcessIdleParams memory params) {
        LPMath.PresentValueParams
            memory presentValueParams = _getPresentValueParams(_sharePrice);
        uint256 startingPresentValue = LPMath.calculatePresentValue(
            presentValueParams
        );
        int256 netCurveTrade = int256(
            presentValueParams.longsOutstanding.mulDown(
                presentValueParams.longAverageTimeRemaining
            )
        ) -
            int256(
                presentValueParams.shortsOutstanding.mulDown(
                    presentValueParams.shortAverageTimeRemaining
                )
            );
        params = LPMath.DistributeExcessIdleParams({
            presentValueParams: presentValueParams,
            startingPresentValue: startingPresentValue,
            activeLpTotalSupply: _totalSupply[AssetId._LP_ASSET_ID],
            withdrawalSharesTotalSupply: _totalSupply[
                AssetId._WITHDRAWAL_SHARE_ASSET_ID
            ] - _withdrawPool.readyToWithdraw,
            idle: _calculateIdleShareReserves(_sharePrice),
            netCurveTrade: netCurveTrade,
            originalShareReserves: presentValueParams.shareReserves,
            originalShareAdjustment: presentValueParams.shareAdjustment,
            originalBondReserves: presentValueParams.bondReserves
        });
=======
    /// @dev Gets the amount of non-netted longs with a given maturity.
    /// @param _maturityTime The maturity time of the longs.
    /// @return The amount of non-netted longs. This is a signed value that
    ///         can be negative. This is convenient for updating the long
    ///         exposure when closing positions.
    function _nonNettedLongs(
        uint256 _maturityTime
    ) internal view returns (int256) {
        // The amount of non-netted longs is the difference between the amount
        // of longs and the amount of shorts with a given maturity time. If the
        // difference is negative, the amount of non-netted longs is zero.
        return
            int256(
                _totalSupply[
                    AssetId.encodeAssetId(
                        AssetId.AssetIdPrefix.Long,
                        _maturityTime
                    )
                ]
            ) -
            int256(
                _totalSupply[
                    AssetId.encodeAssetId(
                        AssetId.AssetIdPrefix.Short,
                        _maturityTime
                    )
                ]
            );
>>>>>>> 844fc0e4
    }

    /// @dev Gets the present value parameters from the current state.
    /// @param _sharePrice The current share price.
    /// @return params The present value parameters.
    function _getPresentValueParams(
        uint256 _sharePrice
    ) internal view returns (LPMath.PresentValueParams memory params) {
        params = LPMath.PresentValueParams({
            shareReserves: _marketState.shareReserves,
            shareAdjustment: _marketState.shareAdjustment,
            bondReserves: _marketState.bondReserves,
            sharePrice: _sharePrice,
            initialSharePrice: _initialSharePrice,
            minimumShareReserves: _minimumShareReserves,
            timeStretch: _timeStretch,
            longsOutstanding: _marketState.longsOutstanding,
            longAverageTimeRemaining: _calculateTimeRemainingScaled(
                _marketState.longAverageMaturityTime
            ),
            shortsOutstanding: _marketState.shortsOutstanding,
            shortAverageTimeRemaining: _calculateTimeRemainingScaled(
                _marketState.shortAverageMaturityTime
            )
        });
    }

    /// @dev Checks if any of the bonds the trader purchased on the curve
    ///      were purchased above price of 1 base per bonds.
    /// @param _shareCurveDelta The amount of shares the trader pays the curve.
    /// @param _bondCurveDelta The amount of bonds the trader receives from the
    ///        curve.
    /// @param _maxSpotPrice The maximum allowable spot price for the trade.
    /// @return A flag indicating whether the trade was negative interest.
    function _isNegativeInterest(
        uint256 _shareCurveDelta,
        uint256 _bondCurveDelta,
        uint256 _maxSpotPrice
    ) internal view returns (bool) {
        // Calculate the spot price after making the trade on the curve but
        // before accounting for fees. Compare this to the max spot price to
        // determine if the trade is negative interest.
        uint256 endingSpotPrice = HyperdriveMath.calculateSpotPrice(
            _effectiveShareReserves() + _shareCurveDelta,
            _marketState.bondReserves - _bondCurveDelta,
            _initialSharePrice,
            _timeStretch
        );
        return endingSpotPrice > _maxSpotPrice;
    }

    /// @dev Check solvency by verifying that the share reserves are greater
    ///      than the exposure plus the minimum share reserves.
    /// @param _sharePrice The current share price.
    /// @return True if the share reserves are greater than the exposure plus
    ///         the minimum share reserves.
    function _isSolvent(uint256 _sharePrice) internal view returns (bool) {
        return
            int256((uint256(_marketState.shareReserves).mulDown(_sharePrice))) -
                int128(_marketState.longExposure) >=
            int256(_minimumShareReserves.mulDown(_sharePrice));
    }

    /// @dev Updates the global long exposure.
    /// @param _before The long exposure before the update.
    /// @param _after The long exposure after the update.
    function _updateLongExposure(int256 _before, int256 _after) internal {
        // The global long exposure is the sum of the non-netted longs in each
        // checkpoint. To update this value, we subtract the current value
        // (`_before.max(0)`) and add the new value (`_after.max(0)`).
        int128 delta = (int256(_after.max(0)) - int256(_before.max(0)))
            .toInt128();
        if (delta > 0) {
            _marketState.longExposure += uint128(delta);
        } else if (delta < 0) {
            _marketState.longExposure -= uint128(-delta);
        }
    }

    /// @dev Calculates the number of share reserves that are not reserved by
    ///      open positions.
    /// @param _sharePrice The current share price.
    function _calculateIdleShareReserves(
        uint256 _sharePrice
    ) internal view returns (uint256 idleShares) {
        uint256 longExposure = uint256(_marketState.longExposure).divDown(
            _sharePrice
        );
        if (_marketState.shareReserves > longExposure + _minimumShareReserves) {
            idleShares =
                _marketState.shareReserves -
                longExposure -
                _minimumShareReserves;
        }
        return idleShares;
    }

    /// @dev Calculates the fees that go to the LPs and governance.
    /// @param _shareAmount The amount of shares exchanged for bonds.
    /// @param _spotPrice The price without slippage of bonds in terms of base
    ///         (base/bonds).
    /// @param _sharePrice The current price of shares in terms of base
    ///        (base/shares).
    /// @return curveFee The curve fee. The fee is in terms of bonds.
    /// @return governanceCurveFee The curve fee that goes to governance. The
    ///         fee is in terms of bonds.
    function _calculateFeesGivenShares(
        uint256 _shareAmount,
        uint256 _spotPrice,
        uint256 _sharePrice
    ) internal view returns (uint256 curveFee, uint256 governanceCurveFee) {
        // Fixed Rate (r) = (value at maturity - purchase price)/(purchase price)
        //                = (1-p)/p
        //                = ((1 / p) - 1)
        //                = the ROI at maturity of a bond purchased at price p
        //
        // Another way to think about it:
        //
        // p (spot price) tells us how many base a bond is worth -> p = base/bonds
        // 1/p tells us how many bonds a base is worth -> 1/p = bonds/base
        // 1/p - 1 tells us how many additional bonds we get for each
        // base -> (1/p - 1) = additional bonds/base
        //
        // The curve fee is taken from the additional bonds the user gets for
        // each base:
        //
        // curve fee = ((1 / p) - 1) * phi_curve * c * dz
        //           = r * phi_curve * base/shares * shares
        //           = bonds/base * phi_curve * base
        //           = bonds * phi_curve
        curveFee = (ONE.divDown(_spotPrice) - ONE)
            .mulDown(_curveFee)
            .mulDown(_sharePrice)
            .mulDown(_shareAmount);

        // We leave the governance fee in terms of bonds:
        // governanceCurveFee = curve_fee * p * phi_gov
        //                    = bonds * phi_gov
        governanceCurveFee = curveFee.mulDown(_governanceFee);
    }

    /// @dev Calculates the fees that go to the LPs and governance.
    /// @param _bondAmount The amount of bonds being exchanged for shares.
    /// @param _normalizedTimeRemaining The normalized amount of time until maturity.
    /// @param _spotPrice The price without slippage of bonds in terms of base
    ///        (base/bonds).
    /// @param _sharePrice The current price of shares in terms of base (base/shares).
    /// @return curveFee The curve fee. The fee is in terms of shares.
    /// @return flatFee The flat fee. The fee is in terms of shares.
    /// @return governanceCurveFee The curve fee that goes to governance. The
    ///         fee is in terms of shares.
    function _calculateFeesGivenBonds(
        uint256 _bondAmount,
        uint256 _normalizedTimeRemaining,
        uint256 _spotPrice,
        uint256 _sharePrice
    )
        internal
        view
        returns (
            uint256 curveFee,
            uint256 flatFee,
            uint256 governanceCurveFee,
            uint256 totalGovernanceFee
        )
    {
        // p (spot price) tells us how many base a bond is worth -> p = base/bonds
        // 1 - p tells us how many additional base a bond is worth at
        // maturity -> (1 - p) = additional base/bonds

        // The curve fee is taken from the additional base the user gets for
        // each bond at maturity:
        //
        // curve fee = ((1 - p) * phi_curve * d_y * t)/c
        //           = (base/bonds * phi_curve * bonds * t) / (base/shares)
        //           = (base/bonds * phi_curve * bonds * t) * (shares/base)
        //           = (base * phi_curve * t) * (shares/base)
        //           = phi_curve * t * shares
        curveFee = _curveFee
            .mulDown(ONE - _spotPrice)
            .mulDown(_bondAmount)
            .mulDivDown(_normalizedTimeRemaining, _sharePrice);

        // Calculate the curve portion of the governance fee:
        //
        // governanceCurveFee = curve_fee * phi_gov
        //                    = shares * phi_gov
        governanceCurveFee = curveFee.mulDown(_governanceFee);

        // The flat portion of the fee is taken from the matured bonds.
        // Since a matured bond is worth 1 base, it is appropriate to consider
        // d_y in units of base:
        //
        // flat fee = (d_y * (1 - t) * phi_flat) / c
        //          = (base * (1 - t) * phi_flat) / (base/shares)
        //          = (base * (1 - t) * phi_flat) * (shares/base)
        //          = shares * (1 - t) * phi_flat
        uint256 flat = _bondAmount.mulDivDown(
            ONE - _normalizedTimeRemaining,
            _sharePrice
        );
        flatFee = flat.mulDown(_flatFee);

        // We calculate the flat portion of the governance fee as:
        //
        // governance_flat_fee = flat_fee * phi_gov
        //                     = shares * phi_gov
        //
        // The totalGovernanceFee is the sum of the curve and flat governance fees.
        totalGovernanceFee =
            governanceCurveFee +
            flatFee.mulDown(_governanceFee);
    }

    /// @dev Converts input to base if necessary according to what is specified in options.
    /// @param _amount The amount to convert.
    /// @param _sharePrice The current share price.
    /// @param _options The options that configure the conversion.
    /// @return The converted amount.
    function _convertToBaseFromOption(
        uint256 _amount,
        uint256 _sharePrice,
        IHyperdrive.Options calldata _options
    ) internal pure returns (uint256) {
        if (_options.asBase) {
            return _amount;
        } else {
            return _amount.mulDown(_sharePrice);
        }
    }

    /// @dev Converts input to what is specified in the options from base.
    /// @param _amount The amount to convert.
    /// @param _sharePrice The current share price.
    /// @param _options The options that configure the conversion.
    /// @return The converted amount.
    function _convertToOptionFromBase(
        uint256 _amount,
        uint256 _sharePrice,
        IHyperdrive.Options calldata _options
    ) internal pure returns (uint256) {
        if (_options.asBase) {
            return _amount;
        } else {
            return _amount.divDown(_sharePrice);
        }
    }
}<|MERGE_RESOLUTION|>--- conflicted
+++ resolved
@@ -229,7 +229,36 @@
             );
     }
 
-<<<<<<< HEAD
+    /// @dev Gets the amount of non-netted longs with a given maturity.
+    /// @param _maturityTime The maturity time of the longs.
+    /// @return The amount of non-netted longs. This is a signed value that
+    ///         can be negative. This is convenient for updating the long
+    ///         exposure when closing positions.
+    function _nonNettedLongs(
+        uint256 _maturityTime
+    ) internal view returns (int256) {
+        // The amount of non-netted longs is the difference between the amount
+        // of longs and the amount of shorts with a given maturity time. If the
+        // difference is negative, the amount of non-netted longs is zero.
+        return
+            int256(
+                _totalSupply[
+                    AssetId.encodeAssetId(
+                        AssetId.AssetIdPrefix.Long,
+                        _maturityTime
+                    )
+                ]
+            ) -
+            int256(
+                _totalSupply[
+                    AssetId.encodeAssetId(
+                        AssetId.AssetIdPrefix.Short,
+                        _maturityTime
+                    )
+                ]
+            );
+    }
+
     /// @dev Gets the distribute excess idle parameters from the current state.
     /// @param _sharePrice The current share price.
     /// @return params The distribute excess idle parameters.
@@ -264,36 +293,6 @@
             originalShareAdjustment: presentValueParams.shareAdjustment,
             originalBondReserves: presentValueParams.bondReserves
         });
-=======
-    /// @dev Gets the amount of non-netted longs with a given maturity.
-    /// @param _maturityTime The maturity time of the longs.
-    /// @return The amount of non-netted longs. This is a signed value that
-    ///         can be negative. This is convenient for updating the long
-    ///         exposure when closing positions.
-    function _nonNettedLongs(
-        uint256 _maturityTime
-    ) internal view returns (int256) {
-        // The amount of non-netted longs is the difference between the amount
-        // of longs and the amount of shorts with a given maturity time. If the
-        // difference is negative, the amount of non-netted longs is zero.
-        return
-            int256(
-                _totalSupply[
-                    AssetId.encodeAssetId(
-                        AssetId.AssetIdPrefix.Long,
-                        _maturityTime
-                    )
-                ]
-            ) -
-            int256(
-                _totalSupply[
-                    AssetId.encodeAssetId(
-                        AssetId.AssetIdPrefix.Short,
-                        _maturityTime
-                    )
-                ]
-            );
->>>>>>> 844fc0e4
     }
 
     /// @dev Gets the present value parameters from the current state.
