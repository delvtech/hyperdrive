// SPDX-License-Identifier: Apache-2.0
pragma solidity 0.8.19;

import { IERC20 } from "./IERC20.sol";
import { IHyperdriveRead } from "./IHyperdriveRead.sol";
import { IHyperdriveWrite } from "./IHyperdriveWrite.sol";
import { IMultiToken } from "./IMultiToken.sol";

interface IHyperdrive is IHyperdriveRead, IHyperdriveWrite, IMultiToken {
    /// Events ///

    event Initialize(
        address indexed provider,
        uint256 lpAmount,
        uint256 baseAmount,
        uint256 apr
    );

    event AddLiquidity(
        address indexed provider,
        uint256 lpAmount,
        uint256 baseAmount
    );

    event RemoveLiquidity(
        address indexed provider,
        uint256 lpAmount,
        uint256 baseAmount,
        uint256 withdrawalShareAmount
    );

    event RedeemWithdrawalShares(
        address indexed provider,
        uint256 withdrawalShareAmount,
        uint256 baseAmount
    );

    event OpenLong(
        address indexed trader,
        uint256 indexed assetId,
        uint256 maturityTime,
        uint256 baseAmount,
        uint256 bondAmount
    );

    event OpenShort(
        address indexed trader,
        uint256 indexed assetId,
        uint256 maturityTime,
        uint256 baseAmount,
        uint256 bondAmount
    );

    event CloseLong(
        address indexed trader,
        uint256 indexed assetId,
        uint256 maturityTime,
        uint256 baseAmount,
        uint256 bondAmount
    );

    event CloseShort(
        address indexed trader,
        uint256 indexed assetId,
        uint256 maturityTime,
        uint256 baseAmount,
        uint256 bondAmount
    );

    /// Structs ///

    struct MarketState {
        /// @dev The pool's share reserves.
        uint128 shareReserves;
        /// @dev The pool's bond reserves.
        uint128 bondReserves;
        /// @dev The amount of longs that are still open.
        uint128 longsOutstanding;
        /// @dev The amount of shorts that are still open.
        uint128 shortsOutstanding;
        /// @dev The average maturity time of outstanding positions.
        uint128 longAverageMaturityTime;
        /// @dev The average open share price of longs.
        uint128 longOpenSharePrice;
        /// @dev The average maturity time of outstanding positions.
        uint128 shortAverageMaturityTime;
        /// @dev The total amount of base that was transferred as a result of
        ///      opening the outstanding positions. This is an idealized value
        ///      that reflects the base that would have been transferred if all
        ///      positions were opened at the beginning of their respective
        ///      checkpoints.
        uint128 shortBaseVolume;
        /// @dev A flag indicating whether or not the pool has been initialized.
        bool isInitialized;
        /// @dev A flag indicating whether or not the pool is paused.
        bool isPaused;
    }

    struct Checkpoint {
        /// @dev The share price of the first transaction in the checkpoint.
        ///      This is used to track the amount of interest accrued by shorts
        ///      as well as the share price at closing of matured longs and
        ///      shorts.
        uint128 sharePrice;
        /// @dev The weighted average of the share prices that all of the longs
        ///      in the checkpoint were opened at. This is used as the opening
        ///      share price of longs to properly attribute interest collected
        ///      on longs to the withdrawal pool and prevent dust from being
        ///      stuck in the contract.
        uint128 longSharePrice;
        /// @dev The aggregate amount of base that was committed by LPs to pay
        ///      for the bonds that were sold short in the checkpoint.
        uint128 shortBaseVolume;
    }

    struct WithdrawPool {
        /// @dev The amount of withdrawal shares that are ready to be redeemed.
        uint128 readyToWithdraw;
        /// @dev The proceeds recovered by the withdrawal pool.
        uint128 proceeds;
    }

    struct Fees {
        /// @dev The LP fee applied to the curve portion of a trade.
        uint256 curve;
        /// @dev The LP fee applied to the flat portion of a trade.
        uint256 flat;
        /// @dev The portion of the LP fee that goes to governance.
        uint256 governance;
    }

    struct PoolConfig {
        /// @dev The address of the base token.
        IERC20 baseToken;
        /// @dev The initial share price.
        uint256 initialSharePrice;
        /// @dev The minimum share reserves.
        uint256 minimumShareReserves;
        /// @dev The duration of a position prior to maturity.
        uint256 positionDuration;
        /// @dev The duration of a checkpoint.
        uint256 checkpointDuration;
        /// @dev A parameter which decreases slippage around a target rate.
        uint256 timeStretch;
        /// @dev The address of the governance contract.
        address governance;
        /// @dev The address which collects governance fees
        address feeCollector;
        /// @dev The fees applied to trades.
        IHyperdrive.Fees fees;
        /// @dev The amount of TWAP entries to store.
        uint256 oracleSize;
        /// @dev The amount of time between TWAP updates.
        uint256 updateGap;
    }

    struct PoolInfo {
        /// @dev The reserves of shares held by the pool.
        uint256 shareReserves;
        /// @dev The reserves of bonds held by the pool.
        uint256 bondReserves;
        /// @dev The total supply of LP shares.
        uint256 lpTotalSupply;
        /// @dev The current share price.
        uint256 sharePrice;
        /// @dev An amount of bonds representing outstanding unmatured longs.
        uint256 longsOutstanding;
        /// @dev The average maturity time of the outstanding longs.
        uint256 longAverageMaturityTime;
        /// @dev An amount of bonds representing outstanding unmatured shorts.
        uint256 shortsOutstanding;
        /// @dev The average maturity time of the outstanding shorts.
        uint256 shortAverageMaturityTime;
        /// @dev The cumulative amount of base paid for outstanding shorts.
        uint256 shortBaseVolume;
        /// @dev The amount of withdrawal shares that are ready to be redeemed.
        uint256 withdrawalSharesReadyToWithdraw;
        /// @dev The proceeds recovered by the withdrawal pool.
        uint256 withdrawalSharesProceeds;
    }

    struct OracleState {
        /// @notice The pointer to the most recent buffer entry
        uint128 head;
        /// @notice The last timestamp we wrote to the buffer
        uint128 lastTimestamp;
    }

    /// IHyperdrive ///

    /// ##################
    /// ### Hyperdrive ###
    /// ##################
    error BaseBufferExceedsShareReserves();
    error BelowMinimumContribution();
    error BelowMinimumShareReserves();
    error InvalidApr();
    error InvalidBaseToken();
    error InvalidCheckpointTime();
    error InvalidCheckpointDuration();
    error InvalidInitialSharePrice();
    error InvalidMaturityTime();
    error InvalidMinimumShareReserves();
    error InvalidPositionDuration();
    error InvalidShareReserves();
    error InvalidFeeAmounts();
    error NegativeInterest();
    error OutputLimit();
    error Paused();
    error PoolAlreadyInitialized();
    error TransferFailed();
    error UnexpectedAssetId();
    error UnexpectedSender();
    error UnsupportedToken();
    error ApprovalFailed();
    error ZeroAmount();
    error ZeroLpTotalSupply();
    error NoAssetsToWithdraw();
    error NotPayable();

    /// ############
    /// ### TWAP ###
    /// ############
    error QueryOutOfRange();

    /// ####################
    /// ### DataProvider ###
    /// ####################
    error ReturnData(bytes data);
    error CallFailed(bytes4 underlyingError);
    error UnexpectedSuccess();

    /// ###############
    /// ### Factory ###
    /// ###############
    error Unauthorized();
    error InvalidContribution();
    error InvalidToken();
<<<<<<< HEAD
    error MaxFeeTooHigh();
    error FeeTooHigh();

=======
    error NonPayableInitialization();
>>>>>>> dc10e7ab
    /// ######################
    /// ### ERC20Forwarder ###
    /// ######################
    error BatchInputLengthMismatch();
    error ExpiredDeadline();
    error InvalidSignature();
    error InvalidERC20Bridge();
    error RestrictedZeroAddress();

    /// #####################
    /// ### BondWrapper ###
    /// #####################
    error AlreadyClosed();
    error BondMatured();
    error BondNotMatured();
    error InsufficientPrice();
    error MintPercentTooHigh();

    /// ###############
    /// ### AssetId ###
    /// ###############
    error InvalidTimestamp();

    /// ######################
    /// ### FixedPointMath ###
    /// ######################
    error FixedPointMath_AddOverflow();
    error FixedPointMath_SubOverflow();
    error FixedPointMath_InvalidExponent();
    error FixedPointMath_NegativeOrZeroInput();
    error FixedPointMath_NegativeInput();
}<|MERGE_RESOLUTION|>--- conflicted
+++ resolved
@@ -236,13 +236,10 @@
     error Unauthorized();
     error InvalidContribution();
     error InvalidToken();
-<<<<<<< HEAD
     error MaxFeeTooHigh();
     error FeeTooHigh();
-
-=======
     error NonPayableInitialization();
->>>>>>> dc10e7ab
+
     /// ######################
     /// ### ERC20Forwarder ###
     /// ######################
