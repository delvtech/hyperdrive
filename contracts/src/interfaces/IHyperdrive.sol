--- conflicted
+++ resolved
@@ -243,12 +243,9 @@
     ///         critical situation.
     error InvalidLPSharePrice();
 
-<<<<<<< HEAD
-=======
     /// @notice Thrown when the present value calculation fails.
     error InvalidPresentValue();
 
->>>>>>> cf9ebdbc
     /// @notice Thrown when update liquidity brings the share reserves below
     ///         the minimum share reserves.
     error InvalidShareReserves();
