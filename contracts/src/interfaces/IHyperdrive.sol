--- conflicted
+++ resolved
@@ -1,12 +1,8 @@
 // SPDX-License-Identifier: Apache-2.0
 pragma solidity ^0.8.18;
 
-<<<<<<< HEAD
+import { IERC20 } from "@openzeppelin/contracts/token/ERC20/IERC20.sol";
 import { IMultiToken } from "./IMultiToken.sol";
-=======
-import "./IMultiToken.sol";
-import { IERC20 } from "@openzeppelin/contracts/token/ERC20/IERC20.sol";
->>>>>>> 813f4c74
 
 interface IHyperdrive is IMultiToken {
     struct MarketState {
