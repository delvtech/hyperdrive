// SPDX-License-Identifier: Apache-2.0
pragma solidity 0.8.19;

import { IERC20 } from "./IERC20.sol";
import { IHyperdriveRead } from "./IHyperdriveRead.sol";
import { IHyperdriveWrite } from "./IHyperdriveWrite.sol";
import { IMultiToken } from "./IMultiToken.sol";

interface IHyperdrive is IHyperdriveRead, IHyperdriveWrite, IMultiToken {
    /// Events ///

    event Initialize(
        address indexed provider,
        uint256 lpAmount,
        uint256 baseAmount,
        uint256 apr
    );

    event AddLiquidity(
        address indexed provider,
        uint256 lpAmount,
        uint256 baseAmount
    );

    event RemoveLiquidity(
        address indexed provider,
        uint256 lpAmount,
        uint256 baseAmount,
        uint256 withdrawalShareAmount
    );

    event RedeemWithdrawalShares(
        address indexed provider,
        uint256 withdrawalShareAmount,
        uint256 baseAmount
    );

    event OpenLong(
        address indexed trader,
        uint256 indexed assetId,
        uint256 maturityTime,
        uint256 baseAmount,
        uint256 bondAmount
    );

    event OpenShort(
        address indexed trader,
        uint256 indexed assetId,
        uint256 maturityTime,
        uint256 baseAmount,
        uint256 bondAmount
    );

    event CloseLong(
        address indexed trader,
        uint256 indexed assetId,
        uint256 maturityTime,
        uint256 baseAmount,
        uint256 bondAmount
    );

    event CloseShort(
        address indexed trader,
        uint256 indexed assetId,
        uint256 maturityTime,
        uint256 baseAmount,
        uint256 bondAmount
    );

    /// Structs ///

    // TODO: Re-evaluate the order of these fields to optimize gas usage.
    struct MarketState {
        /// @dev The pool's share reserves.
        uint128 shareReserves;
        /// @dev The pool's bond reserves.
        uint128 bondReserves;
        /// @dev The amount of longs that are still open.
        uint128 longsOutstanding;
        /// @dev The amount of shorts that are still open.
        uint128 shortsOutstanding;
        /// @dev The average maturity time of outstanding long positions.
        uint128 longAverageMaturityTime;
        /// @dev The average open share price of longs.
        uint128 longOpenSharePrice;
        /// @dev The average maturity time of outstanding short positions.
        uint128 shortAverageMaturityTime;
<<<<<<< HEAD
        /// @dev The total amount of base that was transferred as a result of
        ///      opening the outstanding positions. This is an idealized value
        ///      that reflects the base that would have been transferred if all
        ///      positions were opened at the beginning of their respective
        ///      checkpoints.
        uint128 shortBaseVolume;
        /// FIXME: We need to think about this in the context of storage packing.
        /// @dev The net amount of shares that have been added and removed from
        ///      the share reserves due to flat updates.
        int256 shareAdjustment;
=======
        /// @dev The global exposure of the pool due to open longs
        uint128 longExposure;
>>>>>>> 7cdd0f85
        /// @dev A flag indicating whether or not the pool has been initialized.
        bool isInitialized;
        /// @dev A flag indicating whether or not the pool is paused.
        bool isPaused;
    }

    // TODO: Re-evaluate the order of these fields to optimize gas usage.
    struct Checkpoint {
        /// @dev The share price of the first transaction in the checkpoint.
        ///      This is used to track the amount of interest accrued by shorts
        ///      as well as the share price at closing of matured longs and
        ///      shorts.
        uint128 sharePrice;
        /// @dev The weighted average of the share prices that all of the longs
        ///      in the checkpoint were opened at. This is used as the opening
        ///      share price of longs to properly attribute interest collected
        ///      on longs to the withdrawal pool and prevent dust from being
        ///      stuck in the contract.
        uint128 longSharePrice;
        /// @dev The amount lp exposure on longs.
        int128 longExposure;
    }

    struct WithdrawPool {
        /// @dev The amount of withdrawal shares that are ready to be redeemed.
        uint128 readyToWithdraw;
        /// @dev The proceeds recovered by the withdrawal pool.
        uint128 proceeds;
    }

    struct Fees {
        /// @dev The LP fee applied to the curve portion of a trade.
        uint256 curve;
        /// @dev The LP fee applied to the flat portion of a trade.
        uint256 flat;
        /// @dev The portion of the LP fee that goes to governance.
        uint256 governance;
    }

    struct PoolConfig {
        /// @dev The address of the base token.
        IERC20 baseToken;
        /// @dev The initial share price.
        uint256 initialSharePrice;
        /// @dev The minimum share reserves.
        uint256 minimumShareReserves;
        /// @dev The duration of a position prior to maturity.
        uint256 positionDuration;
        /// @dev The duration of a checkpoint.
        uint256 checkpointDuration;
        /// @dev A parameter which decreases slippage around a target rate.
        uint256 timeStretch;
        /// @dev The address of the governance contract.
        address governance;
        /// @dev The address which collects governance fees
        address feeCollector;
        /// @dev The fees applied to trades.
        IHyperdrive.Fees fees;
        /// @dev The amount of TWAP entries to store.
        uint256 oracleSize;
        /// @dev The amount of time between TWAP updates.
        uint256 updateGap;
    }

    struct PoolInfo {
        /// @dev The reserves of shares held by the pool.
        uint256 shareReserves;
        /// @dev The adjustment applied to the share reserves when pricing
        ///      bonds. This is used to ensure that the pricing mechanism is
        ///      held invariant under flat updates for security reasons.
        int256 shareAdjustment;
        /// @dev The reserves of bonds held by the pool.
        uint256 bondReserves;
        /// @dev The total supply of LP shares.
        uint256 lpTotalSupply;
        /// @dev The current share price.
        uint256 sharePrice;
        /// @dev An amount of bonds representing outstanding unmatured longs.
        uint256 longsOutstanding;
        /// @dev The average maturity time of the outstanding longs.
        uint256 longAverageMaturityTime;
        /// @dev An amount of bonds representing outstanding unmatured shorts.
        uint256 shortsOutstanding;
        /// @dev The average maturity time of the outstanding shorts.
        uint256 shortAverageMaturityTime;
        /// @dev The amount of withdrawal shares that are ready to be redeemed.
        uint256 withdrawalSharesReadyToWithdraw;
        /// @dev The proceeds recovered by the withdrawal pool.
        uint256 withdrawalSharesProceeds;
        /// @dev The share price of LP shares. This can be used to mark LP
        ///      shares to market.
        uint256 lpSharePrice;
        /// @dev The global exposure of the pool due to open positions
        uint256 longExposure;
    }

    struct OracleState {
        /// @notice The pointer to the most recent buffer entry
        uint128 head;
        /// @notice The last timestamp we wrote to the buffer
        uint128 lastTimestamp;
    }

    /// IHyperdrive ///

    /// ##################
    /// ### Hyperdrive ###
    /// ##################
    error ApprovalFailed();
    error BaseBufferExceedsShareReserves();
    error BelowMinimumContribution();
    error BelowMinimumShareReserves();
    error InvalidApr();
    error InvalidBaseToken();
    error InvalidCheckpointTime();
    error InvalidCheckpointDuration();
    error InvalidInitialSharePrice();
    error InvalidMaturityTime();
    error InvalidMinimumShareReserves();
    error InvalidPositionDuration();
    error InvalidShareReserves();
    error InvalidFeeAmounts();
    error NegativeInterest();
<<<<<<< HEAD
    error NegativeReserves();
=======
    error NoAssetsToWithdraw();
    error NotPayable();
>>>>>>> 7cdd0f85
    error OutputLimit();
    error Paused();
    error PoolAlreadyInitialized();
    error ShareReservesDeltaExceedsBondReservesDelta();
    error TransferFailed();
    error UnexpectedAssetId();
    error UnexpectedSender();
    error UnsupportedToken();
    error ZeroAmount();
    error ZeroLpTotalSupply();

    /// ############
    /// ### TWAP ###
    /// ############
    error QueryOutOfRange();

    /// ####################
    /// ### DataProvider ###
    /// ####################
    error ReturnData(bytes data);
    error CallFailed(bytes4 underlyingError);
    error UnexpectedSuccess();

    /// ###############
    /// ### Factory ###
    /// ###############
    error Unauthorized();
    error InvalidContribution();
    error InvalidToken();
    error MaxFeeTooHigh();
    error FeeTooHigh();
    error NonPayableInitialization();

    /// ######################
    /// ### ERC20Forwarder ###
    /// ######################
    error BatchInputLengthMismatch();
    error ExpiredDeadline();
    error InvalidSignature();
    error InvalidERC20Bridge();
    error RestrictedZeroAddress();

    /// #####################
    /// ### BondWrapper ###
    /// #####################
    error AlreadyClosed();
    error BondMatured();
    error BondNotMatured();
    error InsufficientPrice();
    error MintPercentTooHigh();

    /// ###############
    /// ### AssetId ###
    /// ###############
    error InvalidTimestamp();

    /// ######################
    /// ### FixedPointMath ###
    /// ######################
    error FixedPointMath_InvalidExponent();
    error FixedPointMath_NegativeOrZeroInput();
    error FixedPointMath_NegativeInput();
}<|MERGE_RESOLUTION|>--- conflicted
+++ resolved
@@ -85,21 +85,12 @@
         uint128 longOpenSharePrice;
         /// @dev The average maturity time of outstanding short positions.
         uint128 shortAverageMaturityTime;
-<<<<<<< HEAD
-        /// @dev The total amount of base that was transferred as a result of
-        ///      opening the outstanding positions. This is an idealized value
-        ///      that reflects the base that would have been transferred if all
-        ///      positions were opened at the beginning of their respective
-        ///      checkpoints.
-        uint128 shortBaseVolume;
         /// FIXME: We need to think about this in the context of storage packing.
         /// @dev The net amount of shares that have been added and removed from
         ///      the share reserves due to flat updates.
-        int256 shareAdjustment;
-=======
+        int128 shareAdjustment;
         /// @dev The global exposure of the pool due to open longs
         uint128 longExposure;
->>>>>>> 7cdd0f85
         /// @dev A flag indicating whether or not the pool has been initialized.
         bool isInitialized;
         /// @dev A flag indicating whether or not the pool is paused.
@@ -223,12 +214,9 @@
     error InvalidShareReserves();
     error InvalidFeeAmounts();
     error NegativeInterest();
-<<<<<<< HEAD
     error NegativeReserves();
-=======
     error NoAssetsToWithdraw();
     error NotPayable();
->>>>>>> 7cdd0f85
     error OutputLimit();
     error Paused();
     error PoolAlreadyInitialized();
