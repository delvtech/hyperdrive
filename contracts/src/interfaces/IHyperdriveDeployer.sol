// SPDX-License-Identifier: Apache-2.0
pragma solidity 0.8.19;

import { IHyperdrive } from "./IHyperdrive.sol";

interface IHyperdriveDeployer {
    function deploy(
        IHyperdrive.PoolConfig memory _config,
<<<<<<< HEAD
        address _dataProvider,
        bytes32 _linkerCodeHash,
        address _linkerFactory,
        bytes memory _extraData
=======
        address _target0,
        address _target1,
        bytes32[] memory _extraData,
        address _pool
>>>>>>> 90981f40
    ) external returns (address);
}<|MERGE_RESOLUTION|>--- conflicted
+++ resolved
@@ -6,16 +6,6 @@
 interface IHyperdriveDeployer {
     function deploy(
         IHyperdrive.PoolConfig memory _config,
-<<<<<<< HEAD
-        address _dataProvider,
-        bytes32 _linkerCodeHash,
-        address _linkerFactory,
         bytes memory _extraData
-=======
-        address _target0,
-        address _target1,
-        bytes32[] memory _extraData,
-        address _pool
->>>>>>> 90981f40
     ) external returns (address);
 }