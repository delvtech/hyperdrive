--- conflicted
+++ resolved
@@ -6,12 +6,8 @@
 
 interface IHyperdriveDeployer {
     function deploy(
-<<<<<<< HEAD
-        IHyperdrive.HyperdriveConfig memory _config,
-=======
         IHyperdrive.PoolConfig memory _config,
         address _dataProvider,
->>>>>>> 79e11920
         bytes32 _linkerCodeHash,
         address _linkerFactory,
         bytes32[] memory _extraData
