// SPDX-License-Identifier: Apache-2.0
pragma solidity 0.8.19;

import { IHyperdrive } from "./IHyperdrive.sol";

interface IHyperdriveDeployer {
    function deploy(
        IHyperdrive.PoolConfig memory _config,
<<<<<<< HEAD
        address _target0,
        address _target1,
        bytes32[] memory _extraData
=======
        address _dataProvider,
        bytes32 _linkerCodeHash,
        address _linkerFactory,
        bytes32[] memory _extraData,
        address _pool
>>>>>>> 6eec8aaf
    ) external returns (address);
}<|MERGE_RESOLUTION|>--- conflicted
+++ resolved
@@ -6,16 +6,9 @@
 interface IHyperdriveDeployer {
     function deploy(
         IHyperdrive.PoolConfig memory _config,
-<<<<<<< HEAD
         address _target0,
         address _target1,
-        bytes32[] memory _extraData
-=======
-        address _dataProvider,
-        bytes32 _linkerCodeHash,
-        address _linkerFactory,
         bytes32[] memory _extraData,
         address _pool
->>>>>>> 6eec8aaf
     ) external returns (address);
 }