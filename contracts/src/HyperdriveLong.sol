// SPDX-License-Identifier: Apache-2.0
pragma solidity 0.8.19;

import { HyperdriveLP } from "./HyperdriveLP.sol";
import { IHyperdrive } from "./interfaces/IHyperdrive.sol";
import { AssetId } from "./libraries/AssetId.sol";
import { FixedPointMath } from "./libraries/FixedPointMath.sol";
import { HyperdriveMath } from "./libraries/HyperdriveMath.sol";
import { SafeCast } from "./libraries/SafeCast.sol";

/// @author DELV
/// @title HyperdriveLong
/// @notice Implements the long accounting for Hyperdrive.
/// @custom:disclaimer The language used in this code is for coding convenience
///                    only, and is not intended to, and does not, have any
///                    particular legal or regulatory significance.
abstract contract HyperdriveLong is HyperdriveLP {
    using FixedPointMath for uint256;
    using FixedPointMath for int256;
    using SafeCast for uint256;
    using SafeCast for int256;

    /// @notice Opens a long position.
    /// @param _baseAmount The amount of base to use when trading.
    /// @param _minOutput The minium number of bonds to receive.
    /// @param _destination The address which will receive the bonds
    /// @param _asUnderlying If true the user is charged in underlying if false
    ///                      the contract transfers in yield source directly.
    ///                      Note - for some paths one choice may be disabled or blocked.
    /// @return maturityTime The maturity time of the bonds.
    /// @return bondProceeds The amount of bonds the user received
    function openLong(
        uint256 _baseAmount,
        uint256 _minOutput,
        address _destination,
        bool _asUnderlying
    )
        external
        payable
        nonReentrant
        isNotPaused
        returns (uint256 maturityTime, uint256 bondProceeds)
    {
        // Check that the message value and base amount are valid.
        _checkMessageValue();
        if (_baseAmount == 0) {
            revert IHyperdrive.ZeroAmount();
        }

        // Deposit the user's base.
        (uint256 shares, uint256 sharePrice) = _deposit(
            _baseAmount,
            _asUnderlying
        );

        // Perform a checkpoint.
        uint256 latestCheckpoint = _latestCheckpoint();
        _applyCheckpoint(latestCheckpoint, sharePrice);

        // Calculate the pool and user deltas using the trading function. We
        // backdate the bonds purchased to the beginning of the checkpoint.
        uint256 shareReservesDelta;
        uint256 bondReservesDelta;
        uint256 totalGovernanceFee;
        (
            shareReservesDelta,
            bondReservesDelta,
            bondProceeds,
            totalGovernanceFee
        ) = _calculateOpenLong(shares, sharePrice);

        // If the ending spot price is greater than or equal to 1, we are in the
        // negative interest region of the trading function. The spot price is
        // given by ((mu * z) / y) ** tau, so all that we need to check is that
        // (mu * z) / y < 1 or, equivalently, that mu * z >= y.
        if (
            _initialSharePrice.mulDown(
                _marketState.shareReserves + shareReservesDelta
            ) >= _marketState.bondReserves - bondReservesDelta
        ) {
            revert IHyperdrive.NegativeInterest();
        }

        // Enforce min user outputs
        if (_minOutput > bondProceeds) revert IHyperdrive.OutputLimit();

        // Attribute the governance fee.
        _governanceFeesAccrued += totalGovernanceFee;

        // Apply the open long to the state.
        maturityTime = latestCheckpoint + _positionDuration;
        _applyOpenLong(
            shareReservesDelta,
            bondProceeds,
            bondReservesDelta,
            sharePrice,
            latestCheckpoint,
            maturityTime
        );

        // Mint the bonds to the trader with an ID of the maturity time.
        uint256 assetId = AssetId.encodeAssetId(
            AssetId.AssetIdPrefix.Long,
            maturityTime
        );
        _mint(assetId, _destination, bondProceeds);

        // Emit an OpenLong event.
        uint256 baseAmount = _baseAmount; // Avoid stack too deep error.
        emit OpenLong(
            _destination,
            assetId,
            maturityTime,
            baseAmount,
            bondProceeds
        );

        return (maturityTime, bondProceeds);
    }

    /// @notice Closes a long position with a specified maturity time.
    /// @param _maturityTime The maturity time of the short.
    /// @param _bondAmount The amount of longs to close.
    /// @param _minOutput The minimum base the user should receive from this trade
    /// @param _destination The address which will receive the proceeds of this sale
    /// @param _asUnderlying If true the user is paid in underlying if false
    ///                      the contract transfers in yield source directly.
    ///                      Note - for some paths one choice may be disabled or blocked.
    /// @return The amount of underlying the user receives.
    function closeLong(
        uint256 _maturityTime,
        uint256 _bondAmount,
        uint256 _minOutput,
        address _destination,
        bool _asUnderlying
    ) external nonReentrant returns (uint256) {
        if (_bondAmount == 0) {
            revert IHyperdrive.ZeroAmount();
        }

        // Perform a checkpoint at the maturity time. This ensures the long and
        // all of the other positions in the checkpoint are closed. This will
        // have no effect if the maturity time is in the future.
        uint256 sharePrice = _pricePerShare();
        _applyCheckpoint(_maturityTime, sharePrice);

        // Burn the longs that are being closed.
        _burn(
            AssetId.encodeAssetId(AssetId.AssetIdPrefix.Long, _maturityTime),
            msg.sender,
            _bondAmount
        );

        // Calculate the pool and user deltas using the trading function.
        (
            uint256 shareReservesDelta,
            uint256 bondReservesDelta,
            uint256 shareProceeds,
            uint256 totalGovernanceFee
        ) = _calculateCloseLong(_bondAmount, sharePrice, _maturityTime);

        // If the position hasn't matured, apply the accounting updates that
        // result from closing the long to the reserves and pay out the
        // withdrawal pool if necessary.
        if (block.timestamp < _maturityTime) {
            // Attribute the governance fee.
            _governanceFeesAccrued += totalGovernanceFee;

            _applyCloseLong(
                _bondAmount,
                bondReservesDelta,
                shareProceeds + totalGovernanceFee,
                shareReservesDelta,
                _maturityTime,
                sharePrice
            );
        }

        // Withdraw the profit to the trader.
        uint256 baseProceeds = _withdraw(
            shareProceeds,
            _destination,
            _asUnderlying
        );

        // Enforce min user outputs
        if (_minOutput > baseProceeds) revert IHyperdrive.OutputLimit();

        // Emit a CloseLong event.
        emit CloseLong(
            _destination,
            AssetId.encodeAssetId(AssetId.AssetIdPrefix.Long, _maturityTime),
            _maturityTime,
            baseProceeds,
            _bondAmount
        );

        return (baseProceeds);
    }

    /// @dev Applies an open long to the state. This includes updating the
    ///      reserves and maintaining the reserve invariants.
    /// @param _shareReservesDelta The amount of shares paid to the curve.
    /// @param _bondProceeds The amount of bonds purchased by the trader.
    /// @param _bondReservesDelta The amount of bonds sold by the curve.
    /// @param _sharePrice The share price.
    /// @param _checkpointTime The time of the latest checkpoint.
    /// @param _maturityTime The maturity time of the long.
    function _applyOpenLong(
        uint256 _shareReservesDelta,
        uint256 _bondProceeds,
        uint256 _bondReservesDelta,
        uint256 _sharePrice,
        uint256 _checkpointTime,
        uint256 _maturityTime
    ) internal {
        uint128 longsOutstanding_ = _marketState.longsOutstanding;
        // Update the average maturity time of long positions.
        _marketState.longAverageMaturityTime = uint256(
            _marketState.longAverageMaturityTime
        )
            .updateWeightedAverage(
                uint256(longsOutstanding_),
                _maturityTime * 1e18, // scale up to fixed point scale
                _bondProceeds,
                true
            )
            .toUint128();

        // Update the long share price of the checkpoint and the global long
        // open share price.
        IHyperdrive.Checkpoint storage checkpoint = _checkpoints[
            _checkpointTime
        ];
        checkpoint.longSharePrice = uint256(checkpoint.longSharePrice)
            .updateWeightedAverage(
                uint256(
                    _totalSupply[
                        AssetId.encodeAssetId(
                            AssetId.AssetIdPrefix.Long,
                            _maturityTime
                        )
                    ]
                ),
                _sharePrice,
                _bondProceeds,
                true
            )
            .toUint128();
        _marketState.longOpenSharePrice = uint256(
            _marketState.longOpenSharePrice
        )
            .updateWeightedAverage(
                uint256(longsOutstanding_),
                _sharePrice,
                _bondProceeds,
                true
            )
            .toUint128();

        // Apply the trading deltas to the reserves and update the amount of
        // longs outstanding.
        _marketState.shareReserves += _shareReservesDelta.toUint128();
        _marketState.bondReserves -= _bondReservesDelta.toUint128();
        longsOutstanding_ += _bondProceeds.toUint128();
        _marketState.longsOutstanding = longsOutstanding_;

        // Increase the exposure by the amount the LPs must reserve to cover the
        // long. We are overly conservative, so this is equal to the amount of
        // fixed interest the long is owed at maturity plus the face value of
        // the long.
        int128 checkpointExposureBefore = int128(checkpoint.longExposure);
        uint128 longExposureDelta = (2 *
            _bondProceeds -
            _shareReservesDelta.mulDown(_sharePrice)).toUint128();
        checkpoint.longExposure += int128(longExposureDelta);
        _updateLongExposure(checkpointExposureBefore, checkpoint.longExposure);

        // We need to check solvency because longs increase the system's exposure.
        if (!_isSolvent(_sharePrice)) {
            revert IHyperdrive.BaseBufferExceedsShareReserves();
        }
    }

    /// @dev Applies the trading deltas from a closed long to the reserves and
    ///      the withdrawal pool.
    /// @param _bondAmount The amount of longs that were closed.
    /// @param _bondReservesDelta The bonds paid to the curve.
    /// @param _shareProceeds The proceeds received from closing the long.
    /// @param _shareReservesDelta The shares paid by the curve.
    /// @param _maturityTime The maturity time of the long.
    /// @param _sharePrice The current price of shares
    function _applyCloseLong(
        uint256 _bondAmount,
        uint256 _bondReservesDelta,
        uint256 _shareProceeds,
        uint256 _shareReservesDelta,
        uint256 _maturityTime,
        uint256 _sharePrice
    ) internal {
        {
            uint128 longsOutstanding_ = _marketState.longsOutstanding;

            // Update the long average maturity time.
            _marketState.longAverageMaturityTime = uint256(
                _marketState.longAverageMaturityTime
            )
                .updateWeightedAverage(
                    longsOutstanding_,
                    _maturityTime * 1e18, // scale up to fixed point scale
                    _bondAmount,
                    false
                )
                .toUint128();

            // Update the global long open share price.
            _marketState.longOpenSharePrice = uint256(
                _marketState.longOpenSharePrice
            )
                .updateWeightedAverage(
                    longsOutstanding_,
                    _checkpoints[_maturityTime - _positionDuration]
                        .longSharePrice,
                    _bondAmount,
                    false
                )
                .toUint128();

            // Reduce the amount of outstanding longs.
            _marketState.longsOutstanding =
                longsOutstanding_ -
                _bondAmount.toUint128();
        }

        // Apply the updates from the curve trade to the reserves.
        _marketState.shareReserves -= _shareReservesDelta.toUint128();
        _marketState.bondReserves += _bondReservesDelta.toUint128();

        // Remove the flat part of the trade from the pool's liquidity.
        _updateLiquidity(-int256(_shareProceeds - _shareReservesDelta));

        {
            // If there are withdrawal shares outstanding, we pay out the maximum
            // amount of withdrawal shares. The proceeds owed to LPs when a long is
            // closed is equivalent to short proceeds as LPs take the other side of
            // every trade.
            uint256 withdrawalSharesOutstanding = _totalSupply[
                AssetId._WITHDRAWAL_SHARE_ASSET_ID
            ] - _withdrawPool.readyToWithdraw;
            if (withdrawalSharesOutstanding > 0) {
                uint256 withdrawalProceeds = HyperdriveMath
                    .calculateShortProceeds(
                        _bondAmount,
                        _shareProceeds,
                        _checkpoints[_maturityTime - _positionDuration]
                            .longSharePrice,
                        _sharePrice,
                        _sharePrice,
                        0
                    );
                _applyWithdrawalProceeds(
                    withdrawalProceeds,
                    withdrawalSharesOutstanding,
                    _sharePrice
                );
            }
        }

        // Update the checkpoint and global longExposure
        {
            uint256 checkpointTime = _maturityTime - _positionDuration;
            int128 checkpointExposureBefore = int128(
                _checkpoints[checkpointTime].longExposure
            );
            _updateCheckpointLongExposureOnClose(
                _bondAmount,
                _shareReservesDelta,
                _bondReservesDelta,
                _shareProceeds,
                _maturityTime,
                _sharePrice,
                true
            );
            _updateLongExposure(
                checkpointExposureBefore,
                _checkpoints[checkpointTime].longExposure
            );
        }
    }

    /// @dev Calculate the pool reserve and trader deltas that result from
    ///      opening a long. This calculation includes trading fees.
    /// @param _shareAmount The amount of shares being paid to open the long.
    /// @param _sharePrice The current share price.
    /// @return shareReservesDelta The change in the share reserves.
    /// @return bondReservesDelta The change in the bond reserves.
    /// @return bondProceeds The proceeds in bonds.
    /// @return totalGovernanceFee The governance fee in shares.
    function _calculateOpenLong(
        uint256 _shareAmount,
        uint256 _sharePrice
    )
        internal
        returns (
            uint256 shareReservesDelta,
            uint256 bondReservesDelta,
            uint256 bondProceeds,
            uint256 totalGovernanceFee
        )
    {
        // Calculate the effect that opening the long should have on the pool's
        // reserves as well as the amount of bond the trader receives.
        bondReservesDelta = HyperdriveMath.calculateOpenLong(
            _marketState.shareReserves,
            _marketState.bondReserves,
            _shareAmount, // amountIn
            _timeStretch,
            _sharePrice,
            _initialSharePrice
        );

        // Calculate the fees charged on the curve and flat parts of the trade.
        // Since we calculate the amount of bonds received given shares in, we
        // subtract the fee from the bond deltas so that the trader receives
        // less bonds.
        uint256 spotPrice = HyperdriveMath.calculateSpotPrice(
            _marketState.shareReserves,
            _marketState.bondReserves,
            _initialSharePrice,
            _timeStretch
        );

        // Record an oracle update
        recordPrice(spotPrice);

        // Calculate the fees charged to the user (totalCurveFee) and the portion
        // of those fees that are paid to governance (governanceCurveFee).
        (
            uint256 totalCurveFee, // bonds
            uint256 governanceCurveFee // bonds
        ) = _calculateFeesOutGivenSharesIn(
                _shareAmount,
                spotPrice,
                _sharePrice
            );

        // Calculate the number of bonds the trader receives.
        // This is the amount of bonds the trader receives minus the fees.
        bondProceeds = bondReservesDelta - totalCurveFee;

        // Calculate how many bonds to remove from the bondReserves.
        // The bondReservesDelta represents how many bonds to remove
        // from the bondReserves. This should be the number of bonds the trader
        // receives plus the number of bonds we need to pay to governance.
<<<<<<< HEAD
        // In other words, we want to keep the totalCurveFee in the bondReserves;
        // however, since the governanceCurveFee will be paid from the
        // sharesReserves we don't need it removed from the bondReserves.
        // bondProceeds is in bonds and governanceCurveFee is in base so we
        // divide it by the spot price to convert it to bonds:
        //
        // bonds = bonds + base/(base/bonds)
=======
        // In other words, we want to keep the totalCurveFee in the bondReserves; however,
        // since the governanceCurveFee will be paid from the sharesReserves we don't
        // need it removed from the bondReserves. bondProceeds and governanceCurveFee
        // are already in bonds so no conversion is needed.
>>>>>>> 7ff86804
        // bonds = bonds + bonds
        bondReservesDelta = bondProceeds + governanceCurveFee;

        // Calculate the fees owed to governance in shares. Open longs
        // are calculated entirely on the curve so the curve fee is the
        // total governance fee. In order to convert it to shares we need to
        // multiply it by the spot price and divide it by the share price:
        // shares = (bonds * base/bonds) / (base/shares)
        // shares = bonds * shares/bonds
        // shares = shares
        totalGovernanceFee = governanceCurveFee.mulDivDown(
            spotPrice,
            _sharePrice
        );

        // Calculate the number of shares to add to the shareReserves.
        // shareReservesDelta, _shareAmount and totalGovernanceFee
        // are all denominated in shares:
        // shares = shares - shares
        shareReservesDelta = _shareAmount - totalGovernanceFee;

        return (
            shareReservesDelta,
            bondReservesDelta,
            bondProceeds,
            totalGovernanceFee
        );
    }

    /// @dev Calculate the pool reserve and trader deltas that result from
    ///      closing a long. This calculation includes trading fees.
    /// @param _bondAmount The amount of bonds being purchased to close the short.
    /// @param _sharePrice The current share price.
    /// @param _maturityTime The maturity time of the short position.
    /// @return shareReservesDelta The change in the share reserves.
    /// @return bondReservesDelta The change in the bond reserves.
    /// @return shareProceeds The proceeds in shares of selling the bonds.
    /// @return totalGovernanceFee The governance fee in shares.
    function _calculateCloseLong(
        uint256 _bondAmount,
        uint256 _sharePrice,
        uint256 _maturityTime
    )
        internal
        returns (
            uint256 shareReservesDelta,
            uint256 bondReservesDelta,
            uint256 shareProceeds,
            uint256 totalGovernanceFee
        )
    {
        // Calculate the effect that closing the long should have on the pool's
        // reserves as well as the amount of shares the trader receives for
        // selling the bonds at the market price.
        // NOTE: We calculate the time remaining from the latest checkpoint to ensure that
        // opening/closing a position doesn't result in immediate profit.
        uint256 timeRemaining = _calculateTimeRemaining(_maturityTime);
        uint256 closeSharePrice = block.timestamp < _maturityTime
            ? _sharePrice
            : _checkpoints[_maturityTime].sharePrice;
        (shareReservesDelta, bondReservesDelta, shareProceeds) = HyperdriveMath
            .calculateCloseLong(
                _marketState.shareReserves,
                _marketState.bondReserves,
                _bondAmount,
                timeRemaining,
                _timeStretch,
                _checkpoints[_maturityTime - _positionDuration].longSharePrice,
                closeSharePrice,
                _sharePrice,
                _initialSharePrice
            );

        // Calculate the fees charged on the curve and flat parts of the trade.
        // Since we calculate the amount of shares received given bonds in, we
        // subtract the fee from the share deltas so that the trader receives
        // less shares.
        uint256 spotPrice = HyperdriveMath.calculateSpotPrice(
            _marketState.shareReserves,
            _marketState.bondReserves,
            _initialSharePrice,
            _timeStretch
        );

        // Record an oracle update
        recordPrice(spotPrice);

        // Calculate the fees charged to the user (totalCurveFe, totalFlatFee) and the portion of those
        // fees that are paid to governance (governanceCurveFee).
        uint256 totalCurveFee;
        uint256 totalFlatFee;
        (
            totalCurveFee, // shares
            totalFlatFee, // shares
            totalGovernanceFee // shares
        ) = _calculateFeesOutGivenBondsIn(
            _bondAmount,
            timeRemaining,
            spotPrice,
            _sharePrice
        );

        // Calculate the number of shares to remove from the shareReserves.
        // We do this bc the shareReservesDelta represents how many shares to remove
        // from the shareReserves.  Making the shareReservesDelta smaller pays out the
        // totalCurveFee to the LPs.
        // The shareReservesDelta and the totalCurveFee are both in terms of shares
        // shares -= shares
        shareReservesDelta -= totalCurveFee;

        // Calculate the number of shares the trader receives.
        // The shareProceeds, totalCurveFee, and totalFlatFee are all in terms of shares
        // shares -= shares + shares
        shareProceeds -= totalCurveFee + totalFlatFee;

        return (
            shareReservesDelta,
            bondReservesDelta,
            shareProceeds,
            totalGovernanceFee
        );
    }
}<|MERGE_RESOLUTION|>--- conflicted
+++ resolved
@@ -450,22 +450,12 @@
 
         // Calculate how many bonds to remove from the bondReserves.
         // The bondReservesDelta represents how many bonds to remove
-        // from the bondReserves. This should be the number of bonds the trader
+        // This should be the number of bonds the trader
         // receives plus the number of bonds we need to pay to governance.
-<<<<<<< HEAD
-        // In other words, we want to keep the totalCurveFee in the bondReserves;
-        // however, since the governanceCurveFee will be paid from the
-        // sharesReserves we don't need it removed from the bondReserves.
-        // bondProceeds is in bonds and governanceCurveFee is in base so we
-        // divide it by the spot price to convert it to bonds:
-        //
-        // bonds = bonds + base/(base/bonds)
-=======
         // In other words, we want to keep the totalCurveFee in the bondReserves; however,
         // since the governanceCurveFee will be paid from the sharesReserves we don't
         // need it removed from the bondReserves. bondProceeds and governanceCurveFee
         // are already in bonds so no conversion is needed.
->>>>>>> 7ff86804
         // bonds = bonds + bonds
         bondReservesDelta = bondProceeds + governanceCurveFee;
 
