// SPDX-License-Identifier: Apache-2.0
pragma solidity 0.8.19;

import { HyperdriveLP } from "./HyperdriveLP.sol";
import { IHyperdrive } from "./interfaces/IHyperdrive.sol";
import { AssetId } from "./libraries/AssetId.sol";
import { FixedPointMath } from "./libraries/FixedPointMath.sol";
import { HyperdriveMath } from "./libraries/HyperdriveMath.sol";
import { SafeCast } from "./libraries/SafeCast.sol";

/// @author DELV
/// @title HyperdriveLong
/// @notice Implements the long accounting for Hyperdrive.
/// @custom:disclaimer The language used in this code is for coding convenience
///                    only, and is not intended to, and does not, have any
///                    particular legal or regulatory significance.
abstract contract HyperdriveLong is HyperdriveLP {
    using FixedPointMath for uint256;
    using FixedPointMath for int256;
    using SafeCast for uint256;
    using SafeCast for int256;

    /// @notice Opens a long position.
    /// @param _baseAmount The amount of base to use when trading.
    /// @param _minOutput The minium number of bonds to receive.
    /// @param _destination The address which will receive the bonds
    /// @param _asUnderlying A flag indicating whether the sender will pay in
    ///        base or using another currency. Implementations choose which
    ///        currencies they accept.
    /// @return maturityTime The maturity time of the bonds.
    /// @return bondProceeds The amount of bonds the user received
    function openLong(
        uint256 _baseAmount,
        uint256 _minOutput,
        address _destination,
        bool _asUnderlying
    )
        external
        payable
        nonReentrant
        isNotPaused
        returns (uint256 maturityTime, uint256 bondProceeds)
    {
        // Check that the message value and base amount are valid.
        _checkMessageValue();
        if (_baseAmount == 0) {
            revert IHyperdrive.ZeroAmount();
        }

        // Deposit the user's base.
        (uint256 shares, uint256 sharePrice) = _deposit(
            _baseAmount,
            _asUnderlying
        );

        // Perform a checkpoint.
        uint256 latestCheckpoint = _latestCheckpoint();
        _applyCheckpoint(latestCheckpoint, sharePrice);

        // Calculate the pool and user deltas using the trading function. We
        // backdate the bonds purchased to the beginning of the checkpoint.
        uint256 shareReservesDelta;
        uint256 bondReservesDelta;
        uint256 totalGovernanceFee;
        (
            shareReservesDelta,
            bondReservesDelta,
            bondProceeds,
            totalGovernanceFee
        ) = _calculateOpenLong(shares, sharePrice);

        // If the ending spot price is greater than 1, we are in the negative
        // interest region of the trading function. The spot price is given by
        // ((mu * (z - zeta)) / y) ** tau, so all that we need to check is that
        // (mu * (z - zeta)) / y <= 1. With this in mind, we can use a revert
        // condition of mu * (z - zeta) > y.
        if (
            _initialSharePrice.mulDown(
                _effectiveShareReserves() + shareReservesDelta
            ) > _marketState.bondReserves - bondReservesDelta
        ) {
            revert IHyperdrive.NegativeInterest();
        }

        // Enforce min user outputs
        if (_minOutput > bondProceeds) revert IHyperdrive.OutputLimit();

        // Attribute the governance fee.
        _governanceFeesAccrued += totalGovernanceFee;

        // Apply the open long to the state.
        maturityTime = latestCheckpoint + _positionDuration;
        _applyOpenLong(
            shareReservesDelta,
            bondProceeds,
            bondReservesDelta,
            sharePrice,
            latestCheckpoint,
            maturityTime
        );

        // Mint the bonds to the trader with an ID of the maturity time.
        uint256 assetId = AssetId.encodeAssetId(
            AssetId.AssetIdPrefix.Long,
            maturityTime
        );
        _mint(assetId, _destination, bondProceeds);

        // Emit an OpenLong event.
        uint256 baseAmount = _baseAmount; // Avoid stack too deep error.
        emit OpenLong(
            _destination,
            assetId,
            maturityTime,
            baseAmount,
            bondProceeds
        );

        return (maturityTime, bondProceeds);
    }

    /// @notice Closes a long position with a specified maturity time.
    /// @param _maturityTime The maturity time of the short.
    /// @param _bondAmount The amount of longs to close.
    /// @param _minOutput The minimum base the user should receive from this trade
    /// @param _destination The address which will receive the proceeds of this sale
    /// @param _asUnderlying A flag indicating whether the sender will pay in
    ///        base or using another currency. Implementations choose which
    ///        currencies they accept.
    /// @return The amount of underlying the user receives.
    function closeLong(
        uint256 _maturityTime,
        uint256 _bondAmount,
        uint256 _minOutput,
        address _destination,
        bool _asUnderlying
    ) external nonReentrant returns (uint256) {
        if (_bondAmount == 0) {
            revert IHyperdrive.ZeroAmount();
        }

        // Perform a checkpoint at the maturity time. This ensures the long and
        // all of the other positions in the checkpoint are closed. This will
        // have no effect if the maturity time is in the future.
        uint256 sharePrice = _pricePerShare();
        _applyCheckpoint(_maturityTime, sharePrice);

        // Burn the longs that are being closed.
        _burn(
            AssetId.encodeAssetId(AssetId.AssetIdPrefix.Long, _maturityTime),
            msg.sender,
            _bondAmount
        );

        // Calculate the pool and user deltas using the trading function.
        (
            uint256 shareReservesDelta,
            uint256 bondReservesDelta,
            uint256 shareProceeds,
            uint256 totalGovernanceFee
        ) = _calculateCloseLong(_bondAmount, sharePrice, _maturityTime);

        // If the position hasn't matured, apply the accounting updates that
        // result from closing the long to the reserves and pay out the
        // withdrawal pool if necessary.
        if (block.timestamp < _maturityTime) {
            // Attribute the governance fee.
            _governanceFeesAccrued += totalGovernanceFee;

            _applyCloseLong(
                _bondAmount,
                bondReservesDelta,
                shareProceeds + totalGovernanceFee,
                shareReservesDelta,
                _maturityTime,
                sharePrice
            );
        }

        // FIXME: Test this.
        //
        // The share reserves are decreased in this operation, so we need to
        // ensure that the effective share reserves are non-negative.
        if (
            int256(uint256(_marketState.shareReserves)) <
            _marketState.shareAdjustment
        ) {
            revert IHyperdrive.NegativeReserves();
        }

        // Withdraw the profit to the trader.
        uint256 baseProceeds = _withdraw(
            shareProceeds,
            _destination,
            _asUnderlying
        );

        // Enforce min user outputs
        if (_minOutput > baseProceeds) revert IHyperdrive.OutputLimit();

        // Emit a CloseLong event.
        emit CloseLong(
            _destination,
            AssetId.encodeAssetId(AssetId.AssetIdPrefix.Long, _maturityTime),
            _maturityTime,
            baseProceeds,
            _bondAmount
        );

        return (baseProceeds);
    }

    /// @dev Applies an open long to the state. This includes updating the
    ///      reserves and maintaining the reserve invariants.
    /// @param _shareReservesDelta The amount of shares paid to the curve.
    /// @param _bondProceeds The amount of bonds purchased by the trader.
    /// @param _bondReservesDelta The amount of bonds sold by the curve.
    /// @param _sharePrice The share price.
    /// @param _checkpointTime The time of the latest checkpoint.
    /// @param _maturityTime The maturity time of the long.
    function _applyOpenLong(
        uint256 _shareReservesDelta,
        uint256 _bondProceeds,
        uint256 _bondReservesDelta,
        uint256 _sharePrice,
        uint256 _checkpointTime,
        uint256 _maturityTime
    ) internal {
        uint128 longsOutstanding_ = _marketState.longsOutstanding;
        // Update the average maturity time of long positions.
        _marketState.longAverageMaturityTime = uint256(
            _marketState.longAverageMaturityTime
        )
            .updateWeightedAverage(
                uint256(longsOutstanding_),
                _maturityTime * 1e18, // scale up to fixed point scale
                _bondProceeds,
                true
            )
            .toUint128();

        // Update the long share price of the checkpoint and the global long
        // open share price.
        IHyperdrive.Checkpoint storage checkpoint = _checkpoints[
            _checkpointTime
        ];
        checkpoint.longSharePrice = uint256(checkpoint.longSharePrice)
            .updateWeightedAverage(
                uint256(
                    _totalSupply[
                        AssetId.encodeAssetId(
                            AssetId.AssetIdPrefix.Long,
                            _maturityTime
                        )
                    ]
                ),
                _sharePrice,
                _bondProceeds,
                true
            )
            .toUint128();
        _marketState.longOpenSharePrice = uint256(
            _marketState.longOpenSharePrice
        )
            .updateWeightedAverage(
                uint256(longsOutstanding_),
                _sharePrice,
                _bondProceeds,
                true
            )
            .toUint128();

        // Apply the trading deltas to the reserves and update the amount of
        // longs outstanding.
        _marketState.shareReserves += _shareReservesDelta.toUint128();
        _marketState.bondReserves -= _bondReservesDelta.toUint128();
        longsOutstanding_ += _bondProceeds.toUint128();
        _marketState.longsOutstanding = longsOutstanding_;

<<<<<<< HEAD
        // Since the share reserves are reduced, we need to verify that the
        // effective base reserves are greater than or equal to the amount of
        // longs outstanding plus the minimum base reserves. We check the
        // effective share reserves rather than the share reserves because
        // this is what is required for all of the open shorts to be closed.
        if (
            _effectiveShareReserves() <
            uint256(longsOutstanding_).divDown(_sharePrice) +
                _minimumShareReserves
        ) {
=======
        // Increase the exposure by the amount the LPs must reserve to cover the
        // long. We are overly conservative, so this is equal to the amount of
        // fixed interest the long is owed at maturity plus the face value of
        // the long.
        int128 checkpointExposureBefore = int128(checkpoint.longExposure);
        uint128 longExposureDelta = (2 *
            _bondProceeds -
            _shareReservesDelta.mulDown(_sharePrice)).toUint128();
        checkpoint.longExposure += int128(longExposureDelta);
        _updateLongExposure(checkpointExposureBefore, checkpoint.longExposure);

        // We need to check solvency because longs increase the system's exposure.
        if (!_isSolvent(_sharePrice)) {
>>>>>>> 7cdd0f85
            revert IHyperdrive.BaseBufferExceedsShareReserves();
        }
    }

    /// @dev Applies the trading deltas from a closed long to the reserves and
    ///      the withdrawal pool.
    /// @param _bondAmount The amount of longs that were closed.
    /// @param _bondReservesDelta The bonds paid to the curve.
    /// @param _shareProceeds The proceeds received from closing the long.
    /// @param _shareReservesDelta The shares paid by the curve.
    /// @param _maturityTime The maturity time of the long.
    /// @param _sharePrice The current price of shares
    function _applyCloseLong(
        uint256 _bondAmount,
        uint256 _bondReservesDelta,
        uint256 _shareProceeds,
        uint256 _shareReservesDelta,
        uint256 _maturityTime,
        uint256 _sharePrice
    ) internal {
        {
            uint128 longsOutstanding_ = _marketState.longsOutstanding;

            // Update the long average maturity time.
            _marketState.longAverageMaturityTime = uint256(
                _marketState.longAverageMaturityTime
            )
                .updateWeightedAverage(
                    longsOutstanding_,
                    _maturityTime * 1e18, // scale up to fixed point scale
                    _bondAmount,
                    false
                )
                .toUint128();

            // Update the global long open share price.
            _marketState.longOpenSharePrice = uint256(
                _marketState.longOpenSharePrice
            )
                .updateWeightedAverage(
                    longsOutstanding_,
                    _checkpoints[_maturityTime - _positionDuration]
                        .longSharePrice,
                    _bondAmount,
                    false
                )
                .toUint128();

            // Reduce the amount of outstanding longs.
            _marketState.longsOutstanding =
                longsOutstanding_ -
                _bondAmount.toUint128();
        }

        // Apply the updates from the curve and flat components of the trade to
        // the reserves. The share proceeds are added to the share reserves
        // since the LPs are buying bonds for shares.  The bond reserves are
        // increased by the curve component to decrease the spot price. The
        // share adjustment is increased by the flat component of the share
        // reserves update so that we can translate the curve to hold the
        // pricing invariant under the flat update.
        _marketState.shareReserves -= _shareProceeds.toUint128();
        _marketState.shareAdjustment -= int256(
            _shareProceeds - _shareReservesDelta
        );
        _marketState.bondReserves += _bondReservesDelta.toUint128();

<<<<<<< HEAD
        // If there are withdrawal shares outstanding, we pay out the maximum
        // amount of withdrawal shares. The proceeds owed to LPs when a long is
        // closed is equivalent to short proceeds as LPs take the other side of
        // every trade.
        uint256 withdrawalSharesOutstanding = _totalSupply[
            AssetId._WITHDRAWAL_SHARE_ASSET_ID
        ] - _withdrawPool.readyToWithdraw;
        if (withdrawalSharesOutstanding > 0) {
            uint256 withdrawalProceeds = HyperdriveMath.calculateShortProceeds(
=======
        // Remove the flat part of the trade from the pool's liquidity.
        _updateLiquidity(-int256(_shareProceeds - _shareReservesDelta));

        {
            // If there are withdrawal shares outstanding, we pay out the maximum
            // amount of withdrawal shares. The proceeds owed to LPs when a long is
            // closed is equivalent to short proceeds as LPs take the other side of
            // every trade.
            uint256 withdrawalSharesOutstanding = _totalSupply[
                AssetId._WITHDRAWAL_SHARE_ASSET_ID
            ] - _withdrawPool.readyToWithdraw;
            if (withdrawalSharesOutstanding > 0) {
                uint256 withdrawalProceeds = HyperdriveMath
                    .calculateShortProceeds(
                        _bondAmount,
                        _shareProceeds,
                        _checkpoints[_maturityTime - _positionDuration]
                            .longSharePrice,
                        _sharePrice,
                        _sharePrice,
                        0
                    );
                _applyWithdrawalProceeds(
                    withdrawalProceeds,
                    withdrawalSharesOutstanding,
                    _sharePrice
                );
            }
        }

        // Update the checkpoint and global longExposure
        {
            uint256 checkpointTime = _maturityTime - _positionDuration;
            int128 checkpointExposureBefore = int128(
                _checkpoints[checkpointTime].longExposure
            );
            _updateCheckpointLongExposureOnClose(
>>>>>>> 7cdd0f85
                _bondAmount,
                _shareReservesDelta,
                _bondReservesDelta,
                _shareProceeds,
                _maturityTime,
                _sharePrice,
                true
            );
            _updateLongExposure(
                checkpointExposureBefore,
                _checkpoints[checkpointTime].longExposure
            );
        }
    }

    /// @dev Calculate the pool reserve and trader deltas that result from
    ///      opening a long. This calculation includes trading fees.
    /// @param _shareAmount The amount of shares being paid to open the long.
    /// @param _sharePrice The current share price.
    /// @return shareReservesDelta The change in the share reserves.
    /// @return bondReservesDelta The change in the bond reserves.
    /// @return bondProceeds The proceeds in bonds.
    /// @return totalGovernanceFee The governance fee in shares.
    function _calculateOpenLong(
        uint256 _shareAmount,
        uint256 _sharePrice
    )
        internal
        returns (
            uint256 shareReservesDelta,
            uint256 bondReservesDelta,
            uint256 bondProceeds,
            uint256 totalGovernanceFee
        )
    {
        // Calculate the effect that opening the long should have on the pool's
        // reserves as well as the amount of bond the trader receives.
        bondReservesDelta = HyperdriveMath.calculateOpenLong(
            _effectiveShareReserves(),
            _marketState.bondReserves,
            _shareAmount, // amountIn
            _timeStretch,
            _sharePrice,
            _initialSharePrice
        );

        // Calculate the fees charged on the curve and flat parts of the trade.
        // Since we calculate the amount of bonds received given shares in, we
        // subtract the fee from the bond deltas so that the trader receives
        // less bonds.
        uint256 spotPrice = HyperdriveMath.calculateSpotPrice(
            _effectiveShareReserves(),
            _marketState.bondReserves,
            _initialSharePrice,
            _timeStretch
        );

        // Record an oracle update
        recordPrice(spotPrice);

        // Calculate the fees charged to the user (totalCurveFee) and the portion
        // of those fees that are paid to governance (governanceCurveFee).
        (
            uint256 totalCurveFee, // bonds
            uint256 governanceCurveFee // bonds
        ) = _calculateFeesOutGivenSharesIn(
                _shareAmount,
                spotPrice,
                _sharePrice
            );

        // Calculate the number of bonds the trader receives.
        // This is the amount of bonds the trader receives minus the fees.
        bondProceeds = bondReservesDelta - totalCurveFee;

        // Calculate how many bonds to remove from the bondReserves.
        // The bondReservesDelta represents how many bonds to remove
        // This should be the number of bonds the trader
        // receives plus the number of bonds we need to pay to governance.
        // In other words, we want to keep the totalCurveFee in the bondReserves; however,
        // since the governanceCurveFee will be paid from the sharesReserves we don't
        // need it removed from the bondReserves. bondProceeds and governanceCurveFee
        // are already in bonds so no conversion is needed.
        // bonds = bonds + bonds
        bondReservesDelta = bondProceeds + governanceCurveFee;

        // Calculate the fees owed to governance in shares. Open longs
        // are calculated entirely on the curve so the curve fee is the
        // total governance fee. In order to convert it to shares we need to
        // multiply it by the spot price and divide it by the share price:
        // shares = (bonds * base/bonds) / (base/shares)
        // shares = bonds * shares/bonds
        // shares = shares
        totalGovernanceFee = governanceCurveFee.mulDivDown(
            spotPrice,
            _sharePrice
        );

        // Calculate the number of shares to add to the shareReserves.
        // shareReservesDelta, _shareAmount and totalGovernanceFee
        // are all denominated in shares:
        // shares = shares - shares
        shareReservesDelta = _shareAmount - totalGovernanceFee;

        return (
            shareReservesDelta,
            bondReservesDelta,
            bondProceeds,
            totalGovernanceFee
        );
    }

    /// @dev Calculate the pool reserve and trader deltas that result from
    ///      closing a long. This calculation includes trading fees.
    /// @param _bondAmount The amount of bonds being purchased to close the short.
    /// @param _sharePrice The current share price.
    /// @param _maturityTime The maturity time of the short position.
    /// @return shareReservesDelta The change in the share reserves.
    /// @return bondReservesDelta The change in the bond reserves.
    /// @return shareProceeds The proceeds in shares of selling the bonds.
    /// @return totalGovernanceFee The governance fee in shares.
    function _calculateCloseLong(
        uint256 _bondAmount,
        uint256 _sharePrice,
        uint256 _maturityTime
    )
        internal
        returns (
            uint256 shareReservesDelta,
            uint256 bondReservesDelta,
            uint256 shareProceeds,
            uint256 totalGovernanceFee
        )
    {
        // Calculate the effect that closing the long should have on the pool's
        // reserves as well as the amount of shares the trader receives for
        // selling the bonds at the market price.
        // NOTE: We calculate the time remaining from the latest checkpoint to ensure that
        // opening/closing a position doesn't result in immediate profit.
        uint256 timeRemaining = _calculateTimeRemaining(_maturityTime);
        uint256 closeSharePrice = block.timestamp < _maturityTime
            ? _sharePrice
            : _checkpoints[_maturityTime].sharePrice;
        (shareReservesDelta, bondReservesDelta, shareProceeds) = HyperdriveMath
            .calculateCloseLong(
                _effectiveShareReserves(),
                _marketState.bondReserves,
                _bondAmount,
                timeRemaining,
                _timeStretch,
                _checkpoints[_maturityTime - _positionDuration].longSharePrice,
                closeSharePrice,
                _sharePrice,
                _initialSharePrice
            );

        // Calculate the fees charged on the curve and flat parts of the trade.
        // Since we calculate the amount of shares received given bonds in, we
        // subtract the fee from the share deltas so that the trader receives
        // less shares.
        uint256 spotPrice = HyperdriveMath.calculateSpotPrice(
<<<<<<< HEAD
            _effectiveShareReserves(),
=======
            _marketState.shareReserves,
>>>>>>> 7cdd0f85
            _marketState.bondReserves,
            _initialSharePrice,
            _timeStretch
        );

        // Record an oracle update
        recordPrice(spotPrice);

        // Calculate the fees charged to the user (totalCurveFe, totalFlatFee) and the portion of those
        // fees that are paid to governance (governanceCurveFee).
        uint256 totalCurveFee;
        uint256 totalFlatFee;
        (
            totalCurveFee, // shares
            totalFlatFee, // shares
            totalGovernanceFee // shares
        ) = _calculateFeesOutGivenBondsIn(
            _bondAmount,
            timeRemaining,
            spotPrice,
            _sharePrice
        );

        // Calculate the number of shares to remove from the shareReserves.
        // We do this bc the shareReservesDelta represents how many shares to remove
        // from the shareReserves.  Making the shareReservesDelta smaller pays out the
        // totalCurveFee to the LPs.
        // The shareReservesDelta and the totalCurveFee are both in terms of shares
        // shares -= shares
        shareReservesDelta -= totalCurveFee;

        // Calculate the number of shares the trader receives.
        // The shareProceeds, totalCurveFee, and totalFlatFee are all in terms of shares
        // shares -= shares + shares
        shareProceeds -= totalCurveFee + totalFlatFee;

        return (
            shareReservesDelta,
            bondReservesDelta,
            shareProceeds,
            totalGovernanceFee
        );
    }
}<|MERGE_RESOLUTION|>--- conflicted
+++ resolved
@@ -277,18 +277,6 @@
         longsOutstanding_ += _bondProceeds.toUint128();
         _marketState.longsOutstanding = longsOutstanding_;
 
-<<<<<<< HEAD
-        // Since the share reserves are reduced, we need to verify that the
-        // effective base reserves are greater than or equal to the amount of
-        // longs outstanding plus the minimum base reserves. We check the
-        // effective share reserves rather than the share reserves because
-        // this is what is required for all of the open shorts to be closed.
-        if (
-            _effectiveShareReserves() <
-            uint256(longsOutstanding_).divDown(_sharePrice) +
-                _minimumShareReserves
-        ) {
-=======
         // Increase the exposure by the amount the LPs must reserve to cover the
         // long. We are overly conservative, so this is equal to the amount of
         // fixed interest the long is owed at maturity plus the face value of
@@ -302,7 +290,6 @@
 
         // We need to check solvency because longs increase the system's exposure.
         if (!_isSolvent(_sharePrice)) {
->>>>>>> 7cdd0f85
             revert IHyperdrive.BaseBufferExceedsShareReserves();
         }
     }
@@ -369,20 +356,6 @@
             _shareProceeds - _shareReservesDelta
         );
         _marketState.bondReserves += _bondReservesDelta.toUint128();
-
-<<<<<<< HEAD
-        // If there are withdrawal shares outstanding, we pay out the maximum
-        // amount of withdrawal shares. The proceeds owed to LPs when a long is
-        // closed is equivalent to short proceeds as LPs take the other side of
-        // every trade.
-        uint256 withdrawalSharesOutstanding = _totalSupply[
-            AssetId._WITHDRAWAL_SHARE_ASSET_ID
-        ] - _withdrawPool.readyToWithdraw;
-        if (withdrawalSharesOutstanding > 0) {
-            uint256 withdrawalProceeds = HyperdriveMath.calculateShortProceeds(
-=======
-        // Remove the flat part of the trade from the pool's liquidity.
-        _updateLiquidity(-int256(_shareProceeds - _shareReservesDelta));
 
         {
             // If there are withdrawal shares outstanding, we pay out the maximum
@@ -418,7 +391,6 @@
                 _checkpoints[checkpointTime].longExposure
             );
             _updateCheckpointLongExposureOnClose(
->>>>>>> 7cdd0f85
                 _bondAmount,
                 _shareReservesDelta,
                 _bondReservesDelta,
@@ -580,11 +552,7 @@
         // subtract the fee from the share deltas so that the trader receives
         // less shares.
         uint256 spotPrice = HyperdriveMath.calculateSpotPrice(
-<<<<<<< HEAD
             _effectiveShareReserves(),
-=======
-            _marketState.shareReserves,
->>>>>>> 7cdd0f85
             _marketState.bondReserves,
             _initialSharePrice,
             _timeStretch
