// SPDX-License-Identifier: Apache-2.0
pragma solidity ^0.8.18;

import { SafeCast } from "@openzeppelin/contracts/utils/math/SafeCast.sol";
import { HyperdriveLP } from "./HyperdriveLP.sol";
import { AssetId } from "./libraries/AssetId.sol";
import { Errors } from "./libraries/Errors.sol";
import { FixedPointMath } from "./libraries/FixedPointMath.sol";
import { HyperdriveMath } from "./libraries/HyperdriveMath.sol";

/// @author Delve
/// @title HyperdriveLong
/// @notice Implements the long accounting for Hyperdrive.
/// @custom:disclaimer The language used in this code is for coding convenience
///                    only, and is not intended to, and does not, have any
///                    particular legal or regulatory significance.
abstract contract HyperdriveLong is HyperdriveLP {
    using FixedPointMath for uint256;
    using SafeCast for uint256;

    /// @notice Opens a long position.
    /// @param _baseAmount The amount of base to use when trading.
    /// @param _minOutput The minium number of bonds to receive.
    /// @param _destination The address which will receive the bonds
    /// @param _asUnderlying If true the user is charged in underlying if false
    ///                      the contract transfers in yield source directly.
    ///                      Note - for some paths one choice may be disabled or blocked.
    /// @return The number of bonds the user received
    function openLong(
        uint256 _baseAmount,
        uint256 _minOutput,
        address _destination,
        bool _asUnderlying
    ) external returns (uint256) {
        if (_baseAmount == 0) {
            revert Errors.ZeroAmount();
        }

        // Deposit the user's base.
        (uint256 shares, uint256 sharePrice) = _deposit(
            _baseAmount,
            _asUnderlying
        );

        // Perform a checkpoint.
        uint256 latestCheckpoint = _latestCheckpoint();
        _applyCheckpoint(latestCheckpoint, sharePrice);

        // Calculate the pool and user deltas using the trading function. We
        // backdate the bonds purchased to the beginning of the checkpoint.
        uint256 maturityTime = latestCheckpoint + positionDuration;
        uint256 timeRemaining = _calculateTimeRemaining(maturityTime);
        (
            uint256 shareReservesDelta,
            uint256 bondReservesDelta,
            uint256 bondProceeds,
            uint256 totalGovFee
        ) = _calculateOpenLong(shares, sharePrice, timeRemaining);

        // If the user gets less bonds than they paid, we are in the negative
        // interest region of the trading function.
        if (bondProceeds < _baseAmount) revert Errors.NegativeInterest();

        // Enforce min user outputs
        if (_minOutput > bondProceeds) revert Errors.OutputLimit();

        // Attribute the governance fee.
        govFeesAccrued += totalGovFee;

        // Apply the open long to the state.
        _applyOpenLong(
            _baseAmount,
            shareReservesDelta,
            bondProceeds,
            bondReservesDelta,
            sharePrice,
            latestCheckpoint,
            maturityTime,
            timeRemaining
        );

        // Mint the bonds to the trader with an ID of the maturity time.
        _mint(
            AssetId.encodeAssetId(AssetId.AssetIdPrefix.Long, maturityTime),
            _destination,
            bondProceeds
        );
        return (bondProceeds);
    }

    /// @notice Closes a long position with a specified maturity time.
    /// @param _maturityTime The maturity time of the short.
    /// @param _bondAmount The amount of longs to close.
    /// @param _minOutput The minimum base the user should receive from this trade
    /// @param _destination The address which will receive the proceeds of this sale
    /// @param _asUnderlying If true the user is paid in underlying if false
    ///                      the contract transfers in yield source directly.
    ///                      Note - for some paths one choice may be disabled or blocked.
    /// @return The amount of underlying the user receives.
    function closeLong(
        uint256 _maturityTime,
        uint256 _bondAmount,
        uint256 _minOutput,
        address _destination,
        bool _asUnderlying
    ) external returns (uint256) {
        if (_bondAmount == 0) {
            revert Errors.ZeroAmount();
        }

        // Perform a checkpoint at the maturity time, this ensures the bond is closed
        // and closes all other positions in that checkpoint. This will be ignored
        // if the maturity time is in the future.
        uint256 sharePrice = _pricePerShare();
        _applyCheckpoint(_maturityTime, sharePrice);

        // Burn the longs that are being closed.
        uint256 assetId = AssetId.encodeAssetId(
            AssetId.AssetIdPrefix.Long,
            _maturityTime
        );
        _burn(assetId, msg.sender, _bondAmount);

        // Calculate the pool and user deltas using the trading function.
        uint256 shareReservesDelta;
        uint256 bondReservesDelta;
        uint256 shareProceeds;
        {
            uint256 totalGovFee;
            (
                shareReservesDelta,
                bondReservesDelta,
                shareProceeds,
                totalGovFee
            ) = _calculateCloseLong(_bondAmount, sharePrice, _maturityTime);

            // Attribute the governance fee.
            govFeesAccrued += totalGovFee;
        }

        // If the position hasn't matured, apply the accounting updates that
        // result from closing the long to the reserves and pay out the
        // withdrawal pool if necessary.
        if (block.timestamp < _maturityTime) {
            _applyCloseLong(
                _bondAmount,
                bondReservesDelta,
                shareProceeds,
<<<<<<< HEAD
                shareReservesDelta,
                _maturityTime
=======
                _maturityTime,
                sharePrice
>>>>>>> c15de70e
            );
        }

        // Withdraw the profit to the trader.
        (uint256 baseProceeds, ) = _withdraw(
            shareProceeds,
            _destination,
            _asUnderlying
        );

        // Enforce min user outputs
        if (_minOutput > baseProceeds) revert Errors.OutputLimit();

        return (baseProceeds);
    }

    // FIXME: We could apply this update as an add liquidity action.
    //
    /// @dev Applies an open long to the state. This includes updating the
    ///      reserves and maintaining the reserve invariants.
    /// @param _baseAmount The amount of base paid by the trader.
    /// @param _shareReservesDelta The amount of shares paid to the curve.
    /// @param _bondProceeds The amount of bonds purchased by the trader.
    /// @param _bondReservesDelta The amount of bonds sold by the curve.
    /// @param _sharePrice The share price.
    /// @param _checkpointTime The time of the latest checkpoint.
    /// @param _maturityTime The maturity time of the long.
    /// @param _timeRemaining The time remaining until maturity.
    function _applyOpenLong(
        uint256 _baseAmount,
        uint256 _shareReservesDelta,
        uint256 _bondProceeds,
        uint256 _bondReservesDelta,
        uint256 _sharePrice,
        uint256 _checkpointTime,
        uint256 _maturityTime,
        uint256 _timeRemaining
    ) internal {
        // Update the average maturity time of long positions.
        {
            uint256 longAverageMaturityTime = uint256(
                aggregates.longAverageMaturityTime
            ).updateWeightedAverage(
                    uint256(marketState.longsOutstanding),
                    _maturityTime,
                    _bondProceeds,
                    true
                );
            aggregates.longAverageMaturityTime = longAverageMaturityTime
                .toUint128();
        }

        // Update the base volume of long positions.
        uint128 baseVolume = HyperdriveMath
            .calculateBaseVolume(_baseAmount, _bondProceeds, _timeRemaining)
            .toUint128();
        aggregates.longBaseVolume += baseVolume;
        checkpoints[_checkpointTime].longBaseVolume += baseVolume;

        // Apply the trading deltas to the reserves and update the amount of
        // longs outstanding.
        marketState.shareReserves += _shareReservesDelta.toUint128();
        marketState.bondReserves -= _bondReservesDelta.toUint128();
        marketState.longsOutstanding += _bondProceeds.toUint128();

        // Calculate the effect that the curve trade has on the pool's APR.
        uint256 apr = HyperdriveMath.calculateAPRFromReserves(
            marketState.shareReserves,
            marketState.bondReserves,
            totalSupply[AssetId._LP_ASSET_ID],
            initialSharePrice,
            positionDuration,
            timeStretch
        );

        // Apply the flat part of the trade to the pool's reserves.
        marketState.shareReserves += (_baseAmount.divDown(_sharePrice) -
            _shareReservesDelta).toUint128();
        marketState.bondReserves = HyperdriveMath
            .calculateBondReserves(
                marketState.shareReserves,
                totalSupply[AssetId._LP_ASSET_ID],
                initialSharePrice,
                apr,
                positionDuration,
                timeStretch
            )
            .toUint128();

        // TODO: We should fuzz test this and other trading functions to ensure
        // that the APR never goes below zero. If it does, we may need to
        // enforce additional invariants.
        //
        // Since the base buffer may have increased relative to the base
        // reserves and the bond reserves decreased, we must ensure that the
        // base reserves are greater than the longsOutstanding.
        if (
            _sharePrice.mulDown(uint256(marketState.shareReserves)) <
            marketState.longsOutstanding
        ) {
            revert Errors.BaseBufferExceedsShareReserves();
        }
    }

    // FIXME: A simpler way to think about this accounting scheme is to reframe
    // the withdrawal shares accounting as a "removeLiquidity" action. This will
    // play double duty with the updated flat accounting.
    //
    /// @dev Applies the trading deltas from a closed long to the reserves and
    ///      the withdrawal pool.
    /// @param _bondAmount The amount of longs that were closed.
    /// @param _bondReservesDelta The bonds paid to the curve.
    /// @param _shareProceeds The proceeds received from closing the long.
    /// @param _shareReservesDelta The shares paid by the curve.
    /// @param _maturityTime The maturity time of the long.
    /// @param _sharePrice The current price of shares
    function _applyCloseLong(
        uint256 _bondAmount,
        uint256 _bondReservesDelta,
        uint256 _shareProceeds,
<<<<<<< HEAD
        uint256 _shareReservesDelta,
        uint256 _maturityTime
=======
        uint256 _maturityTime,
        uint256 _sharePrice
>>>>>>> c15de70e
    ) internal {
        // Update the long average maturity time.
        {
            uint256 longAverageMaturityTime = uint256(
                aggregates.longAverageMaturityTime
            ).updateWeightedAverage(
                    marketState.longsOutstanding,
                    _maturityTime,
                    _bondAmount,
                    false
                );
            aggregates.longAverageMaturityTime = longAverageMaturityTime
                .toUint128();
        }

        // Update the long base volume.
        // The margin used by this position which may be freed
        uint256 userMargin;
        {
            // Get the total supply of longs in the checkpoint of the longs
            // being closed. If the longs are closed before maturity, we add the
            // amount of longs being closed since the total supply is decreased
            // when burning the long tokens.
            uint256 checkpointAmount = totalSupply[
                AssetId.encodeAssetId(AssetId.AssetIdPrefix.Long, _maturityTime)
            ];
            if (block.timestamp < _maturityTime) {
                checkpointAmount += _bondAmount;
            }

            // If all of the longs in the checkpoint are being closed, delete
            // the base volume in the checkpoint. Otherwise, decrease the base
            // volume aggregates by a proportional amount.
            uint256 checkpointTime = _maturityTime - positionDuration;
            if (_bondAmount == checkpointAmount) {
                // The total bonds minus what's paid for them
                userMargin =
                    _bondAmount -
                    checkpoints[checkpointTime].longBaseVolume;
                // Updates
                aggregates.longBaseVolume -= checkpoints[checkpointTime]
                    .longBaseVolume;
                delete checkpoints[checkpointTime].longBaseVolume;
            } else {
                uint128 proportionalBaseVolume = uint256(
                    checkpoints[checkpointTime].longBaseVolume
                ).mulDown(_bondAmount.divDown(checkpointAmount)).toUint128();
                // The total bonds minus what's paid for them
                userMargin = _bondAmount - proportionalBaseVolume;
                // Update state
                aggregates.longBaseVolume -= proportionalBaseVolume;
                checkpoints[checkpointTime]
                    .longBaseVolume -= proportionalBaseVolume;
            }
        }

        // Reduce the amount of outstanding longs.
        marketState.longsOutstanding -= _bondAmount.toUint128();

<<<<<<< HEAD
        // Apply the updates from the curve trade to the reserves.
        marketState.shareReserves -= _shareReservesDelta.toUint128();
        marketState.bondReserves += _bondReservesDelta.toUint128();

        // Calculate the effect that the curve trade has on the pool's APR.
        uint256 apr = HyperdriveMath.calculateAPRFromReserves(
            uint256(marketState.shareReserves),
            uint256(marketState.bondReserves),
            totalSupply[AssetId._LP_ASSET_ID],
            initialSharePrice,
            positionDuration,
            timeStretch
        );

        // Calculate the amount of liquidity that needs to be removed.
        uint256 shareAdjustment = _shareProceeds - _shareReservesDelta;

        // FIXME: Refactor this into it's own function.
        //
        // If there are outstanding long withdrawal shares, we attribute a
        // proportional amount of the proceeds to the withdrawal pool and the
        // active LPs. Otherwise, we use simplified accounting that has the same
        // behavior but is more gas efficient. Since the difference between the
        // base reserves and the longs outstanding stays the same or gets
        // larger, we don't need to verify the reserves invariants.
        if (withdrawalState.longWithdrawalSharesOutstanding > 0) {
=======
        // If there is a withdraw processing we calculate the margin freed by this position and then
        // deposit it into the withdraw pool
        if (_needsToBeFreed()) {
            // Calculate the effect that the trade has on the pool's APR.
            uint256 apr = HyperdriveMath.calculateAPRFromReserves(
                uint256(marketState.shareReserves).sub(_shareProceeds),
                uint256(marketState.bondReserves).add(_poolBondDelta),
                totalSupply[AssetId._LP_ASSET_ID],
                initialSharePrice,
                positionDuration,
                timeStretch
            );

>>>>>>> c15de70e
            // Since longs are backdated to the beginning of the checkpoint and
            // interest only begins accruing when the longs are opened, we
            // exclude the first checkpoint from LP withdrawal payouts. For most
            // pools the difference will not be meaningful, and in edge cases,
            // fees can be tuned to offset the problem.
            uint256 openSharePrice = checkpoints[
                (_maturityTime - positionDuration) + checkpointDuration
            ].sharePrice;

            // Apply the LP proceeds from the trade proportionally to the long
            // withdrawal shares. The accounting for these proceeds is identical
            // to the close short accounting because LPs take the short position
            // when longs are opened. The math for the withdrawal proceeds is
            // given by:
            //
            // proceeds = c_1 * (dy / c_0 - dz)
            //
<<<<<<< HEAD
            // We convert to shares at position close by dividing by c_1. If a
            // checkpoint was missed and old matured positions are being closed,
            // this will correctly attribute the extra interest to the
            // withdrawal pool.
            uint256 withdrawalAmount = withdrawalState
                .longWithdrawalSharesOutstanding < _bondAmount
                ? withdrawalState.longWithdrawalSharesOutstanding
                : _bondAmount;
=======
            // We convert to shares at position close by dividing by c_1. If a checkpoint
            // was missed and old matured positions are being closed, this will correctly
            // attribute the extra interest to the withdrawal pool.
>>>>>>> c15de70e

            uint256 withdrawalProceeds;
            uint256 openShares = _bondAmount.divDown(openSharePrice);
            // We check if the interest rate was negative
            if (openShares > _shareProceeds) {
                // If not we do the normal calculation
                withdrawalProceeds = openShares.sub(_shareProceeds);
            } else {
                // If there's negative interest the LP's position is fully wiped out and has zero value.
                withdrawalProceeds = 0;
            }

            // Update the long aggregates.
            {
                // The short interest is the percent increase in share value times the bonds. We convert
                // to shares to match the withdraw pool:
                //   ((c - mu)/mu * bonds) / c
                uint256 userInterest = openSharePrice <= _sharePrice
                    ? (_sharePrice - openSharePrice)
                        .mulDivDown(_bondAmount, openSharePrice)
                        .divDown(_sharePrice)
                    : 0;
                // If the the short has net lost despite being still positive interest we set capital recovered to 0
                // Note - This happens when there's negative interest
                uint256 capitalFreed = withdrawalProceeds > userInterest
                    ? withdrawalProceeds - userInterest
                    : 0;
                // Call into LP to free margin
                (
                    uint256 capitalWithdrawn,
                    uint256 interestWithdrawn
                ) = _freeMargin(
                        capitalFreed,
                        userMargin.divDown(openSharePrice),
                        userInterest
                    );
                withdrawalProceeds = (capitalWithdrawn + interestWithdrawn);
            }

            // Increase the amount of liquidity to be removed.
            shareAdjustment += withdrawalProceeds;
        }

        // FIXME: This could be documented better.
        //
        // Apply the share adjustment from the reserves.
        marketState.shareReserves -= shareAdjustment.toUint128();
        marketState.bondReserves = HyperdriveMath
            .calculateBondReserves(
                marketState.shareReserves,
                totalSupply[AssetId._LP_ASSET_ID],
                initialSharePrice,
                apr,
                positionDuration,
                timeStretch
            )
            .toUint128();
    }

    /// @dev Calculate the pool reserve and trader deltas that result from
    ///      opening a long. This calculation includes trading fees.
    /// @param _shareAmount The amount of shares being paid to open the long.
    /// @param _sharePrice The current share price.
    /// @param _timeRemaining The time remaining in the position.
    /// @return shareReservesDelta The change in the share reserves.
    /// @return bondReservesDelta The change in the bond reserves.
    /// @return bondProceeds The proceeds in bonds.
    /// @return totalGovFee The governance fee in shares.
    function _calculateOpenLong(
        uint256 _shareAmount,
        uint256 _sharePrice,
        uint256 _timeRemaining
    )
        internal
        view
        returns (
            uint256 shareReservesDelta,
            uint256 bondReservesDelta,
            uint256 bondProceeds,
            uint256 totalGovFee
        )
    {
        {
            (uint256 curveIn, uint256 curveOut, uint256 flat) = HyperdriveMath
                .calculateOpenLong(
                    marketState.shareReserves,
                    marketState.bondReserves,
                    totalSupply[AssetId._LP_ASSET_ID],
                    _shareAmount, // amountIn
                    _timeRemaining,
                    timeStretch,
                    _sharePrice,
                    initialSharePrice
                );
            shareReservesDelta = curveIn;
            bondReservesDelta = curveOut;
            bondProceeds = curveOut + flat;
        }

        // Calculate the fees charged on the curve and flat parts of the trade.
        // Since we calculate the amount of bonds received given shares in, we
        // subtract the fee from the bond deltas so that the trader receives
        // less bonds.
        uint256 spotPrice = HyperdriveMath.calculateSpotPrice(
            marketState.shareReserves,
            marketState.bondReserves,
            totalSupply[AssetId._LP_ASSET_ID],
            initialSharePrice,
            _timeRemaining,
            timeStretch
        );
        (
            uint256 totalCurveFee,
            uint256 totalFlatFee,
            uint256 govCurveFee,
            uint256 govFlatFee
        ) = _calculateFeesOutGivenSharesIn(
                _shareAmount, // amountIn
                bondProceeds, // amountOut
                _timeRemaining,
                spotPrice,
                _sharePrice
            );
        bondReservesDelta -= totalCurveFee - govCurveFee;
        bondProceeds -= totalCurveFee + totalFlatFee;

        // Calculate the fees owed to governance in shares.
        totalGovFee = (govCurveFee + govFlatFee).divDown(_sharePrice);
        shareReservesDelta -= totalGovFee;

        return (
            shareReservesDelta,
            bondReservesDelta,
            bondProceeds,
            totalGovFee
        );
    }

    /// @dev Calculate the pool reserve and trader deltas that result from
    ///      closing a long. This calculation includes trading fees.
    /// @param _bondAmount The amount of bonds being purchased to close the short.
    /// @param _sharePrice The current share price.
    /// @param _maturityTime The maturity time of the short position.
    /// @return shareReservesDelta The change in the share reserves.
    /// @return bondReservesDelta The change in the bond reserves.
    /// @return shareProceeds The proceeds in shares of selling the bonds.
    /// @return totalGovFee The governance fee in shares.
    function _calculateCloseLong(
        uint256 _bondAmount,
        uint256 _sharePrice,
        uint256 _maturityTime
    )
        internal
        view
        returns (
            uint256 shareReservesDelta,
            uint256 bondReservesDelta,
            uint256 shareProceeds,
            uint256 totalGovFee
        )
    {
        // Calculate the effect that closing the long should have on the pool's
        // reserves as well as the amount of shares the trader receives for
        // selling the bonds at the market price.
        uint256 timeRemaining = _calculateTimeRemaining(_maturityTime);
        (
            shareReservesDelta,
            bondReservesDelta,
            shareProceeds
        ) = _calculateCloseLongDeltas(_bondAmount, _sharePrice, timeRemaining);

        // Calculate the fees charged on the curve and flat parts of the trade.
        // Since we calculate the amount of shares received given bonds in, we
        // subtract the fee from the share deltas so that the trader receives
        // less shares.
        uint256 spotPrice = HyperdriveMath.calculateSpotPrice(
            marketState.shareReserves,
            marketState.bondReserves,
            totalSupply[AssetId._LP_ASSET_ID],
            initialSharePrice,
            timeRemaining,
            timeStretch
        );
        uint256 totalCurveFee;
        uint256 totalFlatFee;
        (
            totalCurveFee,
            totalFlatFee,
            totalGovFee
        ) = _calculateFeesOutGivenBondsIn(
            _bondAmount, // amountIn
            timeRemaining,
            spotPrice,
            _sharePrice
        );
        shareReservesDelta -= totalCurveFee;
        shareProceeds -= totalCurveFee + totalFlatFee;

        return (
            shareReservesDelta,
            bondReservesDelta,
            shareProceeds,
            totalGovFee
        );
    }

    // TODO: Document this.
    function _calculateCloseLongDeltas(
        uint256 _bondAmount,
        uint256 _sharePrice,
        uint256 _timeRemaining
    )
        internal
        view
        returns (
            uint256 shareReservesDelta,
            uint256 bondReservesDelta,
            uint256 shareProceeds
        )
    {
        (uint256 curveIn, uint256 curveOut, uint256 flat) = HyperdriveMath
            .calculateCloseLong(
                marketState.shareReserves,
                marketState.bondReserves,
                totalSupply[AssetId._LP_ASSET_ID],
                _bondAmount,
                _timeRemaining,
                timeStretch,
                _sharePrice,
                initialSharePrice
            );
        bondReservesDelta = curveIn;
        shareReservesDelta = curveOut;
        shareProceeds = curveOut + flat;

        return (shareReservesDelta, bondReservesDelta, shareProceeds);
    }
}<|MERGE_RESOLUTION|>--- conflicted
+++ resolved
@@ -146,13 +146,9 @@
                 _bondAmount,
                 bondReservesDelta,
                 shareProceeds,
-<<<<<<< HEAD
                 shareReservesDelta,
-                _maturityTime
-=======
                 _maturityTime,
                 sharePrice
->>>>>>> c15de70e
             );
         }
 
@@ -273,13 +269,9 @@
         uint256 _bondAmount,
         uint256 _bondReservesDelta,
         uint256 _shareProceeds,
-<<<<<<< HEAD
         uint256 _shareReservesDelta,
-        uint256 _maturityTime
-=======
         uint256 _maturityTime,
         uint256 _sharePrice
->>>>>>> c15de70e
     ) internal {
         // Update the long average maturity time.
         {
@@ -339,7 +331,6 @@
         // Reduce the amount of outstanding longs.
         marketState.longsOutstanding -= _bondAmount.toUint128();
 
-<<<<<<< HEAD
         // Apply the updates from the curve trade to the reserves.
         marketState.shareReserves -= _shareReservesDelta.toUint128();
         marketState.bondReserves += _bondReservesDelta.toUint128();
@@ -357,30 +348,9 @@
         // Calculate the amount of liquidity that needs to be removed.
         uint256 shareAdjustment = _shareProceeds - _shareReservesDelta;
 
-        // FIXME: Refactor this into it's own function.
-        //
-        // If there are outstanding long withdrawal shares, we attribute a
-        // proportional amount of the proceeds to the withdrawal pool and the
-        // active LPs. Otherwise, we use simplified accounting that has the same
-        // behavior but is more gas efficient. Since the difference between the
-        // base reserves and the longs outstanding stays the same or gets
-        // larger, we don't need to verify the reserves invariants.
-        if (withdrawalState.longWithdrawalSharesOutstanding > 0) {
-=======
         // If there is a withdraw processing we calculate the margin freed by this position and then
         // deposit it into the withdraw pool
         if (_needsToBeFreed()) {
-            // Calculate the effect that the trade has on the pool's APR.
-            uint256 apr = HyperdriveMath.calculateAPRFromReserves(
-                uint256(marketState.shareReserves).sub(_shareProceeds),
-                uint256(marketState.bondReserves).add(_poolBondDelta),
-                totalSupply[AssetId._LP_ASSET_ID],
-                initialSharePrice,
-                positionDuration,
-                timeStretch
-            );
-
->>>>>>> c15de70e
             // Since longs are backdated to the beginning of the checkpoint and
             // interest only begins accruing when the longs are opened, we
             // exclude the first checkpoint from LP withdrawal payouts. For most
@@ -398,21 +368,9 @@
             //
             // proceeds = c_1 * (dy / c_0 - dz)
             //
-<<<<<<< HEAD
-            // We convert to shares at position close by dividing by c_1. If a
-            // checkpoint was missed and old matured positions are being closed,
-            // this will correctly attribute the extra interest to the
-            // withdrawal pool.
-            uint256 withdrawalAmount = withdrawalState
-                .longWithdrawalSharesOutstanding < _bondAmount
-                ? withdrawalState.longWithdrawalSharesOutstanding
-                : _bondAmount;
-=======
             // We convert to shares at position close by dividing by c_1. If a checkpoint
             // was missed and old matured positions are being closed, this will correctly
             // attribute the extra interest to the withdrawal pool.
->>>>>>> c15de70e
-
             uint256 withdrawalProceeds;
             uint256 openShares = _bondAmount.divDown(openSharePrice);
             // We check if the interest rate was negative
