/// SPDX-License-Identifier: Apache-2.0
pragma solidity ^0.8.18;

/// @author DELV
/// @title Errors
/// @notice A library containing the errors used in this codebase.
/// @custom:disclaimer The language used in this code is for coding convenience
///                    only, and is not intended to, and does not, have any
///                    particular legal or regulatory significance.
library Errors {
    /// ##################
    /// ### Hyperdrive ###
    /// ##################
    error BaseBufferExceedsShareReserves();
    error InvalidApr();
    error InvalidBaseToken();
    error InvalidCheckpointTime();
    error InvalidCheckpointDuration();
<<<<<<< HEAD
    error InvalidCheckpointsPerTerm();
=======
>>>>>>> 79e11920
    error InvalidInitialSharePrice();
    error InvalidMaturityTime();
    error InvalidPositionDuration();
    error NegativeInterest();
    error OutputLimit();
    error Paused();
    error PoolAlreadyInitialized();
    error TransferFailed();
    error UnexpectedAssetId();
    error UnsupportedToken();
    error ZeroAmount();
    error ZeroLpTotalSupply();

    /// ####################
    /// ### DataProvider ###
    /// ####################
    error UnexpectedSuccess();

    /// ###############
    /// ### Factory ###
    /// ###############
    error Unauthorized();
    error InvalidContribution();

    /// ######################
    /// ### ERC20Forwarder ###
    /// ######################
    error BatchInputLengthMismatch();
    error ExpiredDeadline();
    error InvalidSignature();
    error InvalidERC20Bridge();
    error RestrictedZeroAddress();

    /// #####################
    /// ### BondWrapper ###
    /// #####################
    error AlreadyClosed();
    error BondMatured();
    error BondNotMatured();
    error InsufficientPrice();

<<<<<<< HEAD
    /// #####################
    /// ### Factory ###
    /// #####################
    error Unauthorized();
    error InvalidContribution();

    /// #####################
    /// ### Factory ###
    /// #####################
    error QueryOutOfRange();
=======
    /// ###############
    /// ### AssetId ###
    /// ###############
    error InvalidTimestamp();

    /// ######################
    /// ### FixedPointMath ###
    /// ######################
    error FixedPointMath_AddOverflow();
    error FixedPointMath_SubOverflow();
    error FixedPointMath_InvalidExponent();
    error FixedPointMath_NegativeOrZeroInput();
    error FixedPointMath_NegativeInput();
>>>>>>> 79e11920
}<|MERGE_RESOLUTION|>--- conflicted
+++ resolved
@@ -16,10 +16,6 @@
     error InvalidBaseToken();
     error InvalidCheckpointTime();
     error InvalidCheckpointDuration();
-<<<<<<< HEAD
-    error InvalidCheckpointsPerTerm();
-=======
->>>>>>> 79e11920
     error InvalidInitialSharePrice();
     error InvalidMaturityTime();
     error InvalidPositionDuration();
@@ -32,6 +28,11 @@
     error UnsupportedToken();
     error ZeroAmount();
     error ZeroLpTotalSupply();
+
+    /// ############
+    /// ### TWAP ###
+    /// ############
+    error QueryOutOfRange();
 
     /// ####################
     /// ### DataProvider ###
@@ -61,18 +62,6 @@
     error BondNotMatured();
     error InsufficientPrice();
 
-<<<<<<< HEAD
-    /// #####################
-    /// ### Factory ###
-    /// #####################
-    error Unauthorized();
-    error InvalidContribution();
-
-    /// #####################
-    /// ### Factory ###
-    /// #####################
-    error QueryOutOfRange();
-=======
     /// ###############
     /// ### AssetId ###
     /// ###############
@@ -86,5 +75,4 @@
     error FixedPointMath_InvalidExponent();
     error FixedPointMath_NegativeOrZeroInput();
     error FixedPointMath_NegativeInput();
->>>>>>> 79e11920
 }