--- conflicted
+++ resolved
@@ -152,14 +152,12 @@
         uint256 _flatFee
     ) internal pure returns (uint256 shareProceeds) {
         // If the interest is more negative than the trading profits and margin
-        // released, than the short proceeds are marked to zero. Otherwise, we
+        // released, then the short proceeds are marked to zero. Otherwise, we
         // calculate the proceeds as the sum of the trading proceeds, the
         // interest proceeds, and the margin released.
-        uint256 bondFactor = _bondAmount.mulDivDown(
-            _closeSharePrice,
-            // We round up here do avoid overestimating the share proceeds.
-            _openSharePrice.mulUp(_sharePrice)
-        );
+        uint256 bondFactor = _bondAmount
+            .mulDivDown(_closeSharePrice, _openSharePrice)
+            .divDown(_sharePrice);
 
         // We increase the bondFactor by the flat fee amount, because the trader
         // has provided the flat fee as margin, and so it must be returned to
@@ -510,264 +508,4 @@
             _totalGovernanceFee
         );
     }
-<<<<<<< HEAD
-=======
-
-    struct PresentValueParams {
-        uint256 shareReserves;
-        int256 shareAdjustment;
-        uint256 bondReserves;
-        uint256 sharePrice;
-        uint256 initialSharePrice;
-        uint256 minimumShareReserves;
-        uint256 timeStretch;
-        uint256 longsOutstanding;
-        uint256 longAverageTimeRemaining;
-        uint256 shortsOutstanding;
-        uint256 shortAverageTimeRemaining;
-    }
-
-    /// @dev Calculates the present value LPs capital in the pool.
-    /// @param _params The parameters for the present value calculation.
-    /// @return The present value of the pool.
-    function calculatePresentValue(
-        PresentValueParams memory _params
-    ) internal pure returns (uint256) {
-        // We calculate the LP present value by simulating the closing of all
-        // of the outstanding long and short positions and applying this impact
-        // on the share reserves. The present value is the share reserves after
-        // the impact of the trades minus the minimum share reserves:
-        //
-        // PV = z + net_c + net_f - z_min
-        int256 presentValue = int256(_params.shareReserves) +
-            calculateNetCurveTrade(_params) +
-            calculateNetFlatTrade(_params) -
-            int256(_params.minimumShareReserves);
-
-        // If the present value is negative, we revert.
-        if (presentValue < 0) {
-            revert IHyperdrive.NegativePresentValue();
-        }
-
-        return uint256(presentValue);
-    }
-
-    /// @dev Calculates the result of closing the net curve position.
-    /// @param _params The parameters for the present value calculation.
-    /// @return The impact of closing the net curve position on the share
-    ///         reserves.
-    function calculateNetCurveTrade(
-        PresentValueParams memory _params
-    ) internal pure returns (int256) {
-        // The net curve position is the net of the longs and shorts that are
-        // currently tradeable on the curve. Given the amount of outstanding
-        // longs `y_l` and shorts `y_s` as well as the average time remaining
-        // of outstanding longs `t_l` and shorts `t_s`, we can
-        // compute the net curve position as:
-        //
-        // netCurveTrade = y_l * t_l - y_s * t_s.
-        int256 netCurvePosition = int256(
-            _params.longsOutstanding.mulDown(_params.longAverageTimeRemaining)
-        ) -
-            int256(
-                _params.shortsOutstanding.mulDown(
-                    _params.shortAverageTimeRemaining
-                )
-            );
-        uint256 effectiveShareReserves = calculateEffectiveShareReserves(
-            _params.shareReserves,
-            _params.shareAdjustment
-        );
-
-        // If the net curve position is positive, then the pool is net long.
-        // Closing the net curve position results in the longs being paid out
-        // from the share reserves, so we negate the result.
-        if (netCurvePosition > 0) {
-            uint256 netCurvePosition_ = uint256(netCurvePosition);
-
-            // Calculate the maximum amount of bonds that can be sold on
-            // YieldSpace.
-            uint256 maxCurveTrade = YieldSpaceMath.calculateMaxSellBondsIn(
-                effectiveShareReserves,
-                _params.bondReserves,
-                _params.minimumShareReserves,
-                ONE - _params.timeStretch,
-                _params.sharePrice,
-                _params.initialSharePrice
-            );
-
-            // If the max curve trade is greater than the net curve position,
-            // then we can close the entire net curve position.
-            if (maxCurveTrade >= netCurvePosition_) {
-                uint256 netCurveTrade = YieldSpaceMath
-                    .calculateSharesOutGivenBondsInDown(
-                        effectiveShareReserves,
-                        _params.bondReserves,
-                        netCurvePosition_,
-                        ONE - _params.timeStretch,
-                        _params.sharePrice,
-                        _params.initialSharePrice
-                    );
-                return -int256(netCurveTrade);
-            }
-            // Otherwise, we can only close part of the net curve position.
-            // Since the spot price is approximately zero after closing the
-            // entire net curve position, we mark any remaining bonds to zero.
-            else {
-                return
-                    -int256(
-                        effectiveShareReserves - _params.minimumShareReserves
-                    );
-            }
-        }
-        // If the net curve position is negative, then the pool is net short.
-        else if (netCurvePosition < 0) {
-            uint256 netCurvePosition_ = uint256(-netCurvePosition);
-
-            // Calculate the maximum amount of bonds that can be bought on
-            // YieldSpace.
-            uint256 maxCurveTrade = YieldSpaceMath.calculateMaxBuyBondsOut(
-                effectiveShareReserves,
-                _params.bondReserves,
-                ONE - _params.timeStretch,
-                _params.sharePrice,
-                _params.initialSharePrice
-            );
-
-            // If the max curve trade is greater than the net curve position,
-            // then we can close the entire net curve position.
-            if (maxCurveTrade >= netCurvePosition_) {
-                uint256 netCurveTrade = YieldSpaceMath
-                    .calculateSharesInGivenBondsOutUp(
-                        effectiveShareReserves,
-                        _params.bondReserves,
-                        netCurvePosition_,
-                        ONE - _params.timeStretch,
-                        _params.sharePrice,
-                        _params.initialSharePrice
-                    );
-                return int256(netCurveTrade);
-            }
-            // Otherwise, we can only close part of the net curve position.
-            // Since the spot price is equal to one after closing the entire net
-            // curve position, we mark any remaining bonds to one.
-            else {
-                uint256 maxSharePayment = YieldSpaceMath
-                    .calculateMaxBuySharesIn(
-                        effectiveShareReserves,
-                        _params.bondReserves,
-                        ONE - _params.timeStretch,
-                        _params.sharePrice,
-                        _params.initialSharePrice
-                    );
-                return
-                    int256(
-                        maxSharePayment +
-                            (netCurvePosition_ - maxCurveTrade).divDown(
-                                _params.sharePrice
-                            )
-                    );
-            }
-        }
-
-        return 0;
-    }
-
-    /// @dev Calculates the result of closing the net flat position.
-    /// @param _params The parameters for the present value calculation.
-    /// @return The impact of closing the net flat position on the share
-    ///         reserves.
-    function calculateNetFlatTrade(
-        PresentValueParams memory _params
-    ) internal pure returns (int256) {
-        // The net curve position is the net of the component of longs and
-        // shorts that have matured. Given the amount of outstanding longs `y_l`
-        // and shorts `y_s` as well as the average time remaining of outstanding
-        // longs `t_l` and shorts `t_s`, we can compute the net flat trade as:
-        //
-        // netFlatTrade = y_s * (1 - t_s) - y_l * (1 - t_l).
-        return
-            int256(
-                _params.shortsOutstanding.mulDivDown(
-                    ONE - _params.shortAverageTimeRemaining,
-                    _params.sharePrice
-                )
-            ) -
-            int256(
-                _params.longsOutstanding.mulDivDown(
-                    ONE - _params.longAverageTimeRemaining,
-                    _params.sharePrice
-                )
-            );
-    }
-
-    /// @dev Calculates the proceeds in shares of closing a short position. This
-    ///      takes into account the trading profits, the interest that was
-    ///      earned by the short, the flat fee the short pays, and the amount of
-    ///      margin that was released by closing the short. The math for the
-    ///      short's proceeds in base is given by:
-    ///
-    ///      proceeds = (1 + flat_fee) * dy - c * dz + (c1 - c0) * (dy / c0)
-    ///               = (1 + flat_fee) * dy - c * dz + (c1 / c0) * dy - dy
-    ///               = (c1 / c0 + flat_fee) * dy - c * dz
-    ///
-    ///      We convert the proceeds to shares by dividing by the current share
-    ///      price. In the event that the interest is negative and outweighs the
-    ///      trading profits and margin released, the short's proceeds are
-    ///      marked to zero.
-    /// @param _bondAmount The amount of bonds underlying the closed short.
-    /// @param _shareAmount The amount of shares that it costs to close the
-    ///                     short.
-    /// @param _openSharePrice The share price at the short's open.
-    /// @param _closeSharePrice The share price at the short's close.
-    /// @param _sharePrice The current share price.
-    /// @param _flatFee The flat fee currently within the pool
-    /// @return shareProceeds The short proceeds in shares.
-    function calculateShortProceeds(
-        uint256 _bondAmount,
-        uint256 _shareAmount,
-        uint256 _openSharePrice,
-        uint256 _closeSharePrice,
-        uint256 _sharePrice,
-        uint256 _flatFee
-    ) internal pure returns (uint256 shareProceeds) {
-        // If the interest is more negative than the trading profits and margin
-        // released, then the short proceeds are marked to zero. Otherwise, we
-        // calculate the proceeds as the sum of the trading proceeds, the
-        // interest proceeds, and the margin released.
-        uint256 bondFactor = _bondAmount
-            .mulDivDown(_closeSharePrice, _openSharePrice)
-            .divDown(_sharePrice);
-
-        // We increase the bondFactor by the flat fee amount, because the trader
-        // has provided the flat fee as margin, and so it must be returned to
-        // them if it's not charged.
-        bondFactor += _bondAmount.mulDivDown(_flatFee, _sharePrice);
-
-        if (bondFactor > _shareAmount) {
-            // proceeds = (c1 / c0 * c) * dy - dz
-            shareProceeds = bondFactor - _shareAmount;
-        }
-        return shareProceeds;
-    }
-
-    /// @dev Calculates the effective share reserves. The effective share
-    ///      reserves are the share reserves minus the share adjustment or
-    ///      z - zeta. We use the effective share reserves as the z-parameter
-    ///      to the YieldSpace pricing model. The share adjustment is used to
-    ///      hold the pricing mechanism invariant under the flat component of
-    ///      flat+curve trades.
-    /// @param _shareReserves The pool's share reserves.
-    /// @param _shareAdjustment The pool's share adjustment.
-    /// @return The effective share reserves.
-    function calculateEffectiveShareReserves(
-        uint256 _shareReserves,
-        int256 _shareAdjustment
-    ) internal pure returns (uint256) {
-        int256 effectiveShareReserves = int256(_shareReserves) -
-            _shareAdjustment;
-        require(effectiveShareReserves >= 0);
-        return uint256(effectiveShareReserves);
-    }
->>>>>>> f3905d83
 }