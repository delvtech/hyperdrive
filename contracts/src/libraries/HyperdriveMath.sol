/// SPDX-License-Identifier: Apache-2.0
pragma solidity 0.8.19;

import { Errors } from "./Errors.sol";
import { FixedPointMath } from "./FixedPointMath.sol";
import { YieldSpaceMath } from "./YieldSpaceMath.sol";

/// @author DELV
/// @title Hyperdrive
/// @notice Math for the Hyperdrive pricing model.
/// @custom:disclaimer The language used in this code is for coding convenience
///                    only, and is not intended to, and does not, have any
///                    particular legal or regulatory significance.
library HyperdriveMath {
    using FixedPointMath for uint256;

    /// @dev Calculates the spot price without slippage of bonds in terms of shares.
    /// @param _shareReserves The pool's share reserves.
    /// @param _bondReserves The pool's bond reserves.
    /// @param _initialSharePrice The initial share price as an 18 fixed-point value.
    /// @param _normalizedTimeRemaining The normalized amount of time remaining until maturity.
    /// @param _timeStretch The time stretch parameter as an 18 fixed-point value.
    /// @return spotPrice The spot price of bonds in terms of shares as an 18 fixed-point value.
    function calculateSpotPrice(
        uint256 _shareReserves,
        uint256 _bondReserves,
        uint256 _initialSharePrice,
        uint256 _normalizedTimeRemaining,
        uint256 _timeStretch
    ) internal pure returns (uint256 spotPrice) {
        // (y / (mu * z)) ** -tau
        // ((mu * z) / y) ** tau
        uint256 tau = _normalizedTimeRemaining.mulDown(_timeStretch);

        spotPrice = _initialSharePrice
            .mulDivDown(_shareReserves, _bondReserves)
            .pow(tau);
    }

    /// @dev Calculates the APR from the pool's reserves.
    /// @param _shareReserves The pool's share reserves.
    /// @param _bondReserves The pool's bond reserves.
    /// @param _initialSharePrice The pool's initial share price.
    /// @param _positionDuration The amount of time until maturity in seconds.
    /// @param _timeStretch The time stretch parameter.
    /// @return apr The pool's APR.
    function calculateAPRFromReserves(
        uint256 _shareReserves,
        uint256 _bondReserves,
        uint256 _initialSharePrice,
        uint256 _positionDuration,
        uint256 _timeStretch
    ) internal pure returns (uint256 apr) {
        // We are interested calculating the fixed APR for the pool. The rate is calculated by
        // dividing current spot price of the bonds by the position duration time, t.  To get the
        // annual rate, we scale t up to a year.
        uint256 annualizedTime = _positionDuration.divDown(365 days);

        uint256 spotPrice = calculateSpotPrice(
            _shareReserves,
            _bondReserves,
            _initialSharePrice,
            // full time remaining of position
            FixedPointMath.ONE_18,
            _timeStretch
        );

        // r = (1 - p) / (p * t)
        return
            FixedPointMath.ONE_18.sub(spotPrice).divDown(
                spotPrice.mulDown(annualizedTime)
            );
    }

    /// @dev Calculates the initial bond reserves assuming that the initial LP
    ///      receives LP shares amounting to c * z + y. Throughout the rest of
    ///      the codebase, the bond reserves used include the LP share
    ///      adjustment specified in YieldSpace. The bond reserves returned by
    ///      this function are unadjusted which makes it easier to calculate the
    ///      initial LP shares.
    /// @param _shareReserves The pool's share reserves.
    /// @param _sharePrice The pool's share price.
    /// @param _initialSharePrice The pool's initial share price.
    /// @param _apr The pool's APR.
    /// @param _positionDuration The amount of time until maturity in seconds.
    /// @param _timeStretch The time stretch parameter.
    /// @return bondReserves The bond reserves (without adjustment) that make
    ///         the pool have a specified APR.
    function calculateInitialBondReserves(
        uint256 _shareReserves,
        uint256 _sharePrice,
        uint256 _initialSharePrice,
        uint256 _apr,
        uint256 _positionDuration,
        uint256 _timeStretch
    ) internal pure returns (uint256 bondReserves) {
        // NOTE: Using divDown to convert to fixed point format.
        uint256 t = _positionDuration.divDown(365 days);
        uint256 tau = FixedPointMath.ONE_18.mulDown(_timeStretch);
        // mu * (1 + apr * t) ** (1 / tau) - c
        uint256 rhs = _initialSharePrice
            .mulDown(
                FixedPointMath.ONE_18.add(_apr.mulDown(t)).pow(
                    FixedPointMath.ONE_18.divUp(tau)
                )
            )
            .sub(_sharePrice);
        // (z / 2) * (mu * (1 + apr * t) ** (1 / tau) - c)
        return _shareReserves.divDown(2 * FixedPointMath.ONE_18).mulDown(rhs);
    }

    /// @dev Calculates the number of bonds a user will receive when opening a long position.
    /// @param _shareReserves The pool's share reserves.
    /// @param _bondReserves The pool's bond reserves.
    /// @param _shareAmount The amount of shares the user is depositing.
    /// @param _timeStretch The time stretch parameter.
    /// @param _sharePrice The share price.
    /// @param _initialSharePrice The initial share price.
    /// @return bondReservesDelta The bonds paid by the reserves in the trade.
    function calculateOpenLong(
        uint256 _shareReserves,
        uint256 _bondReserves,
        uint256 _shareAmount,
        uint256 _timeStretch,
        uint256 _sharePrice,
        uint256 _initialSharePrice
    ) internal pure returns (uint256) {
        // (time remaining)/(term length) is always 1 so we just use _timeStretch
        return
            YieldSpaceMath.calculateBondsOutGivenSharesIn(
                _shareReserves,
                _bondReserves,
                _shareAmount,
                FixedPointMath.ONE_18.sub(_timeStretch),
                _sharePrice,
                _initialSharePrice
            );
    }

    /// @dev Calculates the amount of shares a user will receive when closing a
    ///      long position.
    /// @param _shareReserves The pool's share reserves.
    /// @param _bondReserves The pool's bond reserves.
    /// @param _amountIn The amount of bonds the user is closing.
    /// @param _normalizedTimeRemaining The normalized time remaining of the
    ///        position.
    /// @param _timeStretch The time stretch parameter.
    /// @param _closeSharePrice The share price at close.
    /// @param _sharePrice The share price.
    /// @param _initialSharePrice The initial share price.
    /// @return shareReservesDelta The shares paid by the reserves in the trade.
    /// @return bondReservesDelta The bonds paid to the reserves in the trade.
    /// @return shareProceeds The shares that the user will receive.
    function calculateCloseLong(
        uint256 _shareReserves,
        uint256 _bondReserves,
        uint256 _amountIn,
        uint256 _normalizedTimeRemaining,
        uint256 _timeStretch,
        uint256 _closeSharePrice,
        uint256 _sharePrice,
        uint256 _initialSharePrice
    )
        internal
        pure
        returns (
            uint256 shareReservesDelta,
            uint256 bondReservesDelta,
            uint256 shareProceeds
        )
    {
        // We consider (1 - timeRemaining) * amountIn of the bonds to be fully
        // matured and timeRemaining * amountIn of the bonds to be newly
        // minted. The fully matured bonds are redeemed one-to-one to base
        // (our result is given in shares, so we divide the one-to-one
        // redemption by the share price) and the newly minted bonds are
        // traded on a YieldSpace curve configured to timeRemaining = 1.
        shareProceeds = _amountIn.mulDivDown(
            FixedPointMath.ONE_18.sub(_normalizedTimeRemaining),
            _sharePrice
        );
        if (_normalizedTimeRemaining > 0) {
            // Calculate the curved part of the trade.
            bondReservesDelta = _amountIn.mulDown(_normalizedTimeRemaining);

            // (time remaining)/(term length) is always 1 so we just use _timeStretch
            shareReservesDelta = YieldSpaceMath.calculateSharesOutGivenBondsIn(
                _shareReserves,
                _bondReserves,
                bondReservesDelta,
                FixedPointMath.ONE_18.sub(_timeStretch),
                _sharePrice,
                _initialSharePrice
            );
            shareProceeds += shareReservesDelta;
        }

        // If there's net negative interest over the period, the result of close long
        // is adjusted down by the rate of negative interest. We always attribute negative
        // interest to the long since it's difficult or impossible to attribute
        // the negative interest to the short in practice.
        if (_initialSharePrice > _closeSharePrice) {
            shareProceeds = shareProceeds.mulDivDown(
                _closeSharePrice,
                _initialSharePrice
            );
        }
    }

    /// @dev Calculates the amount of shares that will be received given a
    ///      specified amount of bonds.
    /// @param _shareReserves The pool's share reserves
    /// @param _bondReserves The pool's bonds reserves.
    /// @param _amountIn The amount of bonds the user is providing.
    /// @param _timeStretch The time stretch parameter.
    /// @param _sharePrice The share price.
    /// @param _initialSharePrice The initial share price.
    /// @return The shares paid by the reserves in the trade.
    function calculateOpenShort(
        uint256 _shareReserves,
        uint256 _bondReserves,
        uint256 _amountIn,
        uint256 _timeStretch,
        uint256 _sharePrice,
        uint256 _initialSharePrice
    ) internal pure returns (uint256) {
        // (time remaining)/(term length) is always 1 so we just use _timeStretch
        return
            YieldSpaceMath.calculateSharesOutGivenBondsIn(
                _shareReserves,
                _bondReserves,
                _amountIn,
                FixedPointMath.ONE_18.sub(_timeStretch),
                _sharePrice,
                _initialSharePrice
            );
    }

    /// @dev Calculates the amount of base that a user will receive when closing a short position
    /// @param _shareReserves The pool's share reserves.
    /// @param _bondReserves The pool's bonds reserves.
    /// @param _amountOut The amount of the asset that is received.
    /// @param _normalizedTimeRemaining The amount of time remaining until maturity in seconds.
    /// @param _timeStretch The time stretch parameter.
    /// @param _sharePrice The share price.
    /// @param _initialSharePrice The initial share price.
    /// @return shareReservesDelta The shares paid to the reserves in the trade.
    /// @return bondReservesDelta The bonds paid by the reserves in the trade.
    /// @return sharePayment The shares that the user must pay.
    function calculateCloseShort(
        uint256 _shareReserves,
        uint256 _bondReserves,
        uint256 _amountOut,
        uint256 _normalizedTimeRemaining,
        uint256 _timeStretch,
        uint256 _sharePrice,
        uint256 _initialSharePrice
    )
        internal
        pure
        returns (
            uint256 shareReservesDelta,
            uint256 bondReservesDelta,
            uint256 sharePayment
        )
    {
        // Since we are buying bonds, it's possible that timeRemaining < 1.
        // We consider (1-timeRemaining)*amountOut of the bonds being
        // purchased to be fully matured and timeRemaining*amountOut of the
        // bonds to be newly minted. The fully matured bonds are redeemed
        // one-to-one to base (our result is given in shares, so we divide
        // the one-to-one redemption by the share price) and the newly
        // minted bonds are traded on a YieldSpace curve configured to
        // timeRemaining = 1.
        sharePayment = _amountOut.mulDivDown(
            FixedPointMath.ONE_18.sub(_normalizedTimeRemaining),
            _sharePrice
        );
        bondReservesDelta = _amountOut.mulDown(_normalizedTimeRemaining);
        if (bondReservesDelta > 0) {
            shareReservesDelta = YieldSpaceMath.calculateSharesInGivenBondsOut(
                _shareReserves,
                _bondReserves,
                bondReservesDelta,
                FixedPointMath.ONE_18.sub(_timeStretch),
                _sharePrice,
                _initialSharePrice
            );
            sharePayment += shareReservesDelta;
        }
    }

    struct MaxLongResult {
        uint256 baseAmount;
        uint256 bondAmount;
    }

    /// @dev Calculates the maximum amount of shares a user can spend on buying
    ///      bonds before the spot crosses above a price of 1.
    /// @param _shareReserves The pool's share reserves.
    /// @param _bondReserves The pool's bonds reserves.
    /// @param _longsOutstanding The amount of longs outstanding.
    /// @param _timeStretch The time stretch parameter.
    /// @param _sharePrice The share price.
    /// @param _initialSharePrice The initial share price.
<<<<<<< HEAD
=======
    /// @param _maxIterations The maximum number of iterations to perform before
    ///        returning the result.
>>>>>>> a43adc88
    /// @return result The maximum amount of bonds that can be purchased and the
    ///         amount of base that must be spent to purchase them.
    function calculateMaxLong(
        uint256 _shareReserves,
        uint256 _bondReserves,
        uint256 _longsOutstanding,
        uint256 _timeStretch,
        uint256 _sharePrice,
        uint256 _initialSharePrice,
        uint256 _maxIterations
    ) internal pure returns (MaxLongResult memory result) {
        // We first solve for the maximum trade size using the constraint that
        // the pool's spot price can never exceed 1. We do this by noting that
        // a spot price of 1, (mu * z) / y ** tau = 1, implies that mu * z = y.
        // This simplifies YieldSpace to k = ((c / mu) + 1) * y ** (1 - tau),
        // and gives us the maximum bond reserves of y = (k / ((c / mu) + 1)) ** (1 / (1 - tau))
        // and the maximum share reserves of z = y * mu. This gives us a trade
        // size of dz = z - z0 and dy = y0 - y.
        //
        // If the solvency requirements are met at this trade size, then we're
        // done. If not, then we need to solve for the maximum trade size
        // iteratively.
        uint256 dz;
        uint256 dy;
        {
            uint256 k = YieldSpaceMath.modifiedYieldSpaceConstant(
                _sharePrice.divDown(_initialSharePrice),
                _initialSharePrice,
                _shareReserves,
                FixedPointMath.ONE_18 - _timeStretch,
                _bondReserves
            );
            uint256 optimalBondReserves = (
                k.divDown(
                    _sharePrice.divUp(_initialSharePrice) +
                        FixedPointMath.ONE_18
                )
            ).pow(
                    FixedPointMath.ONE_18.divDown(
                        FixedPointMath.ONE_18 - _timeStretch
                    )
                );
            dy = _bondReserves - optimalBondReserves;
            dz =
                optimalBondReserves.divDown(_initialSharePrice) -
                _shareReserves;
        }
        if (
            _shareReserves + dz >= (_longsOutstanding + dy).divDown(_sharePrice)
        ) {
            result.baseAmount = dz.mulDown(_sharePrice);
            result.bondAmount = dy;
            return result;
        }

        // To make an initial guess for the iterative approximation, we consider
        // the solvency check to be the error that we want to reduce. The amount
        // the long buffer exceeds the share reserves is given by
        // (y_l + dy) / c - (z + dz). Since the error could be large, we'll use
        // the realized price of the trade instead of the spot price to
        // approximate the change in trade output. This gives us dy = c * 1/p * dz.
        // Substituting this into error equation and setting the error equal to
        // zero allows us to solve for the initial guess as:
        //
        // (y_l + c * 1/p * dz) / c - (z + dz) = 0
        //              =>
        // (1/p - 1) * dz = z - y_l/c
        //              =>
        // dz = (z - y_l/c) * (p / (p - 1))
        uint256 p = _sharePrice.mulDivDown(dz, dy);
        dz = (_shareReserves - _longsOutstanding.divDown(_sharePrice))
            .mulDivDown(p, FixedPointMath.ONE_18 - p);
        dy = YieldSpaceMath.calculateBondsOutGivenSharesIn(
            _shareReserves,
            _bondReserves,
            dz,
            FixedPointMath.ONE_18 - _timeStretch,
            _sharePrice,
            _initialSharePrice
        );

        // Our maximum long will be the largest trade size that doesn't fail
        // the solvency check.
        for (uint256 i = 0; i < _maxIterations; i++) {
            // Even though YieldSpace isn't linear, we can use a linear
            // approximation to get closer to the optimal solution. Our guess
            // should bring us close enough to the optimal point that we can
            // linearly approximate the change in error using the current spot
            // price.
            //
            // We can approximate the change in the trade output with respect to
            // trade size as dy' = c * (1/p) * dz'. Substituting this into our
            // error equation and setting the error equation equal to zero
            // allows us to solve for the trade size update:
            //
            // (y_l + dy + c * (1/p) * dz') / c - (z + dz + dz') = 0
            //                  =>
            // (1/p - 1) * dz' = (z + dz) - (y_l + dy) / c
            //                  =>
            // dz' = ((z + dz) - (y_l + dy) / c) * (p / (p - 1)).
            p = calculateSpotPrice(
                _shareReserves + dz,
                _bondReserves - dy,
                _initialSharePrice,
                FixedPointMath.ONE_18,
                _timeStretch
            );
            int256 error = int256((_shareReserves + dz)) -
                int256((_longsOutstanding + dy).divDown(_sharePrice));
            if (error < 0) {
                dz -= uint256(-error).mulDivDown(p, FixedPointMath.ONE_18 - p);
            } else {
                if (dz.mulDown(_sharePrice) > result.baseAmount) {
                    result.baseAmount = dz.mulDown(_sharePrice);
                    result.bondAmount = dy;
                }
                dz += uint256(error).mulDivDown(p, FixedPointMath.ONE_18 - p);
            }
            dy = YieldSpaceMath.calculateBondsOutGivenSharesIn(
                _shareReserves,
                _bondReserves,
                dz,
                FixedPointMath.ONE_18 - _timeStretch,
                _sharePrice,
                _initialSharePrice
            );
        }

        return result;
    }

    /// @dev Calculates the maximum amount of shares that can be used to open
    ///      shorts.
    /// @param _shareReserves The pool's share reserves.
    /// @param _bondReserves The pool's bonds reserves.
    /// @param _longsOutstanding The amount of longs outstanding.
    /// @param _timeStretch The time stretch parameter.
    /// @param _sharePrice The share price.
    /// @param _initialSharePrice The initial share price.
    /// @return The maximum amount of shares that can be used to open shorts.
    function calculateMaxShort(
        uint256 _shareReserves,
        uint256 _bondReserves,
        uint256 _longsOutstanding,
        uint256 _timeStretch,
        uint256 _sharePrice,
        uint256 _initialSharePrice
    ) internal pure returns (uint256) {
        // The only constraint on the maximum short is that the share reserves
        // don't go negative and satisfy the solvency requirements. Thus, we can
        // set z = y_l/c and solve for the maximum short directly as:
        //
        // k = (c / mu) * (mu * (longBuffer / c)) ** (1 - tau) + y ** (1 - tau)
        //                         =>
        // y = (k - (c / mu) * (mu * (longBuffer / c)) ** (1 - tau)) ** (1 / (1 - tau)).
        uint256 t = FixedPointMath.ONE_18 - _timeStretch;
        uint256 priceFactor = _sharePrice.divDown(_initialSharePrice);
        uint256 k = YieldSpaceMath.modifiedYieldSpaceConstant(
            priceFactor,
            _initialSharePrice,
            _shareReserves,
            t,
            _bondReserves
        );
        uint256 optimalBondReserves = (k -
            priceFactor.mulDown(
                _initialSharePrice
                    .mulDivDown(_longsOutstanding, _sharePrice)
                    .pow(t)
            )).pow(FixedPointMath.ONE_18.divDown(t));

        // The optimal bond reserves imply a maximum short of dy = y - y0.
        return optimalBondReserves - _bondReserves;
    }

    struct PresentValueParams {
        uint256 shareReserves;
        uint256 bondReserves;
        uint256 sharePrice;
        uint256 initialSharePrice;
        uint256 timeStretch;
        uint256 longsOutstanding;
        uint256 longAverageTimeRemaining;
        uint256 shortsOutstanding;
        uint256 shortAverageTimeRemaining;
        uint256 shortBaseVolume;
    }

    /// @dev Calculates the present value LPs capital in the pool.
    /// @param _params The parameters for the present value calculation.
    /// @return The present value of the pool.
    function calculatePresentValue(
        PresentValueParams memory _params
    ) internal pure returns (uint256) {
        // Compute the net of the longs and shorts that will be traded on the
        // curve and apply this net to the reserves.
        int256 netCurveTrade = int256(
            _params.longsOutstanding.mulDown(_params.longAverageTimeRemaining)
        ) -
            int256(
                _params.shortsOutstanding.mulDown(
                    _params.shortAverageTimeRemaining
                )
            );
        if (netCurveTrade > 0) {
            // Apply the curve trade directly to the reserves. Unlike shorts,
            // the capital that backs longs is accounted for within the share
            // reserves (the capital backing shorts is taken out of the
            // reserves). This ensures that even if all the liquidity is
            // removed, there is always liquidity available for longs to close.
            _params.shareReserves -= YieldSpaceMath
                .calculateSharesOutGivenBondsIn(
                    _params.shareReserves,
                    _params.bondReserves,
                    uint256(netCurveTrade),
                    FixedPointMath.ONE_18.sub(_params.timeStretch),
                    _params.sharePrice,
                    _params.initialSharePrice
                );
        } else if (netCurveTrade < 0) {
            // It's possible that the exchange gets into a state where the
            // net curve trade can't be applied to the reserves. In particular,
            // this can happen if all of the liquidity is removed. We first
            // attempt to trade as much as possible on the curve, and then we
            // mark the remaining amount to the base volume. Since we are
            // simulating the closing of shorts on the curve, the constraint
            // is that the trade size must be less than the maximum long that
            // can be opened.
            uint256 maxCurveTrade = _params.bondReserves.divDown(
                _params.initialSharePrice
            ) - _params.shareReserves;
            maxCurveTrade = uint256(-netCurveTrade) <= maxCurveTrade
                ? uint256(-netCurveTrade)
                : maxCurveTrade;
            if (maxCurveTrade > 0) {
                _params.shareReserves += YieldSpaceMath
                    .calculateSharesInGivenBondsOut(
                        _params.shareReserves,
                        _params.bondReserves,
                        maxCurveTrade,
                        FixedPointMath.ONE_18.sub(_params.timeStretch),
                        _params.sharePrice,
                        _params.initialSharePrice
                    );
            }
            _params.shareReserves += _params.shortBaseVolume.mulDivDown(
                uint256(-netCurveTrade) - maxCurveTrade,
                _params.shortsOutstanding.mulDown(_params.sharePrice)
            );
        }

        // Compute the net of the longs and shorts that will be traded flat
        // and apply this net to the reserves.
        int256 netFlatTrade = int256(
            _params.shortsOutstanding.mulDivDown(
                FixedPointMath.ONE_18 - _params.shortAverageTimeRemaining,
                _params.sharePrice
            )
        ) -
            int256(
                _params.longsOutstanding.mulDivDown(
                    FixedPointMath.ONE_18 - _params.longAverageTimeRemaining,
                    _params.sharePrice
                )
            );
        _params.shareReserves = uint256(
            int256(_params.shareReserves) + netFlatTrade
        );

        return _params.shareReserves;
    }

    /// @dev Calculates the proceeds in shares of closing a short position. This
    ///      takes into account the trading profits, the interest that was
    ///      earned by the short, and the amount of margin that was released
    ///      by closing the short. The math for the short's proceeds in base is
    ///      given by:
    ///
    ///      proceeds = dy - c * dz + (c1 - c0) * (dy / c0)
    ///               = dy - c * dz + (c1 / c0) * dy - dy
    ///               = (c1 / c0) * dy - c * dz
    ///
    ///      We convert the proceeds to shares by dividing by the current share
    ///      price. In the event that the interest is negative and outweighs the
    ///      trading profits and margin released, the short's proceeds are
    ///      marked to zero.
    /// @param _bondAmount The amount of bonds underlying the closed short.
    /// @param _shareAmount The amount of shares that it costs to close the
    ///                     short.
    /// @param _openSharePrice The share price at the short's open.
    /// @param _closeSharePrice The share price at the short's close.
    /// @param _sharePrice The current share price.
    /// @return shareProceeds The short proceeds in shares.
    function calculateShortProceeds(
        uint256 _bondAmount,
        uint256 _shareAmount,
        uint256 _openSharePrice,
        uint256 _closeSharePrice,
        uint256 _sharePrice
    ) internal pure returns (uint256 shareProceeds) {
        // If the interest is more negative than the trading profits and margin
        // released, than the short proceeds are marked to zero. Otherwise, we
        // calculate the proceeds as the sum of the trading proceeds, the
        // interest proceeds, and the margin released.
        uint256 bondFactor = _bondAmount.mulDivDown(
            _closeSharePrice,
            // We round up here do avoid overestimating the share proceeds.
            _openSharePrice.mulUp(_sharePrice)
        );
        if (bondFactor > _shareAmount) {
            // proceeds = (c1 / c0 * c) * dy - dz
            shareProceeds = bondFactor - _shareAmount;
        }
        return shareProceeds;
    }

    /// @dev Calculates the interest in shares earned by a short position. The
    ///      math for the short's interest in shares is given by:
    ///
    ///      interest = ((c1 / c0 - 1) * dy) / c
    ///               = (((c1 - c0) / c0) * dy) / c
    ///               = ((c1 - c0) / (c0 * c)) * dy
    ///
    ///      In the event that the interest is negative, we mark the interest
    ///      to zero.
    /// @param _bondAmount The amount of bonds underlying the closed short.
    /// @param _openSharePrice The share price at the short's open.
    /// @param _closeSharePrice The share price at the short's close.
    /// @param _sharePrice The current share price.
    /// @return shareInterest The short interest in shares.
    function calculateShortInterest(
        uint256 _bondAmount,
        uint256 _openSharePrice,
        uint256 _closeSharePrice,
        uint256 _sharePrice
    ) internal pure returns (uint256 shareInterest) {
        // If the interest is negative, we mark it to zero.
        if (_closeSharePrice > _openSharePrice) {
            // interest = dy * ((c1 - c0) / (c0 * c))
            shareInterest = _bondAmount.mulDivDown(
                _closeSharePrice - _openSharePrice,
                // We round up here do avoid overestimating the share interest.
                _openSharePrice.mulUp(_sharePrice)
            );
        }
    }

    /// @dev Calculates the base volume of an open trade given the base amount,
    ///      the bond amount, and the time remaining. Since the base amount
    ///      takes into account backdating, we can't use this as our base
    ///      volume. Since we linearly interpolate between the base volume
    ///      and the bond amount as the time remaining goes from 1 to 0, the
    ///      base volume is can be determined as follows:
    ///
    ///      baseAmount = t * baseVolume + (1 - t) * bondAmount
    ///                               =>
    ///      baseVolume = (baseAmount - (1 - t) * bondAmount) / t
    /// @param _baseAmount The base exchanged in the open trade.
    /// @param _bondAmount The bonds exchanged in the open trade.
    /// @param _timeRemaining The time remaining in the position.
    /// @return baseVolume The calculated base volume.
    function calculateBaseVolume(
        uint256 _baseAmount,
        uint256 _bondAmount,
        uint256 _timeRemaining
    ) internal pure returns (uint256 baseVolume) {
        // If the time remaining is 0, the position has already matured and
        // doesn't have an impact on LP's ability to withdraw. This is a
        // pathological case that should never arise.
        if (_timeRemaining == 0) return 0;
        baseVolume = (
            _baseAmount.sub(
                (FixedPointMath.ONE_18.sub(_timeRemaining)).mulDown(_bondAmount)
            )
        ).divDown(_timeRemaining);
    }
}<|MERGE_RESOLUTION|>--- conflicted
+++ resolved
@@ -303,11 +303,8 @@
     /// @param _timeStretch The time stretch parameter.
     /// @param _sharePrice The share price.
     /// @param _initialSharePrice The initial share price.
-<<<<<<< HEAD
-=======
     /// @param _maxIterations The maximum number of iterations to perform before
     ///        returning the result.
->>>>>>> a43adc88
     /// @return result The maximum amount of bonds that can be purchased and the
     ///         amount of base that must be spent to purchase them.
     function calculateMaxLong(
