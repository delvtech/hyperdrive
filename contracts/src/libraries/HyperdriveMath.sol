--- conflicted
+++ resolved
@@ -475,20 +475,7 @@
         uint256 absoluteMaxBaseAmount;
         uint256 absoluteMaxBondAmount;
         {
-<<<<<<< HEAD
             (
-=======
-            uint256 maxShareAmount;
-            (maxShareAmount, absoluteMaxBondAmount) = calculateAbsoluteMaxLong(
-                effectiveShareReserves,
-                _params.bondReserves,
-                ONE - _params.timeStretch,
-                _params.sharePrice,
-                _params.initialSharePrice
-            );
-            absoluteMaxBaseAmount = maxShareAmount.mulDown(_params.sharePrice);
-            absoluteMaxBondAmount -= calculateLongCurveFee(
->>>>>>> e999f56f
                 absoluteMaxBaseAmount,
                 absoluteMaxBondAmount
             ) = calculateAbsoluteMaxLong(
@@ -600,7 +587,8 @@
         return (maxBaseAmount, maxBondAmount);
     }
 
-<<<<<<< HEAD
+    // FIXME: Update the use of YieldSpaceMath here.
+    //
     // FIXME: Revert to a simpler estimation method. I need to really go through
     // the logs to make sure that I understand the issue.
     //
@@ -757,47 +745,6 @@
             "calculateAbsoluteMaxLong: absoluteMaxBondAmount = %s",
             absoluteMaxBondAmount.toString(18)
         );
-=======
-    // TODO: In the max spot price PR, we will update this to use the style of
-    // these tools.
-    //
-    /// @dev Gets the max long that could be opened if solvency wasn't a
-    ///      constraint.
-    /// @param z The share reserves.
-    /// @param y The bond reserves.
-    /// @param t The time elapsed.
-    /// @param c The share price.
-    /// @param mu The initial share price.
-    /// @return The max share amount.
-    /// @return The max bond amount.
-    function calculateAbsoluteMaxLong(
-        uint256 z,
-        uint256 y,
-        uint256 t,
-        uint256 c,
-        uint256 mu
-    ) internal pure returns (uint256, uint256) {
-        // We can calculate the maximum share reserves as z' = y' / mu; however,
-        // we do the computation from scratch to ensure that we're rounding so
-        // that the max share amount is rounded up. You can find the details of
-        // the calculation for y' in YieldSpaceMath.calculateMaxBuy.
-        uint256 optimalZ;
-        {
-            uint256 k = YieldSpaceMath.kDown(z, y, t, c, mu);
-            optimalZ = k.divDown(c.divUp(mu) + ONE);
-            if (optimalZ >= ONE) {
-                // Rounding the exponent down results in a smaller outcome.
-                optimalZ = optimalZ.pow(ONE.divDown(t));
-            } else {
-                // Rounding the exponent up results in a smaller outcome.
-                optimalZ = optimalZ.pow(ONE.divUp(t));
-            }
-            optimalZ = optimalZ.divDown(mu);
-        }
-
-        // The optimal trade sizes are given by dz = z' - z and dy = y - y'.
-        return (optimalZ - z, YieldSpaceMath.calculateMaxBuy(z, y, t, c, mu));
->>>>>>> e999f56f
     }
 
     /// @dev Calculates an initial guess of the max long that can be opened.
