/// SPDX-License-Identifier: Apache-2.0
pragma solidity ^0.8.18;

import { Errors } from "./Errors.sol";
import { FixedPointMath } from "./FixedPointMath.sol";
import { YieldSpaceMath } from "./YieldSpaceMath.sol";

/// @author Delve
/// @title Hyperdrive
/// @notice Math for the Hyperdrive pricing model.
/// @custom:disclaimer The language used in this code is for coding convenience
///                    only, and is not intended to, and does not, have any
///                    particular legal or regulatory significance.
library HyperdriveMath {
    using FixedPointMath for uint256;

    /// @dev Calculates the APR from the pool's reserves.
    /// @param _shareReserves The pool's share reserves.
    /// @param _bondReserves The pool's bond reserves.
    /// @param _lpTotalSupply The pool's total supply of LP shares.
    /// @param _initialSharePrice The pool's initial share price.
    /// @param _positionDuration The amount of time until maturity in seconds.
    /// @param _timeStretch The time stretch parameter.
    /// @return apr The pool's APR.
    function calculateAPRFromReserves(
        uint256 _shareReserves,
        uint256 _bondReserves,
        uint256 _lpTotalSupply,
        uint256 _initialSharePrice,
        uint256 _positionDuration,
        uint256 _timeStretch
    ) internal pure returns (uint256 apr) {
        // We are interested calculating the fixed APR for the pool. The rate is calculated by
        // dividing current spot price of the bonds by the position duration time, t.  To get the
        // annual rate, we scale t up to a year.
        uint256 annualizedTime = _positionDuration.divDown(365 days);

        uint256 spotPrice = calculateSpotPrice(
            _shareReserves,
            _bondReserves,
            _lpTotalSupply,
            _initialSharePrice,
            // full time remaining of position
            FixedPointMath.ONE_18,
            _timeStretch
        );

        // r = (1 - p) / (p * t)
        return
            FixedPointMath.ONE_18.sub(spotPrice).divDown(
                spotPrice.mulDown(annualizedTime)
            );
    }

    /// @dev Calculates the initial bond reserves assuming that the initial LP
    ///      receives LP shares amounting to c * z + y.
    /// @param _shareReserves The pool's share reserves.
    /// @param _sharePrice The pool's share price.
    /// @param _initialSharePrice The pool's initial share price.
    /// @param _apr The pool's APR.
    /// @param _positionDuration The amount of time until maturity in seconds.
    /// @param _timeStretch The time stretch parameter.
    /// @return bondReserves The bond reserves that make the pool have a
    ///         specified APR.
    function calculateInitialBondReserves(
        uint256 _shareReserves,
        uint256 _sharePrice,
        uint256 _initialSharePrice,
        uint256 _apr,
        uint256 _positionDuration,
        uint256 _timeStretch
    ) internal pure returns (uint256 bondReserves) {
        // NOTE: Using divDown to convert to fixed point format.
        uint256 t = _positionDuration.divDown(365 days);
        uint256 tau = FixedPointMath.ONE_18.mulDown(_timeStretch);
        // mu * (1 + apr * t) ** (1 / tau) - c
        uint256 rhs = _initialSharePrice
            .mulDown(
                FixedPointMath.ONE_18.add(_apr.mulDown(t)).pow(
                    FixedPointMath.ONE_18.divUp(tau)
                )
            )
            .sub(_sharePrice);
        // (z / 2) * (mu * (1 + apr * t) ** (1 / tau) - c)
        return _shareReserves.divDown(2 * FixedPointMath.ONE_18).mulDown(rhs);
    }

    /// @dev Calculates the bond reserves that will make the pool have a
    ///      specified APR.
    /// @param _shareReserves The pool's share reserves.
    /// @param _lpTotalSupply The pool's total supply of LP shares.
    /// @param _initialSharePrice The pool's initial share price as an 18 fixed-point number.
    /// @param _apr The pool's APR as an 18 fixed-point number.
    /// @param _positionDuration The amount of time until maturity in seconds.
    /// @param _timeStretch The time stretch parameter as an 18 fixed-point number.
    /// @return bondReserves The bond reserves that make the pool have a
    ///         specified APR.
    function calculateBondReserves(
        uint256 _shareReserves,
        uint256 _lpTotalSupply,
        uint256 _initialSharePrice,
        uint256 _apr,
        uint256 _positionDuration,
        uint256 _timeStretch
    ) internal pure returns (uint256 bondReserves) {
        // Solving for (1 + r * t) ** (1 / tau) here. t is the normalized time remaining which in
        // this case is 1. Because bonds mature after the positionDuration, we need to scale the apr
        // to the proportion of a year of the positionDuration. tau = t / time_stretch, or just
        // 1 / time_stretch in this case.
        uint256 t = _positionDuration.divDown(365 days);
        uint256 tau = FixedPointMath.ONE_18.mulDown(_timeStretch);
        uint256 interestFactor = FixedPointMath.ONE_18.add(_apr.mulDown(t)).pow(
            FixedPointMath.ONE_18.divDown(tau)
        );

        // mu * z * (1 + apr * t) ** (1 / tau)
        uint256 lhs = _initialSharePrice.mulDown(_shareReserves).mulDown(
            interestFactor
        );
        // mu * z * (1 + apr * t) ** (1 / tau) - l
        return lhs.sub(_lpTotalSupply);
    }

    /// @dev Calculates the number of bonds a user will receive when opening a long position.
    /// @param _shareReserves The pool's share reserves.
    /// @param _bondReserves The pool's bond reserves.
    /// @param _bondReserveAdjustment The bond reserves are adjusted to improve
    ///        the capital efficiency of the AMM. Otherwise, the APR would be 0%
    ///        when share_reserves = bond_reserves, which would ensure that half
    ///        of the pool reserves couldn't be used to provide liquidity.
    /// @param _amountIn The amount of shares the user is depositing.
    /// @param _normalizedTimeRemaining The amount of time remaining until maturity in seconds.
    /// @param _timeStretch The time stretch parameter.
    /// @param _sharePrice The share price.
    /// @param _initialSharePrice The initial share price.
    /// @return curveIn The input amount for the curve trade (denominated in shares).
    /// @return curveOut The output amount for the curve trade (denominated in bonds).
    /// @return flat The flat amount (denominated in bonds).
    function calculateOpenLong(
        uint256 _shareReserves,
        uint256 _bondReserves,
        uint256 _bondReserveAdjustment,
        uint256 _amountIn,
        uint256 _normalizedTimeRemaining,
        uint256 _timeStretch,
        uint256 _sharePrice,
        uint256 _initialSharePrice
    ) internal pure returns (uint256 curveIn, uint256 curveOut, uint256 flat) {
        // Calculate the flat part of the trade.
        flat = _amountIn.mulDown(
            FixedPointMath.ONE_18.sub(_normalizedTimeRemaining)
        );
        curveIn = _amountIn.mulDown(_normalizedTimeRemaining);
        // (time remaining)/(term length) is always 1 so we just use _timeStretch
        curveOut = YieldSpaceMath.calculateBondsOutGivenSharesIn(
            _shareReserves,
            _bondReserves,
            _bondReserveAdjustment,
            curveIn,
            FixedPointMath.ONE_18.sub(_timeStretch),
            _sharePrice,
            _initialSharePrice
        );
        return (curveIn, curveOut, flat);
    }

    /// @dev Calculates the amount of shares a user will receive when closing a
    ///      long position.
    /// @param _shareReserves The pool's share reserves.
    /// @param _bondReserves The pool's bond reserves.
    /// @param _bondReserveAdjustment The bond reserves are adjusted to improve
    ///        the capital efficiency of the AMM. Otherwise, the APR would be 0%
    ///        when share_reserves = bond_reserves, which would ensure that half
    ///        of the pool reserves couldn't be used to provide liquidity.
    /// @param _amountIn The amount of bonds the user is closing.
    /// @param _normalizedTimeRemaining The normalized time remaining of the
    ///        position.
    /// @param _timeStretch The time stretch parameter.
    /// @param _sharePrice The share price.
    /// @param _initialSharePrice The initial share price.
    /// @return curveIn The input amount for the curve trade (denominated in bonds).
    /// @return curveOut The output amount for the curve trade (denominated in shares).
    /// @return flat The flat amount (denominated in shares).
    function calculateCloseLong(
        uint256 _shareReserves,
        uint256 _bondReserves,
        uint256 _bondReserveAdjustment,
        uint256 _amountIn,
        uint256 _normalizedTimeRemaining,
        uint256 _timeStretch,
        uint256 _sharePrice,
        uint256 _initialSharePrice
    ) internal pure returns (uint256 curveIn, uint256 curveOut, uint256 flat) {
        // We consider (1 - timeRemaining) * amountIn of the bonds to be fully
        // matured and timeRemaining * amountIn of the bonds to be newly
        // minted. The fully matured bonds are redeemed one-to-one to base
        // (our result is given in shares, so we divide the one-to-one
        // redemption by the share price) and the newly minted bonds are
        // traded on a YieldSpace curve configured to timeRemaining = 1.
        flat = _amountIn
            .mulDown(FixedPointMath.ONE_18.sub(_normalizedTimeRemaining))
            .divDown(_sharePrice);

        // If there's net negative interest over the period the flat redemption amount
        // is reduced.
        if (_initialSharePrice > _sharePrice) {
            flat = (flat.mulUp(_sharePrice)).divDown(_initialSharePrice);
        }

        if (_normalizedTimeRemaining > 0) {
            // Calculate the curved part of the trade.
            curveIn = _amountIn.mulDown(_normalizedTimeRemaining);
            // (time remaining)/(term length) is always 1 so we just use _timeStretch
            curveOut = YieldSpaceMath.calculateSharesOutGivenBondsIn(
                _shareReserves,
                _bondReserves,
                _bondReserveAdjustment,
                curveIn,
                FixedPointMath.ONE_18.sub(_timeStretch),
                _sharePrice,
                _initialSharePrice
            );
        }
        return (curveIn, curveOut, flat);
    }

    /// @dev Calculates the amount of shares that will be received given a
    ///      specified amount of bonds.
    /// @param _shareReserves The pool's share reserves
    /// @param _bondReserves The pool's bonds reserves.
    /// @param _bondReserveAdjustment The bond reserves are adjusted to improve
    ///        the capital efficiency of the AMM. Otherwise, the APR would be 0%
    ///        when share_reserves = bond_reserves, which would ensure that half
    ///        of the pool reserves couldn't be used to provide liquidity.
    /// @param _amountIn The amount of bonds the user is providing.
    /// @param _normalizedTimeRemaining The amount of time remaining until maturity in seconds.
    /// @param _timeStretch The time stretch parameter.
    /// @param _sharePrice The share price.
    /// @param _initialSharePrice The initial share price.
    /// @return curveIn The input amount for the curve trade (denominated in bonds).
    /// @return curveOut The output amount for the curve trade (denominated in shares).
    /// @return flat The flat amount (denominated in shares).
    function calculateOpenShort(
        uint256 _shareReserves,
        uint256 _bondReserves,
        uint256 _bondReserveAdjustment,
        uint256 _amountIn,
        uint256 _normalizedTimeRemaining,
        uint256 _timeStretch,
        uint256 _sharePrice,
        uint256 _initialSharePrice
    ) internal pure returns (uint256 curveIn, uint256 curveOut, uint256 flat) {
        // Calculate the flat part of the trade.
        flat = _amountIn
            .mulDown(FixedPointMath.ONE_18.sub(_normalizedTimeRemaining))
            .divDown(_sharePrice);
        // Calculate the curved part of the trade.
        curveIn = _amountIn.mulDown(_normalizedTimeRemaining).divDown(
            _sharePrice
        );
        // (time remaining)/(term length) is always 1 so we just use _timeStretch
        curveOut = YieldSpaceMath.calculateSharesOutGivenBondsIn(
            _shareReserves,
            _bondReserves,
            _bondReserveAdjustment,
            curveIn,
            FixedPointMath.ONE_18.sub(_timeStretch),
            _sharePrice,
            _initialSharePrice
        );
        return (curveIn, curveOut, flat);
    }

<<<<<<< HEAD
    /// @dev Calculates the amount of base that a user will receive when closing a short position
    /// @param _shareReserves The pool's share reserves.
    /// @param _bondReserves The pool's bonds reserves.
    /// @param _bondReserveAdjustment The bond reserves are adjusted to improve
    ///        the capital efficiency of the AMM. Otherwise, the APR would be 0%
    ///        when share_reserves = bond_reserves, which would ensure that half
    ///        of the pool reserves couldn't be used to provide liquidity.
    /// @param _amountOut The amount of the asset that is received.
    /// @param _normalizedTimeRemaining The amount of time remaining until maturity in seconds.
    /// @param _timeStretch The time stretch parameter.
    /// @param _sharePrice The share price.
    /// @param _initialSharePrice The initial share price.
    /// @return curveIn The input amount for the curve trade (denominated in shares).
    /// @return curveOut The output amount for the curve trade (denominated in bonds).
    /// @return flat The flat amount (denominated in shares).
    function calculateCloseShort(
        uint256 _shareReserves,
        uint256 _bondReserves,
        uint256 _bondReserveAdjustment,
        uint256 _amountOut,
        uint256 _normalizedTimeRemaining,
        uint256 _timeStretch,
        uint256 _sharePrice,
        uint256 _initialSharePrice
    ) internal pure returns (uint256 curveIn, uint256 curveOut, uint256 flat) {
        // Since we are buying bonds, it's possible that timeRemaining < 1.
        // We consider (1-timeRemaining)*amountOut of the bonds being
        // purchased to be fully matured and timeRemaining*amountOut of the
        // bonds to be newly minted. The fully matured bonds are redeemed
        // one-to-one to base (our result is given in shares, so we divide
        // the one-to-one redemption by the share price) and the newly
        // minted bonds are traded on a YieldSpace curve configured to
        // timeRemaining = 1.
        flat = _amountOut
            .mulDown(FixedPointMath.ONE_18.sub(_normalizedTimeRemaining))
            .divDown(_sharePrice);

        if (_normalizedTimeRemaining > 0) {
            curveOut = _amountOut.mulDown(_normalizedTimeRemaining);
            // Calculate the curved part of the trade.
            curveIn = YieldSpaceMath.calculateSharesInGivenBondsOut(
                _shareReserves,
                _bondReserves,
                _bondReserveAdjustment,
                _amountOut,
                FixedPointMath.ONE_18.sub(_timeStretch),
                _sharePrice,
                _initialSharePrice
            );
        }

        return (curveIn, curveOut, flat);
    }

=======
>>>>>>> 8c19ffff
    /// @dev Calculates the spot price without slippage of bonds in terms of shares.
    /// @param _shareReserves The pool's share reserves.
    /// @param _bondReserves The pool's bond reserves.
    /// @param _lpTotalSupply The pool's total supply of LP shares.
    /// @param _initialSharePrice The initial share price as an 18 fixed-point value.
    /// @param _normalizedTimeRemaining The normalized amount of time remaining until maturity.
    /// @param _timeStretch The time stretch parameter as an 18 fixed-point value.
    /// @return spotPrice The spot price of bonds in terms of shares as an 18 fixed-point value.
    function calculateSpotPrice(
        uint256 _shareReserves,
        uint256 _bondReserves,
        uint256 _lpTotalSupply,
        uint256 _initialSharePrice,
        uint256 _normalizedTimeRemaining,
        uint256 _timeStretch
    ) internal pure returns (uint256 spotPrice) {
        // ((y + s) / (mu * z)) ** -tau
        // ((mu * z) / (y + s)) ** tau
        uint256 tau = _normalizedTimeRemaining.mulDown(_timeStretch);

        spotPrice = _initialSharePrice
            .mulDown(_shareReserves)
            .divDown(_bondReserves.add(_lpTotalSupply))
            .pow(tau);
    }

<<<<<<< HEAD
    // TODO: It seems like this can be optimized considering that we've already
    // computed curveIn, curveOut, and flat.
    //
    /// @dev Calculates the fees for the curve portion of hyperdrive calcOutGivenIn
    /// @param _amountIn The given amount in, either in terms of shares or bonds.
    /// @param _normalizedTimeRemaining The normalized amount of time until maturity.
    /// @param _spotPrice The price without slippage of bonds in terms of shares.
    /// @param _sharePrice The current price of shares in terms of base.
    /// @param _curveFeePercent The curve fee parameter.
    /// @param _flatFeePercent The flat fee parameter.
    /// @param _isShareIn If the user will supply shares.
    /// @return curveFee The fee amount to charge.
    /// @return flatFee The fee amount to charge.
    function calculateFeesOutGivenIn(
        uint256 _amountIn,
        uint256 _normalizedTimeRemaining,
        uint256 _spotPrice,
        uint256 _sharePrice,
        uint256 _curveFeePercent,
        uint256 _flatFeePercent,
        bool _isShareIn
    ) internal pure returns (uint256 curveFee, uint256 flatFee) {
        uint256 curveIn = _amountIn.mulDown(_normalizedTimeRemaining);
        if (_isShareIn) {
            // curve fee = ((1 / p) - 1) * phi_curve * c * d_z * t
            uint256 _pricePart = (FixedPointMath.ONE_18.divDown(_spotPrice))
                .sub(FixedPointMath.ONE_18);
            curveFee = _pricePart
                .mulDown(_curveFeePercent)
                .mulDown(_sharePrice)
                .mulDown(curveIn)
                .mulDown(_normalizedTimeRemaining);
            // flat fee = c * d_z * (1 - t) * phi_flat
            uint256 flat = _amountIn.mulDown(
                FixedPointMath.ONE_18.sub(_normalizedTimeRemaining)
            );
            flatFee = (flat.mulDown(_sharePrice).mulDown(_flatFeePercent));
        } else {
            // 'bond' in
            // curve fee = ((1 - p) * phi_curve * d_y * t)/c
            uint256 _pricePart = (FixedPointMath.ONE_18.sub(_spotPrice));
            curveFee = _pricePart
                .mulDown(_curveFeePercent)
                .mulDown(curveIn)
                .mulDivDown(_normalizedTimeRemaining, _sharePrice);
            // flat fee = (d_y * (1 - t) * phi_flat)/c
            uint256 flat = _amountIn.mulDivDown(
                FixedPointMath.ONE_18.sub(_normalizedTimeRemaining),
                _sharePrice
            );
            flatFee = (flat.mulDown(_flatFeePercent));
        }
    }

    // TODO: It seems like this can be optimized considering that we've already
    // computed curveIn, curveOut, and flat.
    //
    /// @dev Calculates the fees for the curve portion of hyperdrive calcInGivenOut
    /// @param _amountOut The given amount out, either in terms of shares or bonds.
    /// @param _normalizedTimeRemaining The normalized amount of time until maturity.
    /// @param _spotPrice The price without slippage of bonds in terms of shares.
    /// @param _sharePrice The current price of shares in terms of base.
    /// @param _curveFeePercent The curve fee parameter.
    /// @param _flatFeePercent The flat fee parameter.
    /// @return curveFee The fee amount to charge.
    /// @return flatFee The fee amount to charge.
    function calculateFeesInGivenOut(
        uint256 _amountOut,
        uint256 _normalizedTimeRemaining,
        uint256 _spotPrice,
        uint256 _sharePrice,
        uint256 _curveFeePercent,
        uint256 _flatFeePercent
    ) internal pure returns (uint256 curveFee, uint256 flatFee) {
        uint256 curveOut = _amountOut.mulDown(_normalizedTimeRemaining);
        // bonds out
        // curve fee = ((1 - p) * d_y * t * phi_curve)/c
        uint256 _pricePart = FixedPointMath.ONE_18.sub(_spotPrice);
        curveFee = _pricePart
            .mulDown(_curveFeePercent)
            .mulDown(curveOut)
            .mulDivDown(_normalizedTimeRemaining, _sharePrice);
        // flat fee = (d_y * (1 - t) * phi_flat)/c
        uint256 flat = _amountOut.mulDivDown(
            FixedPointMath.ONE_18.sub(_normalizedTimeRemaining),
            _sharePrice
        );
        flatFee = (flat.mulDown(_flatFeePercent));
    }

=======
>>>>>>> 8c19ffff
    /// @dev Calculates the base volume of an open trade given the base amount,
    ///      the bond amount, and the time remaining. Since the base amount
    ///      takes into account backdating, we can't use this as our base
    ///      volume. Since we linearly interpolate between the base volume
    ///      and the bond amount as the time remaining goes from 1 to 0, the
    ///      base volume is can be determined as follows:
    ///
    ///      baseAmount = t * baseVolume + (1 - t) * bondAmount
    ///                               =>
    ///      baseVolume = (baseAmount - (1 - t) * bondAmount) / t
    /// @param _baseAmount The base exchanged in the open trade.
    /// @param _bondAmount The bonds exchanged in the open trade.
    /// @param _timeRemaining The time remaining in the position.
    /// @return baseVolume The calculated base volume.
    function calculateBaseVolume(
        uint256 _baseAmount,
        uint256 _bondAmount,
        uint256 _timeRemaining
    ) internal pure returns (uint256 baseVolume) {
        // If the time remaining is 0, the position has already matured and
        // doesn't have an impact on LP's ability to withdraw. This is a
        // pathological case that should never arise.
        if (_timeRemaining == 0) return 0;
        baseVolume = (
            _baseAmount.sub(
                (FixedPointMath.ONE_18.sub(_timeRemaining)).mulDown(_bondAmount)
            )
        ).divDown(_timeRemaining);
    }

    /// @dev Computes the LP allocation adjustment for a position. This is used
    ///      to accurately account for the duration risk that LPs take on when
    ///      adding liquidity so that LP shares can be rewarded fairly.
    /// @param _positionsOutstanding The position balance outstanding.
    /// @param _baseVolume The base volume created by opening the positions.
    /// @param _averageTimeRemaining The average time remaining of the positions.
    /// @param _sharePrice The pool's share price.
    /// @return adjustment The allocation adjustment.
    function calculateLpAllocationAdjustment(
        uint256 _positionsOutstanding,
        uint256 _baseVolume,
        uint256 _averageTimeRemaining,
        uint256 _sharePrice
    ) internal pure returns (uint256 adjustment) {
        // baseAdjustment = t * _baseVolume + (1 - t) * _positionsOutstanding
        adjustment = (_averageTimeRemaining.mulDown(_baseVolume)).add(
            (FixedPointMath.ONE_18.sub(_averageTimeRemaining)).mulDown(
                _positionsOutstanding
            )
        );
        // adjustment = baseAdjustment / c
        adjustment = adjustment.divDown(_sharePrice);
    }

    /// @dev Calculates the amount of base shares released from burning a
    ///      a specified amount of LP shares from the pool.
    /// @param _shares The amount of LP shares burned from the pool.
    /// @param _shareReserves The pool's share reserves.
    /// @param _lpTotalSupply The pool's total supply of LP shares.
    /// @param _longsOutstanding The amount of longs that haven't been closed.
    /// @param _shortsOutstanding The amount of shorts that haven't been closed.
    /// @param _sharePrice The pool's share price.
    /// @return shares The amount of base shares released.
    /// @return longWithdrawalShares The amount of long withdrawal shares
    ///         received.
    /// @return shortWithdrawalShares The amount of short withdrawal shares
    ///         received.
    function calculateOutForLpSharesIn(
        uint256 _shares,
        uint256 _shareReserves,
        uint256 _lpTotalSupply,
        uint256 _longsOutstanding,
        uint256 _shortsOutstanding,
        uint256 _sharePrice
    )
        internal
        pure
        returns (
            uint256 shares,
            uint256 longWithdrawalShares,
            uint256 shortWithdrawalShares
        )
    {
        // dl / l
        uint256 poolFactor = _shares.divDown(_lpTotalSupply);
        // (z - o_l / c) * (dl / l)
        shares = _shareReserves
            .sub(_longsOutstanding.divDown(_sharePrice))
            .mulDown(poolFactor);
        // longsOutstanding * (dl / l)
        longWithdrawalShares = _longsOutstanding.mulDown(poolFactor);
        // shortsOutstanding * (dl / l)
        shortWithdrawalShares = _shortsOutstanding.mulDown(poolFactor);
        return (shares, longWithdrawalShares, shortWithdrawalShares);
    }
}<|MERGE_RESOLUTION|>--- conflicted
+++ resolved
@@ -271,7 +271,6 @@
         return (curveIn, curveOut, flat);
     }
 
-<<<<<<< HEAD
     /// @dev Calculates the amount of base that a user will receive when closing a short position
     /// @param _shareReserves The pool's share reserves.
     /// @param _bondReserves The pool's bonds reserves.
@@ -326,8 +325,6 @@
         return (curveIn, curveOut, flat);
     }
 
-=======
->>>>>>> 8c19ffff
     /// @dev Calculates the spot price without slippage of bonds in terms of shares.
     /// @param _shareReserves The pool's share reserves.
     /// @param _bondReserves The pool's bond reserves.
@@ -354,99 +351,6 @@
             .pow(tau);
     }
 
-<<<<<<< HEAD
-    // TODO: It seems like this can be optimized considering that we've already
-    // computed curveIn, curveOut, and flat.
-    //
-    /// @dev Calculates the fees for the curve portion of hyperdrive calcOutGivenIn
-    /// @param _amountIn The given amount in, either in terms of shares or bonds.
-    /// @param _normalizedTimeRemaining The normalized amount of time until maturity.
-    /// @param _spotPrice The price without slippage of bonds in terms of shares.
-    /// @param _sharePrice The current price of shares in terms of base.
-    /// @param _curveFeePercent The curve fee parameter.
-    /// @param _flatFeePercent The flat fee parameter.
-    /// @param _isShareIn If the user will supply shares.
-    /// @return curveFee The fee amount to charge.
-    /// @return flatFee The fee amount to charge.
-    function calculateFeesOutGivenIn(
-        uint256 _amountIn,
-        uint256 _normalizedTimeRemaining,
-        uint256 _spotPrice,
-        uint256 _sharePrice,
-        uint256 _curveFeePercent,
-        uint256 _flatFeePercent,
-        bool _isShareIn
-    ) internal pure returns (uint256 curveFee, uint256 flatFee) {
-        uint256 curveIn = _amountIn.mulDown(_normalizedTimeRemaining);
-        if (_isShareIn) {
-            // curve fee = ((1 / p) - 1) * phi_curve * c * d_z * t
-            uint256 _pricePart = (FixedPointMath.ONE_18.divDown(_spotPrice))
-                .sub(FixedPointMath.ONE_18);
-            curveFee = _pricePart
-                .mulDown(_curveFeePercent)
-                .mulDown(_sharePrice)
-                .mulDown(curveIn)
-                .mulDown(_normalizedTimeRemaining);
-            // flat fee = c * d_z * (1 - t) * phi_flat
-            uint256 flat = _amountIn.mulDown(
-                FixedPointMath.ONE_18.sub(_normalizedTimeRemaining)
-            );
-            flatFee = (flat.mulDown(_sharePrice).mulDown(_flatFeePercent));
-        } else {
-            // 'bond' in
-            // curve fee = ((1 - p) * phi_curve * d_y * t)/c
-            uint256 _pricePart = (FixedPointMath.ONE_18.sub(_spotPrice));
-            curveFee = _pricePart
-                .mulDown(_curveFeePercent)
-                .mulDown(curveIn)
-                .mulDivDown(_normalizedTimeRemaining, _sharePrice);
-            // flat fee = (d_y * (1 - t) * phi_flat)/c
-            uint256 flat = _amountIn.mulDivDown(
-                FixedPointMath.ONE_18.sub(_normalizedTimeRemaining),
-                _sharePrice
-            );
-            flatFee = (flat.mulDown(_flatFeePercent));
-        }
-    }
-
-    // TODO: It seems like this can be optimized considering that we've already
-    // computed curveIn, curveOut, and flat.
-    //
-    /// @dev Calculates the fees for the curve portion of hyperdrive calcInGivenOut
-    /// @param _amountOut The given amount out, either in terms of shares or bonds.
-    /// @param _normalizedTimeRemaining The normalized amount of time until maturity.
-    /// @param _spotPrice The price without slippage of bonds in terms of shares.
-    /// @param _sharePrice The current price of shares in terms of base.
-    /// @param _curveFeePercent The curve fee parameter.
-    /// @param _flatFeePercent The flat fee parameter.
-    /// @return curveFee The fee amount to charge.
-    /// @return flatFee The fee amount to charge.
-    function calculateFeesInGivenOut(
-        uint256 _amountOut,
-        uint256 _normalizedTimeRemaining,
-        uint256 _spotPrice,
-        uint256 _sharePrice,
-        uint256 _curveFeePercent,
-        uint256 _flatFeePercent
-    ) internal pure returns (uint256 curveFee, uint256 flatFee) {
-        uint256 curveOut = _amountOut.mulDown(_normalizedTimeRemaining);
-        // bonds out
-        // curve fee = ((1 - p) * d_y * t * phi_curve)/c
-        uint256 _pricePart = FixedPointMath.ONE_18.sub(_spotPrice);
-        curveFee = _pricePart
-            .mulDown(_curveFeePercent)
-            .mulDown(curveOut)
-            .mulDivDown(_normalizedTimeRemaining, _sharePrice);
-        // flat fee = (d_y * (1 - t) * phi_flat)/c
-        uint256 flat = _amountOut.mulDivDown(
-            FixedPointMath.ONE_18.sub(_normalizedTimeRemaining),
-            _sharePrice
-        );
-        flatFee = (flat.mulDown(_flatFeePercent));
-    }
-
-=======
->>>>>>> 8c19ffff
     /// @dev Calculates the base volume of an open trade given the base amount,
     ///      the bond amount, and the time remaining. Since the base amount
     ///      takes into account backdating, we can't use this as our base
