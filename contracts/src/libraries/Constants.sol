--- conflicted
+++ resolved
@@ -103,10 +103,8 @@
 /// @dev The kind of StETHHyperdrive.
 string constant STETH_HYPERDRIVE_KIND = "StETHHyperdrive";
 
-<<<<<<< HEAD
-/// @dev The kind of UniV3Zap.
-string constant UNI_V3_ZAP_KIND = "UniV3Zap";
-=======
 /// @dev The kind of StakingUSDSHyperdrive.
 string constant STAKING_USDS_HYPERDRIVE_KIND = "StakingUSDSHyperdrive";
->>>>>>> e59377e5
+
+/// @dev The kind of UniV3Zap.
+string constant UNI_V3_ZAP_KIND = "UniV3Zap";