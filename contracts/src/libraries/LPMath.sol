--- conflicted
+++ resolved
@@ -702,35 +702,10 @@
                     // the share proceeds couldn't be calculated.
                     return 0;
                 }
-<<<<<<< HEAD
 
                 // If the net curve trade is greater than or equal to the max
                 // bond amount, we can solve directly for the share proceeds.
                 if (uint256(params.netCurveTrade) >= maxBondAmount) {
-=======
-                uint256 derivative;
-                if (uint256(_params.netCurveTrade) <= maxBondAmount) {
-                    (
-                        derivative,
-                        success
-                    ) = calculateSharesOutGivenBondsInDerivativeNegationSafe(
-                        _params,
-                        _originalEffectiveShareReserves,
-                        uint256(_params.netCurveTrade)
-                    );
-                    if (!success || derivative >= ONE) {
-                        // NOTE: Return 0 to indicate that the share proceeds
-                        // couldn't be calculated.
-                        return 0;
-                    }
-                    unchecked {
-                        derivative = ONE - derivative;
-                    }
-                }
-                // Otherwise, the objective becomes linear, and we can solve for
-                // the next step in Newton's method directly.
-                else {
->>>>>>> fc2e9fbe
                     // Solve the objective function directly assuming that it is
                     // linear with respect to the share proceeds.
                     (
@@ -787,55 +762,8 @@
                         continue;
                     }
                 }
-<<<<<<< HEAD
-=======
-
-                // NOTE: Round the delta down to avoid overshooting.
-                //
-                // We calculate the updated share proceeds `x_n+1` by proceeding
-                // with Newton's method. This is given by:
-                //
-                // x_n+1 = x_n - F(x_n) / F'(x_n)
-                //
-                // where our objective function `F(x)` is:
-                //
-                // F(x) = PV(x) * l - PV(0) * (l - w)
-                int256 delta = presentValue.mulDown(lpTotalSupply).toInt256() -
-                    _params
-                        .startingPresentValue
-                        .mulUp(_params.activeLpTotalSupply)
-                        .toInt256();
-                if (delta > 0) {
-                    // NOTE: Round the quotient down to avoid overshooting.
-                    shareProceeds =
-                        shareProceeds +
-                        uint256(delta).divDown(derivative.mulUp(lpTotalSupply));
-                } else if (delta < 0) {
-                    // NOTE: Round the quotient down to avoid overshooting.
-                    uint256 delta_ = uint256(-delta).divDown(
-                        derivative.mulUp(lpTotalSupply)
-                    );
-                    if (delta_ < shareProceeds) {
-                        unchecked {
-                            shareProceeds = shareProceeds - delta_;
-                        }
-                    } else {
-                        // NOTE: Returning 0 to indicate that the share proceeds
-                        // couldn't be calculated.
-                        return 0;
-                    }
-                } else {
-                    break;
-                }
-
-                // Increment the loop counter.
-                unchecked {
-                    ++i;
-                }
->>>>>>> fc2e9fbe
-            }
-
-<<<<<<< HEAD
+            }
+
             // We calculate the derivative of F(x) using the derivative of
             // `calculateSharesOutGivenBondsIn` when the pool is net long or
             // the derivative of `calculateSharesInGivenBondsOut`. when the pool
@@ -863,12 +791,11 @@
             // with Newton's method. This is given by:
             //
             // x_n+1 = x_n - F(x_n) / F'(x_n)
-            int256 delta = int256(presentValue.mulDown(lpTotalSupply)) -
-                int256(
-                    _params.startingPresentValue.mulUp(
-                        _params.activeLpTotalSupply
-                    )
-                );
+            int256 delta = presentValue.mulDown(lpTotalSupply).toInt256() -
+                _params
+                    .startingPresentValue
+                    .mulUp(_params.activeLpTotalSupply)
+                    .toInt256();
             if (delta > 0) {
                 // NOTE: Round the quotient down to avoid overshooting.
                 shareProceeds =
@@ -882,65 +809,6 @@
                 if (delta_ < shareProceeds) {
                     unchecked {
                         shareProceeds = shareProceeds - delta_;
-=======
-                // Since the share proceeds are clamped to the max share
-                // reserves delta, we are always operating with the regime where
-                // the net curve trade is less than the maximum bond amount.
-                // With this in mind, we can calculate the derivative using the
-                // derivative of `calculateSharesInGivenBondsOut`.
-                (
-                    uint256 derivative,
-                    bool success
-                ) = calculateSharesInGivenBondsOutDerivativeSafe(
-                        _params,
-                        _originalEffectiveShareReserves,
-                        uint256(-_params.netCurveTrade)
-                    );
-                if (!success || derivative >= ONE) {
-                    // NOTE: Return 0 to indicate that the share proceeds
-                    // couldn't be calculated.
-                    return 0;
-                }
-                unchecked {
-                    derivative = ONE - derivative;
-                }
-
-                // NOTE: Round the delta down to avoid overshooting.
-                //
-                // We calculate the updated share proceeds `x_n+1` by proceeding
-                // with Newton's method. This is given by:
-                //
-                // x_n+1 = x_n - F(x_n) / F'(x_n)
-                //
-                // where our objective function `F(x)` is:
-                //
-                // F(x) = PV(x) * l - PV(0) * (l - w)
-                int256 delta = presentValue.mulDown(lpTotalSupply).toInt256() -
-                    _params
-                        .startingPresentValue
-                        .mulUp(_params.activeLpTotalSupply)
-                        .toInt256();
-                if (delta > 0) {
-                    // NOTE: Round the quotient down to avoid overshooting.
-                    shareProceeds =
-                        shareProceeds +
-                        uint256(delta).divDown(derivative).divDown(
-                            lpTotalSupply
-                        );
-                } else if (delta < 0) {
-                    // NOTE: Round the quotient down to avoid overshooting.
-                    uint256 delta_ = uint256(-delta)
-                        .divDown(derivative)
-                        .divDown(lpTotalSupply);
-                    if (delta_ < shareProceeds) {
-                        unchecked {
-                            shareProceeds = shareProceeds - delta_;
-                        }
-                    } else {
-                        // NOTE: Returning 0 to indicate that the share proceeds
-                        // couldn't be calculated.
-                        return 0;
->>>>>>> fc2e9fbe
                     }
                 } else {
                     // NOTE: Returning 0 to indicate that the share proceeds
@@ -1201,164 +1069,9 @@
     ///             = l * (1 + z_out'(x))
     ///             = l * (1 - derivative)
     ///
-<<<<<<< HEAD
     ///      When the pool is net short, we can express the derivative of the
     ///      objective function F(x) by the derivative z_in'(x) that this
     ///      function returns:
-=======
-    ///      With this in mind, this function rounds its result down so that
-    ///      F'(x) is overestimated. Since F'(x) is in the denominator of
-    ///      Newton's method, overestimating F'(x) helps to avoid overshooting
-    ///      the optimal solution.
-    /// @param _params The parameters for the calculation.
-    /// @param _originalEffectiveShareReserves The original effective share
-    ///        reserves.
-    /// @param _bondAmount The amount of bonds to sell.
-    /// @return The derivative.
-    /// @return A flag indicating whether the derivative could be computed.
-    function calculateSharesOutGivenBondsInDerivativeNegationSafe(
-        DistributeExcessIdleParams memory _params,
-        uint256 _originalEffectiveShareReserves,
-        uint256 _bondAmount
-    ) internal pure returns (uint256, bool) {
-        // NOTE: Round up since this is on the rhs of the final subtraction.
-        //
-        // derivative = c * (mu * z_e(x)) ** -t_s +
-        //              (y / z_e) * (y(x)) ** -t_s -
-        //              (y / z_e) * (y(x) + dy) ** -t_s
-        uint256 effectiveShareReserves = HyperdriveMath
-            .calculateEffectiveShareReserves(
-                _params.presentValueParams.shareReserves,
-                _params.presentValueParams.shareAdjustment
-            );
-        uint256 derivative = _params.presentValueParams.vaultSharePrice.divUp(
-            _params
-                .presentValueParams
-                .initialVaultSharePrice
-                .mulDown(effectiveShareReserves)
-                .pow(_params.presentValueParams.timeStretch)
-        ) +
-            _params.originalBondReserves.divUp(
-                _originalEffectiveShareReserves.mulDown(
-                    _params.presentValueParams.bondReserves.pow(
-                        _params.presentValueParams.timeStretch
-                    )
-                )
-            ) -
-            // NOTE: Round down to round the subtraction up.
-            _params.originalBondReserves.divDown(
-                _originalEffectiveShareReserves.mulUp(
-                    (_params.presentValueParams.bondReserves + _bondAmount).pow(
-                        _params.presentValueParams.timeStretch
-                    )
-                )
-            );
-
-        // NOTE: Round up since this is on the rhs of the final subtraction.
-        //
-        // inner = (
-        //             (mu / c) * (k(x) - (y(x) + dy) ** (1 - t_s))
-        //         ) ** (t_s / (1 - t_s))
-        uint256 k = YieldSpaceMath.kUp(
-            effectiveShareReserves,
-            _params.presentValueParams.bondReserves,
-            ONE - _params.presentValueParams.timeStretch,
-            _params.presentValueParams.vaultSharePrice,
-            _params.presentValueParams.initialVaultSharePrice
-        );
-        uint256 inner = (_params.presentValueParams.bondReserves + _bondAmount)
-            .pow(ONE - _params.presentValueParams.timeStretch);
-        if (k < inner) {
-            // NOTE: In this case, we shouldn't proceed with distributing excess
-            // idle since the derivative couldn't be computed.
-            return (0, false);
-        }
-        unchecked {
-            inner = k - inner;
-        }
-        inner = inner.mulDivUp(
-            _params.presentValueParams.initialVaultSharePrice,
-            _params.presentValueParams.vaultSharePrice
-        );
-        if (inner >= ONE) {
-            // NOTE: Round the exponent up since this rounds the result up.
-            inner = inner.pow(
-                _params.presentValueParams.timeStretch.divUp(
-                    ONE - _params.presentValueParams.timeStretch
-                )
-            );
-        } else {
-            // NOTE: Round the exponent down since this rounds the result up.
-            inner = inner.pow(
-                _params.presentValueParams.timeStretch.divDown(
-                    ONE - _params.presentValueParams.timeStretch
-                )
-            );
-        }
-
-        // NOTE: Round up since this is on the rhs of the final subtraction.
-        derivative = derivative.mulDivUp(
-            inner,
-            _params.presentValueParams.vaultSharePrice
-        );
-
-        // derivative = 1 - derivative
-        if (ONE > derivative) {
-            unchecked {
-                derivative = ONE - derivative;
-            }
-        } else {
-            // NOTE: Small rounding errors can result in the derivative being
-            // slightly (on the order of a few wei) greater than 1. In this case,
-            // we return 0 since we should proceed with Newton's method.
-            return (0, true);
-        }
-
-        // NOTE: Round down to round the final result down.
-        //
-        // derivative = derivative * (1 - (zeta / z))
-        if (_params.originalShareAdjustment >= 0) {
-            uint256 rhs = uint256(_params.originalShareAdjustment).divUp(
-                _params.originalShareReserves
-            );
-            if (rhs >= ONE) {
-                // NOTE: Return a failure flag if the calculation would
-                // underflow.
-                return (0, false);
-            }
-            unchecked {
-                rhs = ONE - rhs;
-            }
-            derivative = derivative.mulDown(rhs);
-        } else {
-            derivative = derivative.mulDown(
-                ONE +
-                    uint256(-_params.originalShareAdjustment).divDown(
-                        _params.originalShareReserves
-                    )
-            );
-        }
-
-        return (derivative, true);
-    }
-
-    /// @dev Calculates the derivative of `calculateSharesInGivenBondsOut`. This
-    ///      derivative is given by:
-    ///
-    ///      derivative = - (1 - zeta / z) * (
-    ///          (1 / c) * (
-    ///              c * (mu * z_e(x)) ** -t_s +
-    ///              (y / z_e) * y(x) ** -t_s  -
-    ///              (y / z_e) * (y(x) - dy) ** -t_s
-    ///          ) * (
-    ///              (mu / c) * (k(x) - (y(x) - dy) ** (1 - t_s))
-    ///          ) ** (t_s / (1 - t_s)) - 1
-    ///      )
-    ///
-    ///      This quantity is used in Newton's method to search for the optimal
-    ///      share proceeds. We can express the derivative of the objective
-    ///      function F(x) by the derivative z_in'(x) this function returns:
->>>>>>> fc2e9fbe
     ///
     ///      -F'(x) = l * -PV'(x)
     ///             = l * (1 - net_c'(x))
@@ -1383,7 +1096,6 @@
         uint256 _originalEffectiveShareReserves,
         int256 _bondAmount
     ) internal pure returns (uint256, bool) {
-<<<<<<< HEAD
         // Calculate the bond reserves after the bond amount is applied.
         uint256 bondReserves;
         if (_bondAmount >= 0) {
@@ -1403,12 +1115,6 @@
                 // would underflow.
                 return (0, false);
             }
-=======
-        // If the bond amount exceeds the bond reserves, we must return a
-        // failure flag.
-        if (_params.presentValueParams.bondReserves < _bondAmount) {
-            return (0, false);
->>>>>>> fc2e9fbe
         }
 
         // NOTE: Round up since this is on the rhs of the final subtraction.
@@ -1438,13 +1144,7 @@
         // NOTE: Round down this rounds the subtraction up.
         uint256 rhs = _params.originalBondReserves.divDown(
             _originalEffectiveShareReserves.mulUp(
-<<<<<<< HEAD
                 bondReserves.pow(_params.presentValueParams.timeStretch)
-=======
-                (_params.presentValueParams.bondReserves - _bondAmount).pow(
-                    _params.presentValueParams.timeStretch
-                )
->>>>>>> fc2e9fbe
             )
         );
         if (derivative < rhs) {
@@ -1519,19 +1219,12 @@
         //
         // derivative = derivative * (1 - (zeta / z))
         if (_params.originalShareAdjustment >= 0) {
-<<<<<<< HEAD
-            uint256 rhs = uint256(_params.originalShareAdjustment).divUp(
+            rhs = uint256(_params.originalShareAdjustment).divUp(
                 _params.originalShareReserves
             );
             if (rhs >= ONE) {
                 // NOTE: Return a failure flag if the calculation would
                 // underflow.
-=======
-            rhs = uint256(_params.originalShareAdjustment).divUp(
-                _params.originalShareReserves
-            );
-            if (rhs >= ONE) {
->>>>>>> fc2e9fbe
                 return (0, false);
             }
             unchecked {
