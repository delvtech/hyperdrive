// SPDX-License-Identifier: Apache-2.0
pragma solidity 0.8.19;

import { HyperdriveBase } from "./HyperdriveBase.sol";
import { HyperdriveTWAP } from "./HyperdriveTWAP.sol";
import { IHyperdrive } from "./interfaces/IHyperdrive.sol";
import { AssetId } from "./libraries/AssetId.sol";
import { FixedPointMath } from "./libraries/FixedPointMath.sol";
import { HyperdriveMath } from "./libraries/HyperdriveMath.sol";
import { SafeCast } from "./libraries/SafeCast.sol";

/// @author DELV
/// @title HyperdriveLP
/// @notice Implements the LP accounting for Hyperdrive.
/// @custom:disclaimer The language used in this code is for coding convenience
///                    only, and is not intended to, and does not, have any
///                    particular legal or regulatory significance.
abstract contract HyperdriveLP is HyperdriveTWAP {
    using FixedPointMath for uint256;
    using SafeCast for uint256;

    /// @notice Allows the first LP to initialize the market with a target APR.
    /// @param _contribution The amount of base to supply.
    /// @param _apr The target APR.
    /// @param _destination The destination of the LP shares.
    /// @param _asUnderlying If true the user is charged in underlying if false
    ///                      the contract transfers in yield source directly.
    ///                      Note - for some paths one choice may be disabled or blocked.
    /// @return lpShares The initial number of LP shares created.
    function initialize(
        uint256 _contribution,
        uint256 _apr,
        address _destination,
        bool _asUnderlying
    ) external payable nonReentrant returns (uint256 lpShares) {
        // Check that the message value and base amount are valid.
        _checkMessageValue();

        // Ensure that the pool hasn't been initialized yet.
        if (_marketState.isInitialized) {
            revert IHyperdrive.PoolAlreadyInitialized();
        }

        // Deposit the users contribution and get the amount of shares that
        // their contribution was worth.
        (uint256 shares, uint256 sharePrice) = _deposit(
            _contribution,
            _asUnderlying
        );

        // Ensure that the contribution is large enough to set aside the minimum
        // share reserves permanently. After initialization, none of the LPs
        // will have a claim on the minimum share reserves, and longs and shorts
        // will not be able to consume this liquidity. This ensures that the
        // share reserves are always greater than zero, which prevents a host of
        // numerical issues when we are updating the reserves during normal
        // operations. As an additional precaution, we will also set aside an
        // amount of shares equalling the minimum share reserves as the initial
        // LP contribution from the zero address. This ensures that the total
        // LP supply will always be greater than or equal to the minimum share
        // reserves, which is helping for preventing donation attacks and other
        // numerical issues.
        if (shares < 2 * _minimumShareReserves) {
            revert IHyperdrive.BelowMinimumContribution();
        }
        lpShares = shares - 2 * _minimumShareReserves;

        // Create an initial checkpoint.
        _applyCheckpoint(_latestCheckpoint(), sharePrice);

        // Set the initialized state to true.
        _marketState.isInitialized = true;

        // Update the reserves. The bond reserves are calculated so that the
        // pool is initialized with the target APR.
        _marketState.shareReserves = shares.toUint128();
        _marketState.bondReserves = HyperdriveMath
            .calculateInitialBondReserves(
                shares,
                _initialSharePrice,
                _apr,
                _positionDuration,
                _timeStretch
            )
            .toUint128();

        // Mint the minimum share reserves to the zero address as a buffer that
        // ensures that the total LP supply is always greater than or equal to
        // the minimum share reserves. The initializer will receive slightly
        // less shares than they contributed to cover the shares set aside as a
        // buffer on the share reserves and the shares set aside for the zero
        // address, but this is a small price to pay for the added security
        // in practice.
        _mint(AssetId._LP_ASSET_ID, address(0), _minimumShareReserves);
        _mint(AssetId._LP_ASSET_ID, _destination, lpShares);

        // Emit an Initialize event.
        emit Initialize(_destination, lpShares, _contribution, _apr);

        return lpShares;
    }

    /// @notice Allows LPs to supply liquidity for LP shares.
    /// @param _contribution The amount of base to supply.
    /// @param _minApr The minimum APR at which the LP is willing to supply.
    /// @param _maxApr The maximum APR at which the LP is willing to supply.
    /// @param _destination The address which will hold the LP shares
    /// @param _asUnderlying If true the user is charged in underlying if false
    ///                      the contract transfers in yield source directly.
    ///                      Note - for some paths one choice may be disabled or blocked.
    /// @return lpShares The number of LP tokens created
    function addLiquidity(
        uint256 _contribution,
        uint256 _minApr,
        uint256 _maxApr,
        address _destination,
        bool _asUnderlying
    ) external payable nonReentrant isNotPaused returns (uint256 lpShares) {
        // Check that the message value and base amount are valid.
        _checkMessageValue();
        if (_contribution == 0) {
            revert IHyperdrive.ZeroAmount();
        }

        // Enforce the slippage guard.
        uint256 apr = HyperdriveMath.calculateAPRFromReserves(
            _effectiveShareReserves(),
            _marketState.bondReserves,
            _initialSharePrice,
            _positionDuration,
            _timeStretch
        );
        if (apr < _minApr || apr > _maxApr) revert IHyperdrive.InvalidApr();

        // Deposit for the user, this call also transfers from them
        (uint256 shares, uint256 sharePrice) = _deposit(
            _contribution,
            _asUnderlying
        );

        // Perform a checkpoint.
        _applyCheckpoint(_latestCheckpoint(), sharePrice);

        // Get the initial value for the total LP supply and the total supply
        // of withdrawal shares before the liquidity is added. The total LP
        // supply is given by `l = l_a + l_w - l_r` where `l_a` is the total
        // supply of active LP shares, `l_w` is the total supply of withdrawal
        // shares, and `l_r` is the amount of withdrawal shares ready for
        // withdrawal.
        uint256 withdrawalSharesOutstanding = _totalSupply[
            AssetId._WITHDRAWAL_SHARE_ASSET_ID
        ] - _withdrawPool.readyToWithdraw;
        uint256 lpTotalSupply = _totalSupply[AssetId._LP_ASSET_ID] +
            withdrawalSharesOutstanding;

        // Calculate the number of LP shares to mint.
        uint256 endingPresentValue;
        {
            // Calculate the present value before updating the reserves.
            HyperdriveMath.PresentValueParams
                memory params = _getPresentValueParams(sharePrice);
            uint256 startingPresentValue = HyperdriveMath.calculatePresentValue(
                params
            );

            // Add the liquidity to the pool's reserves and calculate the new
            // present value.
            _updateLiquidity(int256(shares));
            params.shareReserves = _marketState.shareReserves;
            params.shareAdjustment = _marketState.shareAdjustment;
            params.bondReserves = _marketState.bondReserves;
            endingPresentValue = HyperdriveMath.calculatePresentValue(params);

            // The LP shares minted to the LP is derived by solving for the
            // change in LP shares that preserves the ratio of present value to
            // total LP shares. This ensures that LPs are fairly rewarded for
            // adding liquidity.This is given by:
            //
            // PV0 / l0 = PV1 / (l0 + dl) => dl = ((PV1 - PV0) * l0) / PV0
            lpShares = (endingPresentValue - startingPresentValue).mulDivDown(
                lpTotalSupply,
                startingPresentValue
            );
        }

        // By maintaining the ratio of present value to total LP shares, we may
        // end up increasing the idle that is available to withdraw by other
        // LPs. In this case, we pay out the proportional amount to the
        // withdrawal pool so that the withdrawal shares receive a corresponding
        // bump in their "idle" capital.
        uint256 currentValue = lpShares.mulDivDown(
            endingPresentValue,
            lpTotalSupply + lpShares
        );
        if (withdrawalSharesOutstanding > 0 && shares > currentValue) {
            uint256 withdrawalPoolProceeds = (shares - currentValue).mulDivDown(
                withdrawalSharesOutstanding,
                lpTotalSupply
            );
            _compensateWithdrawalPool(
                withdrawalPoolProceeds,
                endingPresentValue,
                lpTotalSupply + lpShares,
                withdrawalSharesOutstanding
            );
        }

        // Mint LP shares to the supplier.
        _mint(AssetId._LP_ASSET_ID, _destination, lpShares);

        // Emit an AddLiquidity event.
        emit AddLiquidity(_destination, lpShares, _contribution);
    }

    /// @notice Allows an LP to burn shares and withdraw from the pool.
    /// @param _shares The LP shares to burn.
    /// @param _minOutput The minium amount of the base token to receive.Note - this
    ///        value is likely to be less than the amount LP shares are worth.
    ///        The remainder is in short and long withdraw shares which are hard
    ///        to game the value of.
    /// @param _destination The address which will receive the withdraw proceeds
    /// @param _asUnderlying If true the user is paid in underlying if false
    ///        the contract transfers in yield source directly.
    ///        Note - for some paths one choice may be disabled or blocked.
    /// @return baseProceeds The base the LP removing liquidity receives. The
    ///         LP receives a proportional amount of the pool's idle capital
    /// @return withdrawalShares The base that the LP receives buys out some of
    ///         their LP shares, but it may not be sufficient to fully buy the
    ///         LP out. In this case, the LP receives withdrawal shares equal
    ///         in value to the present value they are owed. As idle capital
    ///         becomes available, the pool will buy back these shares.
    function removeLiquidity(
        uint256 _shares,
        uint256 _minOutput,
        address _destination,
        bool _asUnderlying
    )
        external
        nonReentrant
        returns (uint256 baseProceeds, uint256 withdrawalShares)
    {
        if (_shares == 0) {
            revert IHyperdrive.ZeroAmount();
        }

        // Perform a checkpoint.
        uint256 sharePrice = _pricePerShare();
        _applyCheckpoint(_latestCheckpoint(), sharePrice);

        // Burn the LP shares.
        uint256 totalActiveLpSupply = _totalSupply[AssetId._LP_ASSET_ID];
        uint256 withdrawalSharesOutstanding = _totalSupply[
            AssetId._WITHDRAWAL_SHARE_ASSET_ID
        ] - _withdrawPool.readyToWithdraw;
        uint256 totalLpSupply = totalActiveLpSupply +
            withdrawalSharesOutstanding;
        _burn(AssetId._LP_ASSET_ID, msg.sender, _shares);

        // Remove the liquidity from the pool.
        uint256 shareProceeds;
        (shareProceeds, withdrawalShares) = _applyRemoveLiquidity(
            _shares,
            sharePrice,
            totalLpSupply,
            totalActiveLpSupply,
            withdrawalSharesOutstanding
        );

        // Mint the withdrawal shares to the LP.
        _mint(
            AssetId._WITHDRAWAL_SHARE_ASSET_ID,
            _destination,
            withdrawalShares
        );

        // Withdraw the shares from the yield source.
        baseProceeds = _withdraw(shareProceeds, _destination, _asUnderlying);

        // Enforce min user outputs
        if (_minOutput > baseProceeds) revert IHyperdrive.OutputLimit();

        // Emit a RemoveLiquidity event.
        uint256 shares = _shares;
        emit RemoveLiquidity(
            _destination,
            shares,
            baseProceeds,
            uint256(withdrawalShares)
        );

        return (baseProceeds, withdrawalShares);
    }

    /// @notice Redeems withdrawal shares by giving the LP a pro-rata amount of
    ///         the withdrawal pool's proceeds. This function redeems the
    ///         maximum amount of the specified withdrawal shares given the
    ///         amount of withdrawal shares ready to withdraw.
    /// @param _shares The withdrawal shares to redeem.
    /// @param _minOutputPerShare The minimum amount of base the LP expects to
    ///        receive for each withdrawal share that is burned.
    /// @param _destination The address which receive the withdraw proceeds
    /// @param _asUnderlying If true the user is paid in underlying if false
    ///                      the contract transfers in yield source directly.
    ///                      Note - for some paths one choice may be disabled or blocked.
    /// @return baseProceeds The amount of base the LP received.
    /// @return sharesRedeemed The amount of withdrawal shares that were redeemed.
    function redeemWithdrawalShares(
        uint256 _shares,
        uint256 _minOutputPerShare,
        address _destination,
        bool _asUnderlying
    )
        external
        nonReentrant
        returns (uint256 baseProceeds, uint256 sharesRedeemed)
    {
        // Perform a checkpoint.
        uint256 sharePrice = _pricePerShare();
        _applyCheckpoint(_latestCheckpoint(), sharePrice);

        // Clamp the shares to the total amount of shares ready for withdrawal
        // to avoid unnecessary reverts. We exit early if the user has no shares
        // available to redeem.
        sharesRedeemed = _shares;
        uint128 readyToWithdraw_ = _withdrawPool.readyToWithdraw;
        if (sharesRedeemed > readyToWithdraw_) {
            sharesRedeemed = readyToWithdraw_;
        }
        if (sharesRedeemed == 0) return (0, 0);

        // We burn the shares from the user
        _burn(AssetId._WITHDRAWAL_SHARE_ASSET_ID, msg.sender, sharesRedeemed);

        // The LP gets the pro-rata amount of the collected proceeds.
        uint128 proceeds_ = _withdrawPool.proceeds;
        uint256 shareProceeds = sharesRedeemed.mulDivDown(
            uint128(proceeds_),
            uint128(readyToWithdraw_)
        );

        // Apply the update to the withdrawal pool.
        _withdrawPool.readyToWithdraw =
            readyToWithdraw_ -
            sharesRedeemed.toUint128();
        _withdrawPool.proceeds -= shareProceeds.toUint128();

        // Withdraw for the user
        baseProceeds = _withdraw(shareProceeds, _destination, _asUnderlying);

        // Enforce the minimum user output per share.
        if (_minOutputPerShare.mulDown(sharesRedeemed) > baseProceeds)
            revert IHyperdrive.OutputLimit();

        // Emit a RedeemWithdrawalShares event.
        emit RedeemWithdrawalShares(_destination, sharesRedeemed, baseProceeds);

        return (baseProceeds, sharesRedeemed);
    }

    /// @dev Updates the pool's liquidity and holds the pool's spot price constant.
    /// @param _shareReservesDelta The delta that should be applied to share reserves.
    function _updateLiquidity(int256 _shareReservesDelta) internal {
        // If the share reserves delta is zero, we can return early since no
        // action is needed.
        if (_shareReservesDelta == 0) {
            return;
        }

        // Ensure that the share reserves are greater than the minimum share
        // reserves. This invariant should never break. If it breaks, all
        // activity should cease.
        uint256 shareReserves = _marketState.shareReserves;
        if (shareReserves < _minimumShareReserves) {
            revert IHyperdrive.InvalidShareReserves();
        }

        // Update the share reserves by applying the share reserves delta. We
        // ensure that our minimum share reserves invariant is still maintained.
        int256 updatedShareReserves = int256(shareReserves) +
            _shareReservesDelta;
        if (updatedShareReserves < int256(_minimumShareReserves)) {
            revert IHyperdrive.InvalidShareReserves();
        }
        _marketState.shareReserves = uint256(updatedShareReserves).toUint128();

        // Update the share adjustment by holding the ratio of share reserves
        // to share adjustment proportional. In general, our pricing model cannot
        // support negative values for the z coordinate, so this is important as
        // it ensures that if z - zeta starts as a positive value, it ends as a
        // positive value. With this in mind, we update the share adjustment as:
        //
        // zeta_old / z_old = zeta_new / z_new => zeta_new = zeta_old * (z_new / z_old)
        int256 updatedShareAdjustment;
        int256 shareAdjustment = _marketState.shareAdjustment;
        if (shareAdjustment >= 0) {
            updatedShareAdjustment = int256(
                updatedShareReserves.mulDivDown(
                    uint256(shareAdjustment),
                    shareReserves
                )
            );
        } else {
            updatedShareAdjustment = -int256(
                updatedShareReserves.mulDivDown(
                    uint256(-shareAdjustment),
                    shareReserves
                )
            );
        }
        _marketState.shareAdjustment = updatedShareAdjustment;

        // The liquidity update should hold the spot price invariant. The spot
        // price of base in terms of bonds is given by:
        //
        // p = (mu * (z - zeta) / y) ** tau
        //
<<<<<<< HEAD
        // This formula implies that holding the ratio of share reserves to bond
        // reserves constant will hold the spot price constant. This allows us
        // to calculate the updated bond reserves as:
        //
        // (z_old - zeta_old) / y_old = (z_new - zeta_new) / y_new
        // =>
        // y_new = (z_new - zeta_new) * (y_old / (z_old - zeta_old))
        _marketState.bondReserves = HyperdriveMath
            .calculateEffectiveShareReserves(
                updatedShareReserves,
                updatedShareAdjustment
            )
            .mulDivDown(
                _marketState.bondReserves,
                HyperdriveMath.calculateEffectiveShareReserves(
                    shareReserves,
                    shareAdjustment
                )
            )
=======
        // z_old / y_old = z_new / y_new => y_new = z_new * (y_old / z_old)
        _marketState.bondReserves = uint256(updatedShareReserves)
            .mulDivDown(_marketState.bondReserves, shareReserves)
>>>>>>> 7cdd0f85
            .toUint128();
    }

    /// @dev Removes liquidity from the pool and calculates the amount of
    ///      withdrawal shares that should be minted.
    /// @param _shares The amount of shares to remove.
    /// @param _sharePrice The current price of a share.
    /// @param _totalLpSupply The total amount of LP shares.
    /// @param _totalActiveLpSupply The total amount of active LP shares.
    /// @param _withdrawalSharesOutstanding The total amount of withdrawal
    ///        shares outstanding.
    /// @return shareProceeds The share proceeds that will be paid to the LP.
    /// @return The amount of withdrawal shares that should be minted.
    function _applyRemoveLiquidity(
        uint256 _shares,
        uint256 _sharePrice,
        uint256 _totalLpSupply,
        uint256 _totalActiveLpSupply,
        uint256 _withdrawalSharesOutstanding
    ) internal returns (uint256 shareProceeds, uint256) {
        // Calculate the starting present value of the pool.
        HyperdriveMath.PresentValueParams
            memory params = _getPresentValueParams(_sharePrice);
        uint256 startingPresentValue = HyperdriveMath.calculatePresentValue(
            params
        );

        // TODO: Update this documentation once we've made the update to how
        // idle capital is paid out to the withdrawal pool.
        //
        // A portion of Hyperdrive's capital may be "idle" capital that isn't
        // being used to ensure that open positions are fully collateralized.
        // To calculate the amount of idle liquidity in the system, we remove
        // the amount of shares required for longs to be solvent and the minimum
        // share reserves from the share reserves. When we are calculating the
        // shares required for long solvency, we use the average opening share
        // price of longs to avoid double counting the variable rate interest
        // accrued on long positions. Since the capital that LPs provide for
        // shorts are removed from the share reserves when the short is opened,
        // we don't need to account for them in the idle calculation. Thus, we
        // can calculate the idle capital as:
        //
        // idle = (z - z_min - (y_l / c_0))
        //
        // The LP is given their share of the idle capital in the pool. We
        // assume that the active LPs are the only LPs entitled to the pool's
        // idle capital, so the LP's proceeds are calculated as:
        //
        // proceeds = idle * (dl / l_a)
        shareProceeds = _calculateIdleShareReserves(_pricePerShare());
        shareProceeds = shareProceeds.mulDivDown(_shares, _totalActiveLpSupply);
        _updateLiquidity(-int256(shareProceeds));
        params.shareReserves = _marketState.shareReserves;
        params.shareAdjustment = _marketState.shareAdjustment;
        params.bondReserves = _marketState.bondReserves;
        uint256 endingPresentValue = HyperdriveMath.calculatePresentValue(
            params
        );

        // Calculate the amount of withdrawal shares that should be minted. We
        // solve for this value by solving the present value equation as
        // follows:
        //
        // PV0 / l0 = PV1 / (l0 - dl + dw) => dw = (PV1 / PV0) * l0 - (l0 - dl)
        int256 withdrawalShares = int256(
            _totalLpSupply.mulDivDown(endingPresentValue, startingPresentValue)
        );
        withdrawalShares -= int256(_totalLpSupply) - int256(_shares);
        if (withdrawalShares < 0) {
            // We backtrack by calculating the amount of the idle that should
            // be returned to the pool using the original present value ratio.
            uint256 overestimatedProceeds = startingPresentValue.mulDivDown(
                uint256(-withdrawalShares),
                _totalLpSupply
            );
            shareProceeds -= overestimatedProceeds;
            _updateLiquidity(int256(overestimatedProceeds));
            _applyWithdrawalProceeds(
                overestimatedProceeds,
                _withdrawalSharesOutstanding,
                _sharePrice
            );
            delete withdrawalShares;
        }

        return (shareProceeds, uint256(withdrawalShares));
    }

    /// @dev Pays out the maximum amount of withdrawal shares given a specified
    ///      amount of withdrawal proceeds.
    /// @param _withdrawalProceeds The amount of withdrawal proceeds to pay out.
    /// @param _withdrawalSharesOutstanding The amount of withdrawal shares
    ///        that haven't been paid out.
    /// @param _sharePrice The current share price.
    function _applyWithdrawalProceeds(
        uint256 _withdrawalProceeds,
        uint256 _withdrawalSharesOutstanding,
        uint256 _sharePrice
    ) internal {
        uint256 presentValue = HyperdriveMath.calculatePresentValue(
            _getPresentValueParams(_sharePrice)
        );
        uint256 lpTotalSupply = _totalSupply[AssetId._LP_ASSET_ID] +
            _withdrawalSharesOutstanding;
        _compensateWithdrawalPool(
            _withdrawalProceeds,
            presentValue,
            lpTotalSupply,
            _withdrawalSharesOutstanding
        );
    }

    /// @dev Pays out a specified amount of withdrawal proceeds to the
    ///      withdrawal pool. This function is useful for circumstances in which
    ///      core calculations have already been performed to avoid reloading
    ///      state.
    /// @param _withdrawalProceeds The amount of withdrawal proceeds to pay out.
    /// @param _presentValue The present value of the pool.
    /// @param _lpTotalSupply The total supply of LP shares.
    /// @param _withdrawalSharesOutstanding The outstanding withdrawal shares.
    function _compensateWithdrawalPool(
        uint256 _withdrawalProceeds,
        uint256 _presentValue,
        uint256 _lpTotalSupply,
        uint256 _withdrawalSharesOutstanding
    ) internal {
        // Calculate the maximum amount of LP shares that could be paid out by
        // the withdrawal proceeds. The calculation uses the ratio of present
        // value to LP total supply as follows:
        //
        // maxSharesReleased = withdrawalProceeds * (l / PV)
        //
        // In the event that all of the LPs have removed their liquidity and the
        // remaining positions hit maturity, all of the withdrawal shares are
        // marked as ready to withdraw.
        uint256 maxSharesReleased = _presentValue > 0
            ? _lpTotalSupply.mulDivDown(_withdrawalProceeds, _presentValue)
            : _lpTotalSupply;
        if (maxSharesReleased == 0) return;

        // Calculate the amount of withdrawal shares that will be released and
        // the amount of capital that will be used to pay out the withdrawal
        // pool.
        uint256 sharesReleased = maxSharesReleased;
        uint256 withdrawalPoolProceeds = _withdrawalProceeds;
        if (maxSharesReleased > _withdrawalSharesOutstanding) {
            sharesReleased = _withdrawalSharesOutstanding;
            withdrawalPoolProceeds = _withdrawalProceeds.mulDivDown(
                sharesReleased,
                maxSharesReleased
            );
        }
        _withdrawPool.readyToWithdraw += sharesReleased.toUint128();
        _withdrawPool.proceeds += withdrawalPoolProceeds.toUint128();

        // Remove the withdrawal pool proceeds from the reserves.
        _updateLiquidity(-int256(withdrawalPoolProceeds));
    }
}<|MERGE_RESOLUTION|>--- conflicted
+++ resolved
@@ -414,7 +414,6 @@
         //
         // p = (mu * (z - zeta) / y) ** tau
         //
-<<<<<<< HEAD
         // This formula implies that holding the ratio of share reserves to bond
         // reserves constant will hold the spot price constant. This allows us
         // to calculate the updated bond reserves as:
@@ -434,11 +433,6 @@
                     shareAdjustment
                 )
             )
-=======
-        // z_old / y_old = z_new / y_new => y_new = z_new * (y_old / z_old)
-        _marketState.bondReserves = uint256(updatedShareReserves)
-            .mulDivDown(_marketState.bondReserves, shareReserves)
->>>>>>> 7cdd0f85
             .toUint128();
     }
 
