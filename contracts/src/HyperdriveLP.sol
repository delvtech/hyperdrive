--- conflicted
+++ resolved
@@ -20,13 +20,8 @@
     using SafeCast for int256;
     using SafeCast for uint256;
 
-<<<<<<< HEAD
     /// @dev Allows the first LP to initialize the market with a target APR.
-    /// @param _contribution The amount of base to supply.
-=======
-    /// @notice Allows the first LP to initialize the market with a target APR.
     /// @param _contribution The amount to supply.
->>>>>>> ecb31244
     /// @param _apr The target APR.
     /// @param _options The options that configure how the operation is settled.
     /// @return lpShares The initial number of LP shares created.
@@ -113,13 +108,8 @@
         return lpShares;
     }
 
-<<<<<<< HEAD
     /// @dev Allows LPs to supply liquidity for LP shares.
-    /// @param _contribution The amount of base to supply.
-=======
-    /// @notice Allows LPs to supply liquidity for LP shares.
     /// @param _contribution The amount to supply.
->>>>>>> ecb31244
     /// @param _minApr The minimum APR at which the LP is willing to supply.
     /// @param _maxApr The maximum APR at which the LP is willing to supply.
     /// @param _options The options that configure how the operation is settled.
@@ -217,21 +207,12 @@
         );
     }
 
-<<<<<<< HEAD
     /// @dev Allows an LP to burn shares and withdraw from the pool.
-    /// @param _shares The LP shares to burn.
+    /// @param _lpShares The LP shares to burn.
     /// @param _minOutput The minium amount of the base token to receive.
-    ///        NOTE: this value is likely to be less than the amount LP shares
+    ///        NOTE: This value is likely to be less than the amount LP shares
     ///        are worth. The remainder is in short and long withdraw shares
     ///        which are hard to game the value of.
-=======
-    /// @notice Allows an LP to burn shares and withdraw from the pool.
-    /// @param _lpShares The LP shares to burn.
-    /// @param _minOutput The minium amount of the base token to receive.Note - this
-    ///        value is likely to be less than the amount LP shares are worth.
-    ///        The remainder is in short and long withdraw shares which are hard
-    ///        to game the value of.
->>>>>>> ecb31244
     /// @param _options The options that configure how the operation is settled.
     /// @return proceeds The amount the LP removing liquidity receives. The
     ///         LP receives a proportional amount of the pool's idle capital
@@ -240,13 +221,8 @@
     ///         LP out. In this case, the LP receives withdrawal shares equal
     ///         in value to the present value they are owed. As idle capital
     ///         becomes available, the pool will buy back these shares.
-<<<<<<< HEAD
     function _removeLiquidity(
-        uint256 _shares,
-=======
-    function removeLiquidity(
         uint256 _lpShares,
->>>>>>> ecb31244
         uint256 _minOutput,
         IHyperdrive.Options calldata _options
     )
@@ -325,33 +301,19 @@
         return (proceeds, withdrawalShares);
     }
 
-<<<<<<< HEAD
     /// @dev Redeems withdrawal shares by giving the LP a pro-rata amount of the
     ///      withdrawal pool's proceeds. This function redeems the maximum
     ///      amount of the specified withdrawal shares given the amount of
     ///      withdrawal shares ready to withdraw.
-    /// @param _shares The withdrawal shares to redeem.
-    /// @param _minOutputPerShare The minimum amount of base the LP expects to
-    ///        receive for each withdrawal share that is burned.
-    /// @param _options The options that configure how the operation is settled.
-    /// @return baseProceeds The amount of base the LP received.
-    /// @return sharesRedeemed The amount of withdrawal shares that were redeemed.
-    function _redeemWithdrawalShares(
-        uint256 _shares,
-=======
-    /// @notice Redeems withdrawal shares by giving the LP a pro-rata amount of
-    ///         the withdrawal pool's proceeds. This function redeems the
-    ///         maximum amount of the specified withdrawal shares given the
-    ///         amount of withdrawal shares ready to withdraw.
     /// @param _withdrawalShares The withdrawal shares to redeem.
     /// @param _minOutputPerShare The minimum amount of base the LP expects to
     ///        receive for each withdrawal share that is burned.
     /// @param _options The options that configure how the operation is settled.
     /// @return proceeds The amount the LP received.
-    /// @return withdrawalSharesRedeemed The amount of withdrawal shares that were redeemed.
-    function redeemWithdrawalShares(
+    /// @return withdrawalSharesRedeemed The amount of withdrawal shares that
+    ///         were redeemed.
+    function _redeemWithdrawalShares(
         uint256 _withdrawalShares,
->>>>>>> ecb31244
         uint256 _minOutputPerShare,
         IHyperdrive.Options calldata _options
     )
@@ -401,11 +363,7 @@
         proceeds = _withdraw(shareProceeds, _options);
 
         // Enforce the minimum user output per share.
-<<<<<<< HEAD
-        if (_minOutputPerShare.mulDown(sharesRedeemed) > baseProceeds) {
-=======
-        if (_minOutputPerShare.mulDown(withdrawalSharesRedeemed) > proceeds)
->>>>>>> ecb31244
+        if (_minOutputPerShare.mulDown(withdrawalSharesRedeemed) > proceeds) {
             revert IHyperdrive.OutputLimit();
         }
 
