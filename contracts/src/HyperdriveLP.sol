// SPDX-License-Identifier: Apache-2.0
pragma solidity 0.8.19;

import { HyperdriveBase } from "./HyperdriveBase.sol";
import { HyperdriveTWAP } from "./HyperdriveTWAP.sol";
import { IHyperdrive } from "./interfaces/IHyperdrive.sol";
import { AssetId } from "./libraries/AssetId.sol";
import { FixedPointMath } from "./libraries/FixedPointMath.sol";
import { HyperdriveMath } from "./libraries/HyperdriveMath.sol";
import { SafeCast } from "./libraries/SafeCast.sol";

/// @author DELV
/// @title HyperdriveLP
/// @notice Implements the LP accounting for Hyperdrive.
/// @custom:disclaimer The language used in this code is for coding convenience
///                    only, and is not intended to, and does not, have any
///                    particular legal or regulatory significance.
abstract contract HyperdriveLP is HyperdriveTWAP {
    using FixedPointMath for uint256;
    using SafeCast for uint256;

    /// @notice Allows the first LP to initialize the market with a target APR.
    /// @param _contribution The amount of base to supply.
    /// @param _apr The target APR.
    /// @param _destination The destination of the LP shares.
    /// @param _asUnderlying If true the user is charged in underlying if false
    ///                      the contract transfers in yield source directly.
    ///                      Note - for some paths one choice may be disabled or blocked.
    /// @return shares The initial number of LP shares created.
    function initialize(
        uint256 _contribution,
        uint256 _apr,
        address _destination,
        bool _asUnderlying
    ) external payable returns (uint256) {
        // Check that the message value and base amount are valid.
        _checkMessageValue();
<<<<<<< HEAD
=======
        if (_contribution < 1e5) {
            revert IHyperdrive.BelowMinimumContribution();
        }
>>>>>>> 0db71121

        // Ensure that the pool hasn't been initialized yet.
        if (_marketState.isInitialized) {
            revert IHyperdrive.PoolAlreadyInitialized();
        }

        // Deposit for the user, this transfers from them. We verify that the
        // initial contribution satisfies the minimum share reserves.
        (uint256 shares, uint256 sharePrice) = _deposit(
            _contribution,
            _asUnderlying
        );
        if (shares < _minimumShareReserves) {
            revert Errors.BelowMinimumContribution();
        }

        // Create an initial checkpoint.
        _applyCheckpoint(_latestCheckpoint(), sharePrice);

        // Set the initialized state to true.
        _marketState.isInitialized = true;

        // Update the reserves. The bond reserves are calculated so that the
        // pool is initialized with the target APR.
        _marketState.shareReserves = shares.toUint128();
        _marketState.bondReserves = HyperdriveMath
            .calculateInitialBondReserves(
                shares,
                _initialSharePrice,
                _apr,
                _positionDuration,
                _timeStretch
            )
            .toUint128();

        // Mint LP shares to the initializer and mints the minimum share
        // reserves to the zero address. This migates donation attacks and some
        // numerical issues that could cause Hyperdrive to lock up during normal
        // trading operations.
        _mint(AssetId._LP_ASSET_ID, address(0), _minimumShareReserves);
        _mint(
            AssetId._LP_ASSET_ID,
            _destination,
            shares - _minimumShareReserves
        );

        // Emit an Initialize event.
        emit Initialize(
            _destination,
            shares - _minimumShareReserves,
            _contribution,
            _apr
        );

        return shares - _minimumShareReserves;
    }

    /// @notice Allows LPs to supply liquidity for LP shares.
    /// @param _contribution The amount of base to supply.
    /// @param _minApr The minimum APR at which the LP is willing to supply.
    /// @param _maxApr The maximum APR at which the LP is willing to supply.
    /// @param _destination The address which will hold the LP shares
    /// @param _asUnderlying If true the user is charged in underlying if false
    ///                      the contract transfers in yield source directly.
    ///                      Note - for some paths one choice may be disabled or blocked.
    /// @return lpShares The number of LP tokens created
    function addLiquidity(
        uint256 _contribution,
        uint256 _minApr,
        uint256 _maxApr,
        address _destination,
        bool _asUnderlying
    ) external payable isNotPaused returns (uint256 lpShares) {
        // Check that the message value and base amount are valid.
        _checkMessageValue();
        if (_contribution == 0) {
            revert IHyperdrive.ZeroAmount();
        }

        // Enforce the slippage guard.
        uint256 apr = HyperdriveMath.calculateAPRFromReserves(
            _marketState.shareReserves,
            _marketState.bondReserves,
            _initialSharePrice,
            _positionDuration,
            _timeStretch
        );
        if (apr < _minApr || apr > _maxApr) revert IHyperdrive.InvalidApr();

        // Deposit for the user, this call also transfers from them
        (uint256 shares, uint256 sharePrice) = _deposit(
            _contribution,
            _asUnderlying
        );

        // Perform a checkpoint.
        _applyCheckpoint(_latestCheckpoint(), sharePrice);

        // The total LP supply is given by `l = l_a + l_w - l_r - l_min` where
        // `l_a` is the total supply of active LP shares, `l_w` is the total
        // supply of withdrawal shares, `l_r` is the amount of withdrawal
        // shares ready for withdrawal, and `l_min` is the minimum amount of
        // shares that must be kept in the pool.
        uint256 withdrawalSharesOutstanding = _totalSupply[
            AssetId._WITHDRAWAL_SHARE_ASSET_ID
        ] - _withdrawPool.readyToWithdraw;
        uint256 lpTotalSupply = _totalSupply[AssetId._LP_ASSET_ID] +
            withdrawalSharesOutstanding -
            _minimumShareReserves;

        // Calculate the number of LP shares to mint.
        uint256 endingPresentValue;
        {
            // Calculate the present value before updating the reserves.
            HyperdriveMath.PresentValueParams memory params = HyperdriveMath
                .PresentValueParams({
                    shareReserves: _marketState.shareReserves,
                    bondReserves: _marketState.bondReserves,
                    sharePrice: sharePrice,
                    initialSharePrice: _initialSharePrice,
                    minimumShareReserves: _minimumShareReserves,
                    timeStretch: _timeStretch,
                    longsOutstanding: _marketState.longsOutstanding,
                    longAverageTimeRemaining: _calculateTimeRemainingScaled(
                        _marketState.longAverageMaturityTime
                    ),
                    shortsOutstanding: _marketState.shortsOutstanding,
                    shortAverageTimeRemaining: _calculateTimeRemainingScaled(
                        _marketState.shortAverageMaturityTime
                    ),
                    shortBaseVolume: _marketState.shortBaseVolume
                });
            uint256 startingPresentValue = HyperdriveMath.calculatePresentValue(
                params
            );

            // Add the liquidity to the pool's reserves and calculate the new
            // present value.
            _updateLiquidity(int256(shares));
            params.shareReserves = _marketState.shareReserves;
            params.bondReserves = _marketState.bondReserves;
            endingPresentValue = HyperdriveMath.calculatePresentValue(params);

            // The LP shares minted to the LP is derived by solving for the
            // change in LP shares that preserves the ratio of present value to
            // total LP shares. This ensures that LPs are fairly rewarded for
            // adding liquidity.This is given by:
            //
            // PV0 / l0 = PV1 / (l0 + dl) => dl = ((PV1 - PV0) * l0) / PV0
            lpShares = (endingPresentValue - startingPresentValue).mulDivDown(
                lpTotalSupply,
                startingPresentValue
            );
        }

        // By maintaining the ratio of present value to total LP shares, we may
        // end up increasing the idle that is available to withdraw by other
        // LPs. In this case, we pay out the proportional amount to the
        // withdrawal pool so that the withdrawal shares receive a corresponding
        // bump in their "idle" capital.
        uint256 currentValue = lpShares.mulDivDown(
            endingPresentValue,
            lpTotalSupply + lpShares
        );
        if (withdrawalSharesOutstanding > 0 && shares > currentValue) {
            uint256 withdrawalPoolProceeds = (shares - currentValue).mulDivDown(
                withdrawalSharesOutstanding,
                lpTotalSupply
            );
            _compensateWithdrawalPool(
                withdrawalPoolProceeds,
                endingPresentValue,
                lpTotalSupply + lpShares,
                withdrawalSharesOutstanding
            );
        }

        // Mint LP shares to the supplier.
        _mint(AssetId._LP_ASSET_ID, _destination, lpShares);

        // Emit an AddLiquidity event.
        emit AddLiquidity(_destination, lpShares, _contribution);
    }

    /// @notice Allows an LP to burn shares and withdraw from the pool.
    /// @param _shares The LP shares to burn.
    /// @param _minOutput The minium amount of the base token to receive.Note - this
    ///                   value is likely to be less than the amount LP shares are worth.
    ///                   The remainder is in short and long withdraw shares which are hard
    ///                   to game the value of.
    /// @param _destination The address which will receive the withdraw proceeds
    /// @param _asUnderlying If true the user is paid in underlying if false
    ///                      the contract transfers in yield source directly.
    ///                      Note - for some paths one choice may be disabled or blocked.
    /// @return Returns the base out, the lond withdraw shares out and the short withdraw
    ///         shares out.
    function removeLiquidity(
        uint256 _shares,
        uint256 _minOutput,
        address _destination,
        bool _asUnderlying
    ) external returns (uint256, uint256) {
        if (_shares == 0) {
            revert IHyperdrive.ZeroAmount();
        }

        // Perform a checkpoint.
        uint256 sharePrice = _pricePerShare();
        _applyCheckpoint(_latestCheckpoint(), sharePrice);

        // Burn the LP shares.
        uint256 totalActiveLpSupply = _totalSupply[AssetId._LP_ASSET_ID] -
            _minimumShareReserves;
        uint256 withdrawalSharesOutstanding = _totalSupply[
            AssetId._WITHDRAWAL_SHARE_ASSET_ID
        ] - _withdrawPool.readyToWithdraw;
        uint256 totalLpSupply = totalActiveLpSupply +
            withdrawalSharesOutstanding;
        _burn(AssetId._LP_ASSET_ID, msg.sender, _shares);

        // Remove the liquidity from the pool.
        (
            uint256 shareProceeds,
            uint256 withdrawalShares
        ) = _applyRemoveLiquidity(
                _shares,
                sharePrice,
                totalLpSupply,
                totalActiveLpSupply,
                withdrawalSharesOutstanding
            );

        // Mint the withdrawal shares to the LP.
        _mint(
            AssetId._WITHDRAWAL_SHARE_ASSET_ID,
            _destination,
            withdrawalShares
        );

        // Withdraw the shares from the yield source.
        uint256 baseProceeds = _withdraw(
            shareProceeds,
            _destination,
            _asUnderlying
        );

        // Enforce min user outputs
        if (_minOutput > baseProceeds) revert IHyperdrive.OutputLimit();

        // Emit a RemoveLiquidity event.
        uint256 shares = _shares;
        emit RemoveLiquidity(
            _destination,
            shares,
            baseProceeds,
            uint256(withdrawalShares)
        );

        return (baseProceeds, uint256(withdrawalShares));
    }

    /// @notice Redeems withdrawal shares by giving the LP a pro-rata amount of
    ///         the withdrawal pool's proceeds. This function redeems the
    ///         maximum amount of the specified withdrawal shares given the
    ///         amount of withdrawal shares ready to withdraw.
    /// @param _shares The withdrawal shares to redeem.
    /// @param _minOutputPerShare The minimum amount of base the LP expects to
    ///        receive for each withdrawal share that is burned.
    /// @param _destination The address which receive the withdraw proceeds
    /// @param _asUnderlying If true the user is paid in underlying if false
    ///                      the contract transfers in yield source directly.
    ///                      Note - for some paths one choice may be disabled or blocked.
    /// @return proceeds The amount of base the LP received.
    /// @return sharesRedeemed The amount of withdrawal shares that were redeemed.
    function redeemWithdrawalShares(
        uint256 _shares,
        uint256 _minOutputPerShare,
        address _destination,
        bool _asUnderlying
    ) external returns (uint256, uint256) {
        // Perform a checkpoint.
        uint256 sharePrice = _pricePerShare();
        _applyCheckpoint(_latestCheckpoint(), sharePrice);

        // Clamp the shares to the total amount of shares ready for withdrawal
        // to avoid unnecessary reverts. We exit early if the user has no shares
        // available to redeem.
        if (_shares > _withdrawPool.readyToWithdraw) {
            _shares = _withdrawPool.readyToWithdraw;
        }
        if (_shares == 0) return (0, 0);

        // We burn the shares from the user
        _burn(AssetId._WITHDRAWAL_SHARE_ASSET_ID, msg.sender, _shares);

        // The LP gets the pro-rata amount of the collected proceeds.
        uint256 shareProceeds = _shares.mulDivDown(
            uint128(_withdrawPool.proceeds),
            uint128(_withdrawPool.readyToWithdraw)
        );

        // Apply the update to the withdrawal pool.
        _withdrawPool.readyToWithdraw -= uint128(_shares);
        _withdrawPool.proceeds -= uint128(shareProceeds);

        // Withdraw for the user
        uint256 proceeds = _withdraw(
            shareProceeds,
            _destination,
            _asUnderlying
        );

        // Enforce the minimum user output per share.
        if (_minOutputPerShare.mulDown(_shares) > proceeds)
            revert IHyperdrive.OutputLimit();

        // Emit a RedeemWithdrawalShares event.
        emit RedeemWithdrawalShares(_destination, _shares, proceeds);

        return (proceeds, _shares);
    }

    /// @dev Updates the pool's liquidity and holds the pool's APR constant.
    /// @param _shareReservesDelta The delta that should be applied to share reserves.
    function _updateLiquidity(int256 _shareReservesDelta) internal {
        // If the share reserves delta is equal to zero, there is no need to
        // update the reserves. If the share reserves are equal to zero, the
        // APR is undefined and the reserves cannot be updated. This only occurs
        // when all of the liquidity has been removed from the pool and the
        // only remaining positions are shorts. Otherwise, we update the pool
        // by increasing the share reserves and preserving the previous ratio of
        // share reserves to bond reserves.
        uint256 shareReserves = _marketState.shareReserves;
        if (_shareReservesDelta != 0 && shareReserves > 0) {
            int256 updatedShareReserves = int256(shareReserves) +
                _shareReservesDelta;
            _marketState.shareReserves = uint256(
                // NOTE: There is a 1 wei discrepancy in some of the
                // calculations which results in this clamping being required.
                updatedShareReserves >= 0 ? updatedShareReserves : int256(0)
            ).toUint128();
            _marketState.bondReserves = uint256(_marketState.bondReserves)
                .mulDivDown(_marketState.shareReserves, shareReserves)
                .toUint128();
        }
    }

    /// @dev Removes liquidity from the pool and calculates the amount of
    ///      withdrawal shares that should be minted.
    /// @param _shares The amount of shares to remove.
    /// @param _sharePrice The current price of a share.
    /// @param _totalLpSupply The total amount of LP shares.
    /// @param _totalActiveLpSupply The total amount of active LP shares.
    /// @param _withdrawalSharesOutstanding The total amount of withdrawal
    ///        shares outstanding.
    /// @return shareProceeds The share proceeds that will be paid to the LP.
    /// @return The amount of withdrawal shares that should be minted.
    function _applyRemoveLiquidity(
        uint256 _shares,
        uint256 _sharePrice,
        uint256 _totalLpSupply,
        uint256 _totalActiveLpSupply,
        uint256 _withdrawalSharesOutstanding
    ) internal returns (uint256 shareProceeds, uint256) {
        // Calculate the starting present value of the pool.
        HyperdriveMath.PresentValueParams memory params = HyperdriveMath
            .PresentValueParams({
                shareReserves: _marketState.shareReserves,
                bondReserves: _marketState.bondReserves,
                sharePrice: _sharePrice,
                initialSharePrice: _initialSharePrice,
                minimumShareReserves: _minimumShareReserves,
                timeStretch: _timeStretch,
                longsOutstanding: _marketState.longsOutstanding,
                longAverageTimeRemaining: _calculateTimeRemainingScaled(
                    _marketState.longAverageMaturityTime
                ),
                shortsOutstanding: _marketState.shortsOutstanding,
                shortAverageTimeRemaining: _calculateTimeRemainingScaled(
                    _marketState.shortAverageMaturityTime
                ),
                shortBaseVolume: _marketState.shortBaseVolume
            });
        uint256 startingPresentValue = HyperdriveMath.calculatePresentValue(
            params
        );

        // The LP is given their share of the idle capital in the pool. This
        // is removed from the pool's reserves and paid out immediately. We use
        // the average opening share price of longs to avoid double counting
        // the variable rate interest accrued on long positions. The idle amount
        // is given by:
        //
        // idle = (z - z_min - (o_l / c_0)) * (dl / l_a)
        shareProceeds = _marketState.shareReserves - _minimumShareReserves;
        if (_marketState.longsOutstanding > 0) {
            shareProceeds -= uint256(_marketState.longsOutstanding).divDown(
                _marketState.longOpenSharePrice
            );
        }
        shareProceeds = shareProceeds.mulDivDown(_shares, _totalActiveLpSupply);
        _updateLiquidity(-int256(shareProceeds));
        params.shareReserves = _marketState.shareReserves;
        params.bondReserves = _marketState.bondReserves;
        uint256 endingPresentValue = HyperdriveMath.calculatePresentValue(
            params
        );

        // Calculate the amount of withdrawal shares that should be minted. We
        // solve for this value by solving the present value equation as
        // follows:
        //
        // PV0 / l0 = PV1 / (l0 - dl + dw) => dw = (PV1 / PV0) * l0 - (l0 - dl)
        int256 withdrawalShares = int256(
            _totalLpSupply.mulDivDown(endingPresentValue, startingPresentValue)
        );
        withdrawalShares -= int256(_totalLpSupply) - int256(_shares);
        if (withdrawalShares < 0) {
            // We backtrack by calculating the amount of the idle that should
            // be returned to the pool using the original present value ratio.
            uint256 overestimatedProceeds = startingPresentValue.mulDivDown(
                uint256(-withdrawalShares),
                _totalLpSupply
            );
            shareProceeds -= overestimatedProceeds;
            _updateLiquidity(int256(overestimatedProceeds));
            _applyWithdrawalProceeds(
                overestimatedProceeds,
                _withdrawalSharesOutstanding,
                _sharePrice
            );
            delete withdrawalShares;
        }

        return (shareProceeds, uint256(withdrawalShares));
    }

    /// @dev Pays out the maximum amount of withdrawal shares given a specified
    ///      amount of withdrawal proceeds.
    /// @param _withdrawalProceeds The amount of withdrawal proceeds to pay out.
    /// @param _withdrawalSharesOutstanding The amount of withdrawal shares
    ///        that haven't been paid out.
    /// @param _sharePrice The current share price.
    function _applyWithdrawalProceeds(
        uint256 _withdrawalProceeds,
        uint256 _withdrawalSharesOutstanding,
        uint256 _sharePrice
    ) internal {
        uint256 presentValue = HyperdriveMath.calculatePresentValue(
            HyperdriveMath.PresentValueParams({
                shareReserves: _marketState.shareReserves,
                bondReserves: _marketState.bondReserves,
                sharePrice: _sharePrice,
                initialSharePrice: _initialSharePrice,
                minimumShareReserves: _minimumShareReserves,
                timeStretch: _timeStretch,
                longsOutstanding: _marketState.longsOutstanding,
                longAverageTimeRemaining: _calculateTimeRemainingScaled(
                    _marketState.longAverageMaturityTime
                ),
                shortsOutstanding: _marketState.shortsOutstanding,
                shortAverageTimeRemaining: _calculateTimeRemainingScaled(
                    _marketState.shortAverageMaturityTime
                ),
                shortBaseVolume: _marketState.shortBaseVolume
            })
        );
        uint256 lpTotalSupply = _totalSupply[AssetId._LP_ASSET_ID] +
            _withdrawalSharesOutstanding -
            _minimumShareReserves;
        _compensateWithdrawalPool(
            _withdrawalProceeds,
            presentValue,
            lpTotalSupply,
            _withdrawalSharesOutstanding
        );
    }

    /// @dev Pays out a specified amount of withdrawal proceeds to the
    ///      withdrawal pool. This function is useful for circumstances in which
    ///      core calculations have already been performed to avoid reloading
    ///      state.
    /// @param _withdrawalProceeds The amount of withdrawal proceeds to pay out.
    /// @param _presentValue The present value of the pool.
    /// @param _lpTotalSupply The total supply of LP shares.
    /// @param _withdrawalSharesOutstanding The outstanding withdrawal shares.
    function _compensateWithdrawalPool(
        uint256 _withdrawalProceeds,
        uint256 _presentValue,
        uint256 _lpTotalSupply,
        uint256 _withdrawalSharesOutstanding
    ) internal {
        // Calculate the maximum amount of LP shares that could be paid out by
        // the withdrawal proceeds. The calculation uses the ratio of present
        // value to LP total supply as follows:
        //
        // maxSharesReleased = withdrawalProceeds * (l / PV)
        //
        // In the event that all of the LPs have removed their liquidity and the
        // remaining positions hit maturity, all of the withdrawal shares are
        // marked as ready to withdraw.
        uint256 maxSharesReleased = _presentValue > 0
            ? _lpTotalSupply.mulDivDown(_withdrawalProceeds, _presentValue)
            : _lpTotalSupply;
        if (maxSharesReleased == 0) return;

        // Calculate the amount of withdrawal shares that will be released and
        // the amount of capital that will be used to pay out the withdrawal
        // pool.
        uint256 sharesReleased = maxSharesReleased;
        uint256 withdrawalPoolProceeds = _withdrawalProceeds;
        if (maxSharesReleased > _withdrawalSharesOutstanding) {
            sharesReleased = _withdrawalSharesOutstanding;
            withdrawalPoolProceeds = _withdrawalProceeds.mulDivDown(
                sharesReleased,
                maxSharesReleased
            );
        }
        _withdrawPool.readyToWithdraw += uint128(sharesReleased);
        _withdrawPool.proceeds += uint128(withdrawalPoolProceeds);

        // Remove the withdrawal pool proceeds from the reserves.
        _updateLiquidity(-int256(withdrawalPoolProceeds));
    }
}<|MERGE_RESOLUTION|>--- conflicted
+++ resolved
@@ -35,12 +35,6 @@
     ) external payable returns (uint256) {
         // Check that the message value and base amount are valid.
         _checkMessageValue();
-<<<<<<< HEAD
-=======
-        if (_contribution < 1e5) {
-            revert IHyperdrive.BelowMinimumContribution();
-        }
->>>>>>> 0db71121
 
         // Ensure that the pool hasn't been initialized yet.
         if (_marketState.isInitialized) {
