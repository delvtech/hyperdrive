--- conflicted
+++ resolved
@@ -28,27 +28,17 @@
 
     /// @notice Initializes a Hyperdrive pool.
     /// @param _config The configuration of the Hyperdrive pool.
-<<<<<<< HEAD
-=======
     /// @param _dataProvider The address of the data provider.
->>>>>>> 79e11920
     /// @param _linkerCodeHash The hash of the ERC20 linker contract's
     ///        constructor code.
     /// @param _linkerFactory The address of the factory which is used to deploy
     ///        the ERC20 linker contracts.
     constructor(
-<<<<<<< HEAD
-        IHyperdrive.HyperdriveConfig memory _config,
-        bytes32 _linkerCodeHash,
-        address _linkerFactory
-    ) HyperdriveBase(_config, _linkerCodeHash, _linkerFactory) {} // solhint-disable-line no-empty-blocks
-=======
         IHyperdrive.PoolConfig memory _config,
         address _dataProvider,
         bytes32 _linkerCodeHash,
         address _linkerFactory
     ) HyperdriveBase(_config, _dataProvider, _linkerCodeHash, _linkerFactory) {} // solhint-disable-line no-empty-blocks
->>>>>>> 79e11920
 
     /// @notice Allows anyone to mint a new checkpoint.
     /// @param _checkpointTime The time of the checkpoint to create.
