// SPDX-License-Identifier: Apache-2.0
pragma solidity ^0.8.18;

import { IERC20 } from "@openzeppelin/contracts/token/ERC20/IERC20.sol";
import { HyperdriveBase } from "./HyperdriveBase.sol";
import { HyperdriveLong } from "./HyperdriveLong.sol";
import { HyperdriveShort } from "./HyperdriveShort.sol";
import { AssetId } from "./libraries/AssetId.sol";
import { Errors } from "./libraries/Errors.sol";
import { FixedPointMath } from "./libraries/FixedPointMath.sol";
import { HyperdriveMath } from "./libraries/HyperdriveMath.sol";
import { IHyperdrive } from "./interfaces/IHyperdrive.sol";

/// @author Delve
/// @title Hyperdrive
/// @notice A fixed-rate AMM that mints bonds on demand for longs and shorts.
/// @custom:disclaimer The language used in this code is for coding convenience
///                    only, and is not intended to, and does not, have any
///                    particular legal or regulatory significance.
abstract contract Hyperdrive is
    HyperdriveBase,
    HyperdriveLong,
    HyperdriveShort
{
    using FixedPointMath for uint256;

    /// @notice Initializes a Hyperdrive pool.
    /// @param _linkerCodeHash The hash of the ERC20 linker contract's
    ///        constructor code.
    /// @param _linkerFactory The address of the factory which is used to deploy
    ///        the ERC20 linker contracts.
    /// @param _baseToken The base token contract.
    /// @param _initialSharePrice The initial share price.
    /// @param _checkpointsPerTerm The number of checkpoints that elapses before
    ///        bonds can be redeemed one-to-one for base.
    /// @param _checkpointDuration The time in seconds between share price
    ///        checkpoints. Position duration must be a multiple of checkpoint
    ///        duration.
    /// @param _timeStretch The time stretch of the pool.
    /// @param _fees The fees to apply to trades.
    /// @param _governance The address of the governance contract.
    constructor(
        bytes32 _linkerCodeHash,
        address _linkerFactory,
        IERC20 _baseToken,
        uint256 _initialSharePrice,
        uint256 _checkpointsPerTerm,
        uint256 _checkpointDuration,
        uint256 _timeStretch,
        Fees memory _fees,
        address _governance
    )
        HyperdriveBase(
            _linkerCodeHash,
            _linkerFactory,
            _baseToken,
            _initialSharePrice,
            _checkpointsPerTerm,
            _checkpointDuration,
            _timeStretch,
            _fees,
            _governance
        )
    {} // solhint-disable-line no-empty-blocks

    /// @notice Allows anyone to mint a new checkpoint.
    /// @param _checkpointTime The time of the checkpoint to create.
    function checkpoint(uint256 _checkpointTime) public override {
        // If the checkpoint has already been set, return early.
        if (checkpoints[_checkpointTime].sharePrice != 0) {
            return;
        }

        // If the checkpoint time isn't divisible by the checkpoint duration
        // or is in the future, it's an invalid checkpoint and we should
        // revert.
        uint256 latestCheckpoint = _latestCheckpoint();
        if (
            _checkpointTime % checkpointDuration != 0 ||
            latestCheckpoint < _checkpointTime
        ) {
            revert Errors.InvalidCheckpointTime();
        }

        // If the checkpoint time is the latest checkpoint, we use the current
        // share price. Otherwise, we use a linear search to find the closest
        // share price and use that to perform the checkpoint.
        if (_checkpointTime == latestCheckpoint) {
            _applyCheckpoint(latestCheckpoint, _pricePerShare());
        } else {
            for (uint256 time = _checkpointTime; ; time += checkpointDuration) {
                uint256 closestSharePrice = checkpoints[time].sharePrice;
                if (time == latestCheckpoint) {
                    closestSharePrice = _pricePerShare();
                }
                if (closestSharePrice != 0) {
                    _applyCheckpoint(_checkpointTime, closestSharePrice);
                    break;
                }
            }
        }
    }

    // TODO: If we find that this checkpointing flow is too heavy (which is
    // quite possible), we can store the share price and update some key metrics
    // about matured positions and add a poking system that performs the rest of
    // the computation.
    //
    /// @dev Creates a new checkpoint if necessary.
    /// @param _checkpointTime The time of the checkpoint to create.
    /// @param _sharePrice The current share price.
    /// @return openSharePrice The open share price of the latest checkpoint.
    function _applyCheckpoint(
        uint256 _checkpointTime,
        uint256 _sharePrice
    ) internal override returns (uint256 openSharePrice) {
        // Return early if the checkpoint has already been updated.
        if (
            checkpoints[_checkpointTime].sharePrice != 0 ||
            _checkpointTime > block.timestamp
        ) {
            return checkpoints[_checkpointTime].sharePrice;
        }

        // Create the share price checkpoint.
        checkpoints[_checkpointTime].sharePrice = _sharePrice;

        // Pay out the long withdrawal pool for longs that have matured.
        uint256 maturedLongsAmount = totalSupply[
            AssetId.encodeAssetId(AssetId.AssetIdPrefix.Long, _checkpointTime)
        ];
        if (maturedLongsAmount > 0) {
            _applyCloseLong(
                maturedLongsAmount,
                0,
                maturedLongsAmount.divDown(_sharePrice),
<<<<<<< HEAD
                0,
                _checkpointTime
=======
                _checkpointTime,
                _sharePrice
>>>>>>> c15de70e
            );
        }

        // Pay out the short withdrawal pool for shorts that have matured.
        uint256 maturedShortsAmount = totalSupply[
            AssetId.encodeAssetId(AssetId.AssetIdPrefix.Short, _checkpointTime)
        ];
        if (maturedShortsAmount > 0) {
            _applyCloseShort(
                maturedShortsAmount,
                0,
                maturedShortsAmount.divDown(_sharePrice),
<<<<<<< HEAD
                0,
                _checkpointTime
=======
                _checkpointTime,
                _sharePrice
>>>>>>> c15de70e
            );
        }

        return checkpoints[_checkpointTime].sharePrice;
    }
}<|MERGE_RESOLUTION|>--- conflicted
+++ resolved
@@ -134,13 +134,9 @@
                 maturedLongsAmount,
                 0,
                 maturedLongsAmount.divDown(_sharePrice),
-<<<<<<< HEAD
                 0,
-                _checkpointTime
-=======
                 _checkpointTime,
                 _sharePrice
->>>>>>> c15de70e
             );
         }
 
@@ -153,13 +149,9 @@
                 maturedShortsAmount,
                 0,
                 maturedShortsAmount.divDown(_sharePrice),
-<<<<<<< HEAD
                 0,
-                _checkpointTime
-=======
                 _checkpointTime,
                 _sharePrice
->>>>>>> c15de70e
             );
         }
 
