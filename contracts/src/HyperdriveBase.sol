--- conflicted
+++ resolved
@@ -42,92 +42,29 @@
     // @notice The share price at the time the pool was created.
     uint256 internal immutable initialSharePrice;
 
-<<<<<<< HEAD
-    /// @notice The reserves and the buffers. This is the primary state used for
-    ///         pricing trades and maintaining solvency.
-    IHyperdrive.MarketState internal marketState;
-
-    /// @notice The state corresponding to the withdraw pool, expressed as a struct.
-    IHyperdrive.WithdrawPool internal withdrawPool;
-
-    /// @notice The fee percentages to be applied to the trade equation
-    IHyperdrive.Fees internal fees;
-
-    /// @notice Hyperdrive positions are bucketed into checkpoints, which
-    ///         allows us to avoid poking in any period that has LP or trading
-    ///         activity. The checkpoints contain the starting share price from
-    ///         the checkpoint as well as aggregate volume values.
-    mapping(uint256 => IHyperdrive.Checkpoint) public checkpoints;
-
-    /// @notice Addresses approved in this mapping can pause all deposits into
-    ///         the contract and other non essential functionality.
-    mapping(address => bool) public pausers;
-
-    // TODO: This shouldn't be public.
-    //
-    // Governance fees that haven't been collected yet denominated in shares.
-    uint256 public governanceFeesAccrued;
-
-    // TODO: This shouldn't be public.
-    //
-    // TODO: Should this be immutable?
-    //
-    // The address that receives governance fees.
-    address public governance;
-
-    /// @notice A struct to hold packed oracle entries
-    struct OracleData {
-        // The timestamp this data was added at
-        uint32 timestamp;
-        // The running sun of all previous data entries weighted by time
-        uint224 data;
-    }
-
-    /// @notice This buffer contains the timestamps and data recorded in the oracle
-    OracleData[] internal buffer;
-    /// @notice The struct holding the head and last timestamp
-    IHyperdrive.OracleState internal oracle;
+    /// TWAP ///
+
     /// @notice The amount of time between oracle data sample updates
     uint256 internal immutable updateGap;
 
-    /// @notice Initializes a Hyperdrive pool.
-    /// @param _config The configuration of the Hyperdrive pool.
-=======
     /// @notice Initializes a Hyperdrive pool.
     /// @param _config The configuration of the Hyperdrive pool.
     /// @param _dataProvider The address of the data provider.
->>>>>>> 79e11920
     /// @param _linkerCodeHash The hash of the ERC20 linker contract's
     ///        constructor code.
     /// @param _linkerFactory The address of the factory which is used to deploy
     ///        the ERC20 linker contracts.
     constructor(
-<<<<<<< HEAD
-        IHyperdrive.HyperdriveConfig memory _config,
-        bytes32 _linkerCodeHash,
-        address _linkerFactory
-    ) MultiToken(_linkerCodeHash, _linkerFactory) {
-=======
         IHyperdrive.PoolConfig memory _config,
         address _dataProvider,
         bytes32 _linkerCodeHash,
         address _linkerFactory
     ) MultiToken(_dataProvider, _linkerCodeHash, _linkerFactory) {
->>>>>>> 79e11920
         // Initialize the base token address.
         baseToken = _config.baseToken;
 
         // Initialize the time configurations. There must be at least one
         // checkpoint per term to avoid having a position duration of zero.
-<<<<<<< HEAD
-        if (_config.checkpointsPerTerm == 0) {
-            revert Errors.InvalidCheckpointsPerTerm();
-        }
-        positionDuration =
-            _config.checkpointsPerTerm *
-            _config.checkpointDuration;
-        checkpointDuration = _config.checkpointDuration;
-=======
         if (_config.checkpointDuration == 0) {
             revert Errors.InvalidCheckpointDuration();
         }
@@ -139,19 +76,16 @@
             revert Errors.InvalidPositionDuration();
         }
         positionDuration = _config.positionDuration;
->>>>>>> 79e11920
         timeStretch = _config.timeStretch;
         initialSharePrice = _config.initialSharePrice;
         fees = _config.fees;
         governance = _config.governance;
-<<<<<<< HEAD
+
         // Initialize the oracle
         updateGap = _config.updateGap;
         for (uint256 i = 0; i < _config.oracleSize; i++) {
             buffer.push(OracleData(0, 0));
         }
-=======
->>>>>>> 79e11920
     }
 
     /// Yield Source ///
@@ -258,7 +192,9 @@
                 checkpointDuration: checkpointDuration,
                 timeStretch: timeStretch,
                 governance: governance,
-                fees: fees
+                fees: fees,
+                updateGap: updateGap,
+                oracleSize: buffer.length
             });
     }
 
