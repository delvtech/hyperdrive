// SPDX-License-Identifier: Apache-2.0
pragma solidity ^0.8.18;

import { IERC20 } from "@openzeppelin/contracts/token/ERC20/IERC20.sol";
import { SafeCast } from "@openzeppelin/contracts/utils/math/SafeCast.sol";
import { HyperdriveStorage } from "./HyperdriveStorage.sol";
import { MultiToken } from "./MultiToken.sol";
import { AssetId } from "./libraries/AssetId.sol";
import { Errors } from "./libraries/Errors.sol";
import { FixedPointMath } from "./libraries/FixedPointMath.sol";
import { HyperdriveMath } from "./libraries/HyperdriveMath.sol";
import { IHyperdrive } from "./interfaces/IHyperdrive.sol";

/// @author DELV
/// @title HyperdriveBase
/// @notice The base contract of the Hyperdrive inheritance hierarchy.
/// @custom:disclaimer The language used in this code is for coding convenience
///                    only, and is not intended to, and does not, have any
///                    particular legal or regulatory significance.
abstract contract HyperdriveBase is MultiToken, HyperdriveStorage {
    using FixedPointMath for uint256;
    using SafeCast for uint256;

    /// @notice Initializes a Hyperdrive pool.
    /// @param _config The configuration of the Hyperdrive pool.
    /// @param _dataProvider The address of the data provider.
    /// @param _linkerCodeHash The hash of the ERC20 linker contract's
    ///        constructor code.
    /// @param _linkerFactory The address of the factory which is used to deploy
    ///        the ERC20 linker contracts.
    constructor(
        IHyperdrive.PoolConfig memory _config,
        address _dataProvider,
        bytes32 _linkerCodeHash,
        address _linkerFactory
    )
        MultiToken(_dataProvider, _linkerCodeHash, _linkerFactory)
        HyperdriveStorage(_config)
    {
        // Initialize the oracle.
        for (uint256 i = 0; i < _config.oracleSize; i++) {
<<<<<<< HEAD
            buffer.push(OracleData(uint32(block.timestamp), 0));
=======
            _buffer.push(OracleData(0, 0));
>>>>>>> e6abe432
        }
    }

    /// Yield Source ///

    /// @notice Transfers base from the user and commits it to the yield source.
    /// @param amount The amount of base to deposit.
    /// @param asUnderlying If true the yield source will transfer underlying tokens
    ///                     if false it will transfer the yielding asset directly
    /// @return sharesMinted The shares this deposit creates.
    /// @return sharePrice The share price at time of deposit.
    function _deposit(
        uint256 amount,
        bool asUnderlying
    ) internal virtual returns (uint256 sharesMinted, uint256 sharePrice);

    /// @notice Withdraws shares from the yield source and sends the base
    ///         released to the destination.
    /// @param shares The shares to withdraw from the yield source.
    /// @param destination The recipient of the withdrawal.
    /// @param asUnderlying If true the yield source will transfer underlying tokens
    ///                     if false it will transfer the yielding asset directly
    /// @return amountWithdrawn The amount of base released by the withdrawal.
    /// @return sharePrice The share price on withdraw.
    function _withdraw(
        uint256 shares,
        address destination,
        bool asUnderlying
    ) internal virtual returns (uint256 amountWithdrawn, uint256 sharePrice);

    ///@notice Loads the share price from the yield source
    ///@return sharePrice The current share price.
    function _pricePerShare()
        internal
        view
        virtual
        returns (uint256 sharePrice);

    /// Pause ///

    ///@notice Allows governance to set the ability of an address to pause deposits
    ///@param who The address to change
    ///@param status The new pauser status
    function setPauser(address who, bool status) external {
        if (msg.sender != _governance) revert Errors.Unauthorized();
        _pausers[who] = status;
    }

    ///@notice Allows an authorized address to pause this contract
    ///@param status True to pause all deposits and false to unpause them
    function pause(bool status) external {
        if (!_pausers[msg.sender]) revert Errors.Unauthorized();
        _marketState.isPaused = status;
    }

    ///@notice Blocks a function execution if the contract is paused
    modifier isNotPaused() {
        if (_marketState.isPaused) revert Errors.Paused();
        _;
    }

    /// Checkpoint ///

    /// @notice Allows anyone to mint a new checkpoint.
    /// @param _checkpointTime The time of the checkpoint to create.
    function checkpoint(uint256 _checkpointTime) public virtual;

    /// @dev Creates a new checkpoint if necessary.
    /// @param _checkpointTime The time of the checkpoint to create.
    /// @param _sharePrice The current share price.
    /// @return openSharePrice The open share price of the latest checkpoint.
    function _applyCheckpoint(
        uint256 _checkpointTime,
        uint256 _sharePrice
    ) internal virtual returns (uint256 openSharePrice);

    /// @notice This function collects the governance fees accrued by the pool.
    /// @return proceeds The amount of base collected.
    function collectGovernanceFee() external returns (uint256 proceeds) {
        uint256 governanceFeesAccrued = _governanceFeesAccrued;
        _governanceFeesAccrued = 0;
        // TODO: We should make an immutable asUnderlying parameter
        (proceeds, ) = _withdraw(governanceFeesAccrued, _governance, true);
    }

    /// Helpers ///

    /// @dev Calculates the normalized time remaining of a position.
    /// @param _maturityTime The maturity time of the position.
    /// @return timeRemaining The normalized time remaining (in [0, 1]).
    function _calculateTimeRemaining(
        uint256 _maturityTime
    ) internal view returns (uint256 timeRemaining) {
        timeRemaining = _maturityTime > block.timestamp
            ? _maturityTime - block.timestamp
            : 0;
        timeRemaining = (timeRemaining).divDown(_positionDuration);
    }

    /// @dev Gets the most recent checkpoint time.
    /// @return latestCheckpoint The latest checkpoint.
    function _latestCheckpoint()
        internal
        view
        returns (uint256 latestCheckpoint)
    {
        latestCheckpoint =
            block.timestamp -
            (block.timestamp % _checkpointDuration);
    }

    // TODO: Consider combining this with the trading functions.
    //
    /// @dev Calculates the fees for the flat and curve portion of hyperdrive calcOutGivenIn
    /// @param _amountIn The given amount in, either in terms of shares or bonds.
    /// @param _amountOut The amount of the asset that is received before fees.
    /// @param _normalizedTimeRemaining The normalized amount of time until maturity.
    /// @param _spotPrice The price without slippage of bonds in terms of shares.
    /// @param _sharePrice The current price of shares in terms of base.
    /// @return totalCurveFee The total curve fee. The fee is in terms of bonds.
    /// @return totalFlatFee The total flat fee. The fee is in terms of bonds.
    /// @return governanceCurveFee The curve fee that goes to governance. The fee is in terms of bonds.
    /// @return governanceFlatFee The flat fee that goes to governance. The fee is in terms of bonds.
    function _calculateFeesOutGivenSharesIn(
        uint256 _amountIn,
        uint256 _amountOut,
        uint256 _normalizedTimeRemaining,
        uint256 _spotPrice,
        uint256 _sharePrice
    )
        internal
        view
        returns (
            uint256 totalCurveFee,
            uint256 totalFlatFee,
            uint256 governanceCurveFee,
            uint256 governanceFlatFee
        )
    {
        // curve fee = ((1 / p) - 1) * phi_curve * c * d_z * t
        totalCurveFee = (FixedPointMath.ONE_18.divDown(_spotPrice)).sub(
            FixedPointMath.ONE_18
        );
        totalCurveFee = totalCurveFee
            .mulDown(_fees.curve)
            .mulDown(_sharePrice)
            .mulDown(_amountIn)
            .mulDown(_normalizedTimeRemaining);
        // governanceCurveFee = d_z * (curve_fee / d_y) * c * phi_gov
        governanceCurveFee = _amountIn
            .mulDivDown(totalCurveFee, _amountOut)
            .mulDown(_sharePrice)
            .mulDown(_fees.governance);
        // flat fee = c * d_z * (1 - t) * phi_flat
        uint256 flat = _amountIn.mulDown(
            FixedPointMath.ONE_18.sub(_normalizedTimeRemaining)
        );
        totalFlatFee = flat.mulDown(_sharePrice).mulDown(_fees.flat);
        // calculate the flat portion of the governance fee
        governanceFlatFee = totalFlatFee.mulDown(_fees.governance);
    }

    // TODO: Consider combining this with the trading functions.
    //
    /// @dev Calculates the fees for the flat and curve portion of hyperdrive calcOutGivenIn
    /// @param _amountIn The given amount in, either in terms of shares or bonds.
    /// @param _normalizedTimeRemaining The normalized amount of time until maturity.
    /// @param _spotPrice The price without slippage of bonds in terms of shares.
    /// @param _sharePrice The current price of shares in terms of base.
    /// @return totalCurveFee The curve fee. The fee is in terms of shares.
    /// @return totalFlatFee The flat fee. The fee is in terms of shares.
    /// @return totalGovernanceFee The total fee that goes to governance. The fee is in terms of shares.
    function _calculateFeesOutGivenBondsIn(
        uint256 _amountIn,
        uint256 _normalizedTimeRemaining,
        uint256 _spotPrice,
        uint256 _sharePrice
    )
        internal
        view
        returns (
            uint256 totalCurveFee,
            uint256 totalFlatFee,
            uint256 totalGovernanceFee
        )
    {
        // 'bond' in
        // curve fee = ((1 - p) * phi_curve * d_y * t) / c
        uint256 _pricePart = (FixedPointMath.ONE_18.sub(_spotPrice));
        totalCurveFee = _pricePart
            .mulDown(_fees.curve)
            .mulDown(_amountIn)
            .mulDivDown(_normalizedTimeRemaining, _sharePrice);
        // calculate the curve portion of the governance fee
        totalGovernanceFee = totalCurveFee.mulDown(_fees.governance);
        // flat fee = (d_y * (1 - t) * phi_flat) / c
        uint256 flat = _amountIn.mulDivDown(
            FixedPointMath.ONE_18.sub(_normalizedTimeRemaining),
            _sharePrice
        );
        totalFlatFee = (flat.mulDown(_fees.flat));
        totalGovernanceFee += totalFlatFee.mulDown(_fees.governance);
    }

    // TODO: Consider combining this with the trading functions.
    //
    /// @dev Calculates the fees for the curve portion of hyperdrive calcInGivenOut
    /// @param _amountOut The given amount out.
    /// @param _normalizedTimeRemaining The normalized amount of time until maturity.
    /// @param _spotPrice The price without slippage of bonds in terms of shares.
    /// @param _sharePrice The current price of shares in terms of base.
    /// @return totalCurveFee The total curve fee. Fee is in terms of shares.
    /// @return totalFlatFee The total flat fee.  Fee is in terms of shares.
    /// @return governanceCurveFee The curve fee that goes to governance.  Fee is in terms of shares.
    /// @return governanceFlatFee The flat fee that goes to governance.  Fee is in terms of shares.
    function _calculateFeesInGivenBondsOut(
        uint256 _amountOut,
        uint256 _normalizedTimeRemaining,
        uint256 _spotPrice,
        uint256 _sharePrice
    )
        internal
        view
        returns (
            uint256 totalCurveFee,
            uint256 totalFlatFee,
            uint256 governanceCurveFee,
            uint256 governanceFlatFee
        )
    {
        // bonds out
        // curve fee = ((1 - p) * d_y * t * phi_curve)/c
        totalCurveFee = FixedPointMath.ONE_18.sub(_spotPrice);
        totalCurveFee = totalCurveFee
            .mulDown(_fees.curve)
            .mulDown(_amountOut)
            .mulDivDown(_normalizedTimeRemaining, _sharePrice);
        // calculate the curve portion of the governance fee
        governanceCurveFee = totalCurveFee.mulDown(_fees.governance);
        // flat fee = (d_y * (1 - t) * phi_flat)/c
        uint256 flat = _amountOut.mulDivDown(
            FixedPointMath.ONE_18.sub(_normalizedTimeRemaining),
            _sharePrice
        );
        totalFlatFee = (flat.mulDown(_fees.flat));
        // calculate the flat portion of the governance fee
        governanceFlatFee = totalFlatFee.mulDown(_fees.governance);
    }
}<|MERGE_RESOLUTION|>--- conflicted
+++ resolved
@@ -39,11 +39,7 @@
     {
         // Initialize the oracle.
         for (uint256 i = 0; i < _config.oracleSize; i++) {
-<<<<<<< HEAD
             buffer.push(OracleData(uint32(block.timestamp), 0));
-=======
-            _buffer.push(OracleData(0, 0));
->>>>>>> e6abe432
         }
     }
 
