// SPDX-License-Identifier: Apache-2.0
pragma solidity 0.8.19;

import { HyperdriveStorage } from "./HyperdriveStorage.sol";
import { IERC20 } from "./interfaces/IERC20.sol";
import { IHyperdrive } from "./interfaces/IHyperdrive.sol";
import { AssetId } from "./libraries/AssetId.sol";
import { FixedPointMath } from "./libraries/FixedPointMath.sol";
import { HyperdriveMath } from "./libraries/HyperdriveMath.sol";
import { SafeCast } from "./libraries/SafeCast.sol";
import { MultiToken } from "./token/MultiToken.sol";

/// @author DELV
/// @title HyperdriveBase
/// @notice The base contract of the Hyperdrive inheritance hierarchy.
/// @custom:disclaimer The language used in this code is for coding convenience
///                    only, and is not intended to, and does not, have any
///                    particular legal or regulatory significance.
abstract contract HyperdriveBase is MultiToken, HyperdriveStorage {
    using FixedPointMath for uint256;
    using SafeCast for uint256;

    event Initialize(
        address indexed provider,
        uint256 lpAmount,
        uint256 baseAmount,
        uint256 apr
    );

    event AddLiquidity(
        address indexed provider,
        uint256 lpAmount,
        uint256 baseAmount
    );

    event RemoveLiquidity(
        address indexed provider,
        uint256 lpAmount,
        uint256 baseAmount,
        uint256 withdrawalShareAmount
    );

    event RedeemWithdrawalShares(
        address indexed provider,
        uint256 withdrawalShareAmount,
        uint256 baseAmount
    );

    event OpenLong(
        address indexed trader,
        uint256 indexed assetId,
        uint256 maturityTime,
        uint256 baseAmount,
        uint256 bondAmount
    );

    event OpenShort(
        address indexed trader,
        uint256 indexed assetId,
        uint256 maturityTime,
        uint256 baseAmount,
        uint256 bondAmount
    );

    event CloseLong(
        address indexed trader,
        uint256 indexed assetId,
        uint256 maturityTime,
        uint256 baseAmount,
        uint256 bondAmount
    );

    event CloseShort(
        address indexed trader,
        uint256 indexed assetId,
        uint256 maturityTime,
        uint256 baseAmount,
        uint256 bondAmount
    );

    /// @notice Initializes a Hyperdrive pool.
    /// @param _config The configuration of the Hyperdrive pool.
    /// @param _dataProvider The address of the data provider.
    /// @param _linkerCodeHash The hash of the ERC20 linker contract's
    ///        constructor code.
    /// @param _linkerFactory The address of the factory which is used to deploy
    ///        the ERC20 linker contracts.
    constructor(
        IHyperdrive.PoolConfig memory _config,
        address _dataProvider,
        bytes32 _linkerCodeHash,
        address _linkerFactory
    )
        MultiToken(_dataProvider, _linkerCodeHash, _linkerFactory)
        HyperdriveStorage(_config)
    {
        // Initialize the oracle.
        for (uint256 i = 0; i < _config.oracleSize; i++) {
            _buffer.push(OracleData(uint32(block.timestamp), 0));
        }
    }

    /// Yield Source ///

    /// @notice A YieldSource dependent check that prevents ether from being
    ///         transferred to Hyperdrive instances that don't accept ether.
    function _checkMessageValue() internal view virtual {
        if (msg.value != 0) {
            revert IHyperdrive.NotPayable();
        }
    }

    /// @notice Transfers base from the user and commits it to the yield source.
    /// @param amount The amount of base to deposit.
    /// @param asUnderlying If true the yield source will transfer underlying tokens
    ///                     if false it will transfer the yielding asset directly
    /// @return sharesMinted The shares this deposit creates.
    /// @return sharePrice The share price at time of deposit.
    function _deposit(
        uint256 amount,
        bool asUnderlying
    ) internal virtual returns (uint256 sharesMinted, uint256 sharePrice);

    /// @notice Withdraws shares from the yield source and sends the base
    ///         released to the destination.
    /// @param shares The shares to withdraw from the yield source.
    /// @param destination The recipient of the withdrawal.
    /// @param asUnderlying If true the yield source will transfer underlying tokens
    ///                     if false it will transfer the yielding asset directly
    /// @return amountWithdrawn The amount of base released by the withdrawal.
    function _withdraw(
        uint256 shares,
        address destination,
        bool asUnderlying
    ) internal virtual returns (uint256 amountWithdrawn);

    ///@notice Loads the share price from the yield source
    ///@return sharePrice The current share price.
    function _pricePerShare()
        internal
        view
        virtual
        returns (uint256 sharePrice);

    /// Pause ///

    event PauserUpdated(address indexed newPauser);

    ///@notice Allows governance to set the ability of an address to pause deposits
    ///@param who The address to change
    ///@param status The new pauser status
    function setPauser(address who, bool status) external {
        if (msg.sender != _governance) revert IHyperdrive.Unauthorized();
        _pausers[who] = status;
        emit PauserUpdated(who);
    }

    event GovernanceUpdated(address indexed newGovernance);

    ///@notice Allows governance to change governance
    ///@param who The new governance address
    function setGovernance(address who) external {
        if (msg.sender != _governance) revert IHyperdrive.Unauthorized();
        _governance = who;

        emit GovernanceUpdated(who);
    }

    ///@notice Allows an authorized address to pause this contract
    ///@param status True to pause all deposits and false to unpause them
    function pause(bool status) external {
        if (!_pausers[msg.sender]) revert IHyperdrive.Unauthorized();
        _marketState.isPaused = status;
    }

    ///@notice Blocks a function execution if the contract is paused
    modifier isNotPaused() {
        if (_marketState.isPaused) revert IHyperdrive.Paused();
        _;
    }

    /// Checkpoint ///

    /// @notice Allows anyone to mint a new checkpoint.
    /// @param _checkpointTime The time of the checkpoint to create.
    function checkpoint(uint256 _checkpointTime) public virtual;

    /// @dev Creates a new checkpoint if necessary.
    /// @param _checkpointTime The time of the checkpoint to create.
    /// @param _sharePrice The current share price.
    /// @return openSharePrice The open share price of the latest checkpoint.
    function _applyCheckpoint(
        uint256 _checkpointTime,
        uint256 _sharePrice
    ) internal virtual returns (uint256 openSharePrice);

    /// @notice This function collects the governance fees accrued by the pool.
    /// @param asUnderlying Indicates if the fees should be paid in underlying or yielding token
    /// @return proceeds The amount of base collected.
    function collectGovernanceFee(
        bool asUnderlying
    ) external nonReentrant returns (uint256 proceeds) {
        // Must have been granted a role
        if (
            !_pausers[msg.sender] &&
            msg.sender != _feeCollector &&
            msg.sender != _governance
        ) revert IHyperdrive.Unauthorized();
        uint256 governanceFeesAccrued = _governanceFeesAccrued;
        delete _governanceFeesAccrued;
        proceeds = _withdraw(
            governanceFeesAccrued,
            _feeCollector,
            asUnderlying
        );
    }

    /// Helpers ///

    /// @dev Calculates the number of share reserves that are not reserved by open positions
    /// @param _sharePrice The current share price.
    function _calculateIdleShareReserves(
        uint256 _sharePrice
    ) internal view returns (uint256 idleShares) {
<<<<<<< HEAD
        uint256 usedShares = (uint256(_marketState.longsOutstanding)).divDown(_sharePrice);
=======
        uint256 usedShares;
        uint256 longsOutstanding = _marketState.longsOutstanding;
        if (longsOutstanding > 0) {
            usedShares = longsOutstanding.divDown(_sharePrice);
        }
>>>>>>> f2ea3665
        if (_marketState.shareReserves > usedShares + _minimumShareReserves) {
            idleShares =
                _marketState.shareReserves -
                usedShares -
                _minimumShareReserves;
        }
        return idleShares;
    }

    /// @dev Calculates the fees that go to the LPs and governance.
    /// @param _amountIn Amount in shares.
    /// @param _spotPrice The price without slippage of bonds in terms of base (base/bonds).
    /// @param _sharePrice The current price of shares in terms of base (base/shares).
    /// @return totalCurveFee The total curve fee. The fee is in terms of bonds.
    /// @return governanceCurveFee The curve fee that goes to governance. The fee is in terms of base.
    function _calculateFeesOutGivenSharesIn(
        uint256 _amountIn,
        uint256 _spotPrice,
        uint256 _sharePrice
    )
        internal
        view
        returns (uint256 totalCurveFee, uint256 governanceCurveFee)
    {
        // Fixed Rate (r) = (value at maturity - purchase price)/(purchase price)
        //                = (1-p)/p
        //                = ((1 / p) - 1)
        //                = the return on investment at maturity of a bond purchased at price p
        //
        // Another way to think about it:
        // p (spot price) tells us how many base a bond is worth -> p = base/bonds
        // 1/p tells us how many bonds a base is worth -> 1/p = bonds/base
        // 1/p - 1 tells us how many additional bonds we get for each base -> (1/p - 1) = additional bonds/base
        // the curve fee is taken from the additional bonds the user gets for each base
        // total curve fee = ((1 / p) - 1) * phi_curve * c * dz
        //                 = r * phi_curve * base/shares * shares
        //                 = bonds/base * phi_curve * base
        //                 = bonds * phi_curve
        totalCurveFee = (FixedPointMath.ONE_18.divDown(_spotPrice))
            .sub(FixedPointMath.ONE_18)
            .mulDown(_curveFee)
            .mulDown(_sharePrice)
            .mulDown(_amountIn);

        // We need the governance fee in terms of base, so we multiply
        // the total curve fee by the spot price (base/bonds):
        // governanceCurveFee = total_curve_fee * p * phi_gov
        //                    = bonds * base/bonds * phi_gov
        //                    = base * phi_gov
        governanceCurveFee = totalCurveFee.mulDown(_spotPrice).mulDown(
            _governanceFee
        );
    }

    /// @dev Calculates the fees that go to the LPs and governance.
    /// @param _amountIn Amount in terms of bonds.
    /// @param _normalizedTimeRemaining The normalized amount of time until maturity.
    /// @param _spotPrice The price without slippage of bonds in terms of base (base/bonds).
    /// @param _sharePrice The current price of shares in terms of base (base/shares).
    /// @return totalCurveFee The curve fee. The fee is in terms of shares.
    /// @return totalFlatFee The flat fee. The fee is in terms of shares.
    /// @return totalGovernanceFee The total fee that goes to governance. The fee is in terms of shares.
    function _calculateFeesOutGivenBondsIn(
        uint256 _amountIn,
        uint256 _normalizedTimeRemaining,
        uint256 _spotPrice,
        uint256 _sharePrice
    )
        internal
        view
        returns (
            uint256 totalCurveFee,
            uint256 totalFlatFee,
            uint256 totalGovernanceFee
        )
    {
        // p (spot price) tells us how many base a bond is worth -> p = base/bonds
        // 1 - p tells us how many additional base a bond is worth at maturity -> (1 - p) = additional base/bonds

        // The curve fee is taken from the additional base the user gets for each bond at maturity
        // total curve fee = ((1 - p) * phi_curve * d_y * t)/c
        //                 = (base/bonds * phi_curve * bonds * t) / (base/shares)
        //                 = (base/bonds * phi_curve * bonds * t) * (shares/base)
        //                 = (base * phi_curve * t) * (shares/base)
        //                 = phi_curve * t * shares
        uint256 _pricePart = (FixedPointMath.ONE_18.sub(_spotPrice));
        totalCurveFee = _pricePart
            .mulDown(_curveFee)
            .mulDown(_amountIn)
            .mulDivDown(_normalizedTimeRemaining, _sharePrice);

        // Calculate the curve portion of the governance fee
        // governanceCurveFee = total_curve_fee * phi_gov
        //                    = shares * phi_gov
        totalGovernanceFee = totalCurveFee.mulDown(_governanceFee);

        // The flat portion of the fee is taken from the matured bonds.
        // Since a matured bond is worth 1 base, it is appropriate to consider
        // d_y in units of base.
        // flat fee = (d_y * (1 - t) * phi_flat) / c
        //          = (base * (1 - t) * phi_flat) / (base/shares)
        //          = (base * (1 - t) * phi_flat) * (shares/base)
        //          = shares * (1 - t) * phi_flat
        uint256 flat = _amountIn.mulDivDown(
            FixedPointMath.ONE_18.sub(_normalizedTimeRemaining),
            _sharePrice
        );
        totalFlatFee = (flat.mulDown(_flatFee));

        // Calculate the flat portion of the governance fee
        // governanceFlatFee = total_flat_fee * phi_gov
        //                   = shares * phi_gov
        //
        // The totalGovernanceFee is the sum of the curve and flat governance fees
        // totalGovernanceFee = governanceCurveFee + governanceFlatFee
        totalGovernanceFee += totalFlatFee.mulDown(_governanceFee);
    }

    /// @dev Calculates the fees that go to the LPs and governance.
    /// @param _amountOut Amount in terms of bonds.
    /// @param _normalizedTimeRemaining The normalized amount of time until maturity.
    /// @param _spotPrice The price without slippage of bonds in terms of base (base/bonds).
    /// @param _sharePrice The current price of shares in terms of base (base/shares).
    /// @return totalCurveFee The total curve fee. Fee is in terms of shares.
    /// @return totalFlatFee The total flat fee.  Fee is in terms of shares.
    /// @return governanceCurveFee The curve fee that goes to governance.  Fee is in terms of shares.
    /// @return governanceFlatFee The flat fee that goes to governance.  Fee is in terms of shares.
    function _calculateFeesInGivenBondsOut(
        uint256 _amountOut,
        uint256 _normalizedTimeRemaining,
        uint256 _spotPrice,
        uint256 _sharePrice
    )
        internal
        view
        returns (
            uint256 totalCurveFee,
            uint256 totalFlatFee,
            uint256 governanceCurveFee,
            uint256 governanceFlatFee
        )
    {
        // p (spot price) tells us how many base a bond is worth -> p = base/bonds
        // 1 - p tells us how many additional base a bond is worth at maturity -> (1 - p) = additional base/bonds

        // The curve fee is taken from the additional base the user gets for each bond at maturity
        // total curve fee = ((1 - p) * phi_curve * d_y * t)/c
        //                 = (base/bonds * phi_curve * bonds * t) / (base/shares)
        //                 = (base/bonds * phi_curve * bonds * t) * (shares/base)
        //                 = (base * phi_curve * t) * (shares/base)
        //                 = phi_curve * t * shares
        totalCurveFee = FixedPointMath.ONE_18.sub(_spotPrice);
        totalCurveFee = totalCurveFee
            .mulDown(_curveFee)
            .mulDown(_amountOut)
            .mulDivDown(_normalizedTimeRemaining, _sharePrice);

        // Calculate the curve portion of the governance fee
        // governanceCurveFee = total_curve_fee * phi_gov
        //                    = shares * phi_gov
        governanceCurveFee = totalCurveFee.mulDown(_governanceFee);

        // The flat portion of the fee is taken from the matured bonds.
        // Since a matured bond is worth 1 base, it is appropriate to consider
        // d_y in units of base.
        // flat fee = (d_y * (1 - t) * phi_flat) / c
        //          = (base * (1 - t) * phi_flat) / (base/shares)
        //          = (base * (1 - t) * phi_flat) * (shares/base)
        //          = shares * (1 - t) * phi_flat
        uint256 flat = _amountOut.mulDivDown(
            FixedPointMath.ONE_18.sub(_normalizedTimeRemaining),
            _sharePrice
        );
        totalFlatFee = (flat.mulDown(_flatFee));

        // Calculate the flat portion of the governance fee
        // governanceFlatFee = total_flat_fee * phi_gov
        //                   = shares * phi_gov
        governanceFlatFee = totalFlatFee.mulDown(_governanceFee);
    }
}<|MERGE_RESOLUTION|>--- conflicted
+++ resolved
@@ -222,15 +222,11 @@
     function _calculateIdleShareReserves(
         uint256 _sharePrice
     ) internal view returns (uint256 idleShares) {
-<<<<<<< HEAD
-        uint256 usedShares = (uint256(_marketState.longsOutstanding)).divDown(_sharePrice);
-=======
         uint256 usedShares;
         uint256 longsOutstanding = _marketState.longsOutstanding;
         if (longsOutstanding > 0) {
             usedShares = longsOutstanding.divDown(_sharePrice);
         }
->>>>>>> f2ea3665
         if (_marketState.shareReserves > usedShares + _minimumShareReserves) {
             idleShares =
                 _marketState.shareReserves -
