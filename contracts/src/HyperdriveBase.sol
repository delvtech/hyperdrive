--- conflicted
+++ resolved
@@ -98,17 +98,9 @@
         uint256 lpSharePrice
     );
 
-<<<<<<< HEAD
+    // FIXME: Update this Natspec. Do we even need this constructor anymore?
+    //
     /// @notice Instantiates Hyperdrive.
-=======
-    event CollectGovernanceFee(
-        address indexed collector,
-        uint256 baseFees,
-        uint256 sharePrice
-    );
-
-    /// @notice Initializes a Hyperdrive pool.
->>>>>>> ecb31244
     /// @param _config The configuration of the Hyperdrive pool.
     /// @param _linkerCodeHash The hash of the ERC20 linker contract's
     ///        constructor code.
@@ -187,36 +179,6 @@
         uint256 _sharePrice
     ) internal virtual returns (uint256 openSharePrice);
 
-<<<<<<< HEAD
-=======
-    /// @notice This function collects the governance fees accrued by the pool.
-    /// @param _options The options that configure how the fees are settled.
-    /// @return proceeds The amount of base collected.
-    function collectGovernanceFee(
-        IHyperdrive.Options calldata _options
-    ) external nonReentrant returns (uint256 proceeds) {
-        // Ensure that the destination is set to the fee collector.
-        if (_options.destination != _feeCollector) {
-            revert IHyperdrive.InvalidFeeDestination();
-        }
-
-        // Ensure that the caller is authorized to collect fees.
-        if (
-            !_pausers[msg.sender] &&
-            msg.sender != _feeCollector &&
-            msg.sender != _governance
-        ) {
-            revert IHyperdrive.Unauthorized();
-        }
-
-        // Withdraw the accrued governance fees to the fee collector.
-        uint256 governanceFeesAccrued = _governanceFeesAccrued;
-        delete _governanceFeesAccrued;
-        proceeds = _withdraw(governanceFeesAccrued, _options);
-        emit CollectGovernanceFee(_feeCollector, proceeds, _pricePerShare());
-    }
-
->>>>>>> ecb31244
     /// Helpers ///
 
     /// @dev Checks if any of the bonds the trader purchased on the curve
@@ -415,88 +377,10 @@
     /// @return totalFlatFee The flat fee. The fee is in terms of shares.
     /// @return governanceCurveFee The curve fee that goes to governance. The
     ///         fee is in terms of shares.
-<<<<<<< HEAD
-    function _calculateFeesOutGivenBondsIn(
-        uint256 _amountIn,
-        uint256 _normalizedTimeRemaining,
-        uint256 _spotPrice,
-        uint256 _sharePrice
-    )
-        internal
-        view
-        returns (
-            uint256 totalCurveFee,
-            uint256 totalFlatFee,
-            uint256 totalGovernanceFee
-        )
-    {
-        // p (spot price) tells us how many base a bond is worth -> p = base/bonds
-        // 1 - p tells us how many additional base a bond is worth at
-        // maturity -> (1 - p) = additional base/bonds
-
-        // The curve fee is taken from the additional base the user gets for
-        // each bond at maturity:
-        //
-        // total curve fee = ((1 - p) * phi_curve * d_y * t)/c
-        //                 = (base/bonds * phi_curve * bonds * t) / (base/shares)
-        //                 = (base/bonds * phi_curve * bonds * t) * (shares/base)
-        //                 = (base * phi_curve * t) * (shares/base)
-        //                 = phi_curve * t * shares
-        uint256 _pricePart = FixedPointMath.ONE_18 - _spotPrice;
-        totalCurveFee = _pricePart
-            .mulDown(_curveFee)
-            .mulDown(_amountIn)
-            .mulDivDown(_normalizedTimeRemaining, _sharePrice);
-
-        // Calculate the curve portion of the governance fee
-        // governanceCurveFee = total_curve_fee * phi_gov
-        //                    = shares * phi_gov
-        totalGovernanceFee = totalCurveFee.mulDown(_governanceFee);
-
-        // The flat portion of the fee is taken from the matured bonds.
-        // Since a matured bond is worth 1 base, it is appropriate to consider
-        // d_y in units of base.
-        // flat fee = (d_y * (1 - t) * phi_flat) / c
-        //          = (base * (1 - t) * phi_flat) / (base/shares)
-        //          = (base * (1 - t) * phi_flat) * (shares/base)
-        //          = shares * (1 - t) * phi_flat
-        uint256 flat = _amountIn.mulDivDown(
-            FixedPointMath.ONE_18 - _normalizedTimeRemaining,
-            _sharePrice
-        );
-        totalFlatFee = flat.mulDown(_flatFee);
-
-        // Calculate the flat portion of the governance fee
-        // governanceFlatFee = total_flat_fee * phi_gov
-        //                   = shares * phi_gov
-        //
-        // The totalGovernanceFee is the sum of the curve and flat governance fees
-        // totalGovernanceFee = governanceCurveFee + governanceFlatFee
-        totalGovernanceFee += totalFlatFee.mulDown(_governanceFee);
-    }
-
-    // FIXME: There is a lot of code duplication here that Mihai's PR will address.
-    //
-    /// @dev Calculates the fees that go to the LPs and governance.
-    /// @param _amountOut Amount in terms of bonds.
-    /// @param _normalizedTimeRemaining The normalized amount of time until maturity.
-    /// @param _spotPrice The price without slippage of bonds in terms of base
-    ///        (base/bonds).
-    /// @param _sharePrice The current price of shares in terms of base (base/shares).
-    /// @return totalCurveFee The total curve fee. Fee is in terms of shares.
-    /// @return totalFlatFee The total flat fee.  Fee is in terms of shares.
-    /// @return governanceCurveFee The curve fee that goes to governance.  Fee
-    ///         is in terms of shares.
-    /// @return governanceFlatFee The flat fee that goes to governance.  Fee is
-    ///         in terms of shares.
-    function _calculateFeesInGivenBondsOut(
-        uint256 _amountOut,
-=======
     /// @return governanceFlatFee The flat fee that goes to governance. The
     ///         fee is in terms of shares.
     function _calculateFeesGivenBonds(
         uint256 _amount,
->>>>>>> ecb31244
         uint256 _normalizedTimeRemaining,
         uint256 _spotPrice,
         uint256 _sharePrice
