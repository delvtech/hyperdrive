// SPDX-License-Identifier: Apache-2.0
pragma solidity ^0.8.18;

import { IERC20 } from "@openzeppelin/contracts/token/ERC20/IERC20.sol";
import { AaveHyperdrive } from "../instances/AaveHyperdrive.sol";
import { IHyperdrive } from "../interfaces/IHyperdrive.sol";
import { IHyperdriveDeployer } from "../interfaces/IHyperdriveDeployer.sol";
import { IPool } from "@aave/interfaces/IPool.sol";

interface IAToken {
    // solhint-disable-next-line func-name-mixedcase
    function UNDERLYING_ASSET_ADDRESS() external view returns (address);
}

/// @author DELV
/// @title AaveHyperdriveDeployer
/// @notice This is a minimal factory which contains only the logic to deploy
///         hyperdrive and is called by a more complex factory which
///         initializes the Hyperdrive instances and acts as a registry.
/// @dev We use two contracts to avoid any code size limit issues with Hyperdrive.
/// @custom:disclaimer The language used in this code is for coding convenience
///                    only, and is not intended to, and does not, have any
///                    particular legal or regulatory significance.
contract AaveHyperdriveDeployer is IHyperdriveDeployer {
    IPool internal immutable pool;

    constructor(IPool _pool) {
        pool = _pool;
    }

    /// @notice Deploys a copy of hyperdrive with the given params.
    /// @param _config The configuration of the Hyperdrive pool.
<<<<<<< HEAD
=======
    /// @param _dataProvider The address of the data provider.
>>>>>>> 79e11920
    /// @param _linkerCodeHash The hash of the ERC20 linker contract's
    ///        constructor code.
    /// @param _linkerFactory The address of the factory which is used to deploy
    ///        the ERC20 linker contracts.
    /// FIXME: We should ensure that the aToken address is a valid aToken.
    /// @param _extraData This extra data contains the address of the aToken.
    function deploy(
<<<<<<< HEAD
        IHyperdrive.HyperdriveConfig memory _config,
=======
        IHyperdrive.PoolConfig memory _config,
        address _dataProvider,
>>>>>>> 79e11920
        bytes32 _linkerCodeHash,
        address _linkerFactory,
        bytes32[] calldata _extraData
    ) external override returns (address) {
        // We force convert
        IERC20 aToken = IERC20(address(uint160(uint256(_extraData[0]))));
        // Need a hard convert cause no direct bytes32 -> address
        return (
            address(
                new AaveHyperdrive(
                    _config,
<<<<<<< HEAD
=======
                    _dataProvider,
>>>>>>> 79e11920
                    _linkerCodeHash,
                    _linkerFactory,
                    aToken,
                    pool
                )
            )
        );
    }
}<|MERGE_RESOLUTION|>--- conflicted
+++ resolved
@@ -30,10 +30,7 @@
 
     /// @notice Deploys a copy of hyperdrive with the given params.
     /// @param _config The configuration of the Hyperdrive pool.
-<<<<<<< HEAD
-=======
     /// @param _dataProvider The address of the data provider.
->>>>>>> 79e11920
     /// @param _linkerCodeHash The hash of the ERC20 linker contract's
     ///        constructor code.
     /// @param _linkerFactory The address of the factory which is used to deploy
@@ -41,12 +38,8 @@
     /// FIXME: We should ensure that the aToken address is a valid aToken.
     /// @param _extraData This extra data contains the address of the aToken.
     function deploy(
-<<<<<<< HEAD
-        IHyperdrive.HyperdriveConfig memory _config,
-=======
         IHyperdrive.PoolConfig memory _config,
         address _dataProvider,
->>>>>>> 79e11920
         bytes32 _linkerCodeHash,
         address _linkerFactory,
         bytes32[] calldata _extraData
@@ -58,10 +51,7 @@
             address(
                 new AaveHyperdrive(
                     _config,
-<<<<<<< HEAD
-=======
                     _dataProvider,
->>>>>>> 79e11920
                     _linkerCodeHash,
                     _linkerFactory,
                     aToken,
