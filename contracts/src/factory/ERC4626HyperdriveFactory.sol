// SPDX-License-Identifier: Apache-2.0
pragma solidity 0.8.19;

<<<<<<< HEAD
import { ERC4626Target0 } from "../instances/ERC4626Target0.sol";
import { ERC4626Target1 } from "../instances/ERC4626Target1.sol";
import { IERC20 } from "../interfaces/IERC20.sol";
import { IERC4626 } from "../interfaces/IERC4626.sol";
=======
import { ERC4626DataProvider } from "../instances/ERC4626DataProvider.sol";
>>>>>>> 6eec8aaf
import { IHyperdrive } from "../interfaces/IHyperdrive.sol";
import { IHyperdriveDeployer } from "../interfaces/IHyperdriveDeployer.sol";
import { HyperdriveFactory } from "./HyperdriveFactory.sol";

/// @author DELV
/// @title ERC4626HyperdriveFactory
/// @notice Deploys hyperdrive instances and initializes them. It also holds a
///         registry of all deployed hyperdrive instances.
/// @custom:disclaimer The language used in this code is for coding convenience
///                    only, and is not intended to, and does not, have any
///                    particular legal or regulatory significance.
contract ERC4626HyperdriveFactory is HyperdriveFactory {
    /// @notice The sweep targets used in deployed instances. This specifies
    ///         the addresses that the fee collector can sweep to collect
    ///         incentives and redistribute them.
    address[] internal _sweepTargets;

    /// @notice Initializes the factory.
    /// @param _factoryConfig The variables that configure the factory;
<<<<<<< HEAD
    /// @param _pool The ERC4626 pool.
    /// @param __sweepTargets The addresses that can be swept by the fee collector.
    constructor(
        FactoryConfig memory _factoryConfig,
        IERC4626 _pool,
        address[] memory __sweepTargets
    ) HyperdriveFactory(_factoryConfig) {
        // Initialize the ERC4626 pool.
        pool = _pool;

=======
    /// @param _deployer The contract that deploys new hyperdrive instances.
    /// @param _linkerFactory The linker factory.
    /// @param _linkerCodeHash The hash of the linker contract's constructor code.
    /// @param _sweepTargets_ The addresses that can be swept by the fee collector.
    constructor(
        FactoryConfig memory _factoryConfig,
        IHyperdriveDeployer _deployer,
        address _linkerFactory,
        bytes32 _linkerCodeHash,
        address[] memory _sweepTargets_
    )
        HyperdriveFactory(
            _factoryConfig,
            _deployer,
            _linkerFactory,
            _linkerCodeHash
        )
    {
>>>>>>> 6eec8aaf
        // Initialize the default sweep targets.
        _sweepTargets = __sweepTargets;
    }

    /// @notice Allows governance to change the sweep targets used in deployed
    ///         instances.
    /// @param __sweepTargets The new sweep targets.
    function updateSweepTargets(
        address[] calldata __sweepTargets
    ) external onlyGovernance {
        _sweepTargets = __sweepTargets;
    }

    /// @notice This deploys and initializes a new ERC4626Hyperdrive instance.
    /// @param _config The pool configuration.
    /// @param _contribution The contribution amount.
    /// @param _apr The initial spot rate.
    /// @param _initializeExtraData The extra data for the `initialize` call.
    /// @param _pool The ERC4626 compatible yield source.
    function deployAndInitialize(
        IHyperdrive.PoolConfig memory _config,
        uint256 _contribution,
        uint256 _apr,
        bytes memory _initializeExtraData,
<<<<<<< HEAD
        bytes32[] memory // unused
=======
        address _pool
>>>>>>> 6eec8aaf
    ) public payable override returns (IHyperdrive) {
        // Deploy and initialize the ERC4626 hyperdrive instance with the
        // default sweep targets provided as extra data.
        address[] memory sweepTargets_ = _sweepTargets;
        bytes32[] memory extraData;
        assembly ("memory-safe") {
            extraData := sweepTargets_
        }
        IHyperdrive hyperdrive = super.deployAndInitialize(
            _config,
            _contribution,
            _apr,
            _initializeExtraData,
<<<<<<< HEAD
            extraData
=======
            _pool
>>>>>>> 6eec8aaf
        );

        // Return the hyperdrive instance.
        return hyperdrive;
    }

<<<<<<< HEAD
=======
    /// @notice This deploys a data provider for the ERC4626 hyperdrive instance
    /// @param _config The configuration of the pool we are deploying
    /// @param _linkerCodeHash The code hash from the multitoken deployer
    /// @param _linkerFactory The factory of the multitoken deployer
    /// @param _pool The ERC4626 compatible yield source.
    function deployDataProvider(
        IHyperdrive.PoolConfig memory _config,
        bytes32[] memory,
        bytes32 _linkerCodeHash,
        address _linkerFactory,
        address _pool
    ) internal override returns (address) {
        return (
            address(
                new ERC4626DataProvider(
                    _config,
                    _linkerCodeHash,
                    _linkerFactory,
                    _pool
                )
            )
        );
    }

>>>>>>> 6eec8aaf
    /// @notice Gets the sweep targets.
    /// @return The sweep targets.
    function getSweepTargets() external view returns (address[] memory) {
        return _sweepTargets;
    }
}<|MERGE_RESOLUTION|>--- conflicted
+++ resolved
@@ -1,14 +1,10 @@
 // SPDX-License-Identifier: Apache-2.0
 pragma solidity 0.8.19;
 
-<<<<<<< HEAD
 import { ERC4626Target0 } from "../instances/ERC4626Target0.sol";
 import { ERC4626Target1 } from "../instances/ERC4626Target1.sol";
 import { IERC20 } from "../interfaces/IERC20.sol";
 import { IERC4626 } from "../interfaces/IERC4626.sol";
-=======
-import { ERC4626DataProvider } from "../instances/ERC4626DataProvider.sol";
->>>>>>> 6eec8aaf
 import { IHyperdrive } from "../interfaces/IHyperdrive.sol";
 import { IHyperdriveDeployer } from "../interfaces/IHyperdriveDeployer.sol";
 import { HyperdriveFactory } from "./HyperdriveFactory.sol";
@@ -28,37 +24,11 @@
 
     /// @notice Initializes the factory.
     /// @param _factoryConfig The variables that configure the factory;
-<<<<<<< HEAD
-    /// @param _pool The ERC4626 pool.
     /// @param __sweepTargets The addresses that can be swept by the fee collector.
     constructor(
         FactoryConfig memory _factoryConfig,
-        IERC4626 _pool,
         address[] memory __sweepTargets
     ) HyperdriveFactory(_factoryConfig) {
-        // Initialize the ERC4626 pool.
-        pool = _pool;
-
-=======
-    /// @param _deployer The contract that deploys new hyperdrive instances.
-    /// @param _linkerFactory The linker factory.
-    /// @param _linkerCodeHash The hash of the linker contract's constructor code.
-    /// @param _sweepTargets_ The addresses that can be swept by the fee collector.
-    constructor(
-        FactoryConfig memory _factoryConfig,
-        IHyperdriveDeployer _deployer,
-        address _linkerFactory,
-        bytes32 _linkerCodeHash,
-        address[] memory _sweepTargets_
-    )
-        HyperdriveFactory(
-            _factoryConfig,
-            _deployer,
-            _linkerFactory,
-            _linkerCodeHash
-        )
-    {
->>>>>>> 6eec8aaf
         // Initialize the default sweep targets.
         _sweepTargets = __sweepTargets;
     }
@@ -83,11 +53,8 @@
         uint256 _contribution,
         uint256 _apr,
         bytes memory _initializeExtraData,
-<<<<<<< HEAD
-        bytes32[] memory // unused
-=======
+        bytes32[] memory, // unused
         address _pool
->>>>>>> 6eec8aaf
     ) public payable override returns (IHyperdrive) {
         // Deploy and initialize the ERC4626 hyperdrive instance with the
         // default sweep targets provided as extra data.
@@ -101,44 +68,14 @@
             _contribution,
             _apr,
             _initializeExtraData,
-<<<<<<< HEAD
-            extraData
-=======
+            extraData,
             _pool
->>>>>>> 6eec8aaf
         );
 
         // Return the hyperdrive instance.
         return hyperdrive;
     }
 
-<<<<<<< HEAD
-=======
-    /// @notice This deploys a data provider for the ERC4626 hyperdrive instance
-    /// @param _config The configuration of the pool we are deploying
-    /// @param _linkerCodeHash The code hash from the multitoken deployer
-    /// @param _linkerFactory The factory of the multitoken deployer
-    /// @param _pool The ERC4626 compatible yield source.
-    function deployDataProvider(
-        IHyperdrive.PoolConfig memory _config,
-        bytes32[] memory,
-        bytes32 _linkerCodeHash,
-        address _linkerFactory,
-        address _pool
-    ) internal override returns (address) {
-        return (
-            address(
-                new ERC4626DataProvider(
-                    _config,
-                    _linkerCodeHash,
-                    _linkerFactory,
-                    _pool
-                )
-            )
-        );
-    }
-
->>>>>>> 6eec8aaf
     /// @notice Gets the sweep targets.
     /// @return The sweep targets.
     function getSweepTargets() external view returns (address[] memory) {
