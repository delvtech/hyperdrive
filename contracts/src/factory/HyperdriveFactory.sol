// SPDX-License-Identifier: Apache-2.0
pragma solidity 0.8.20;

import { ERC20 } from "openzeppelin/token/ERC20/ERC20.sol";
import { SafeERC20 } from "openzeppelin/token/ERC20/utils/SafeERC20.sol";
import { IHyperdrive } from "../interfaces/IHyperdrive.sol";
import { IHyperdriveFactory } from "../interfaces/IHyperdriveFactory.sol";
import { IHyperdriveDeployerCoordinator } from "../interfaces/IHyperdriveDeployerCoordinator.sol";
import { FixedPointMath, ONE } from "../libraries/FixedPointMath.sol";
import { HyperdriveMath } from "../libraries/HyperdriveMath.sol";

/// @author DELV
/// @title HyperdriveFactory
/// @notice Deploys hyperdrive instances and initializes them. It also holds a
///         registry of all deployed hyperdrive instances.
/// @custom:disclaimer The language used in this code is for coding convenience
///                    only, and is not intended to, and does not, have any
///                    particular legal or regulatory significance.
contract HyperdriveFactory is IHyperdriveFactory {
    using FixedPointMath for uint256;
    using SafeERC20 for ERC20;

    /// @notice The resolution for the checkpoint duration. Every checkpoint
    ///         duration must be a multiple of this resolution.
    uint256 public checkpointDurationResolution;

    /// @notice The governance address that updates the factory's configuration.
    address public governance;

    /// @notice The number of times the factory's deployer has been updated.
    uint256 public versionCounter = 1;

    /// @notice A mapping from deployed Hyperdrive instances to the version
    ///         of the deployer that deployed them.
    mapping(address instance => uint256 version) public isOfficial;

    /// @notice The governance address used when new instances are deployed.
    address public hyperdriveGovernance;

    /// @notice The linker factory used when new instances are deployed.
    address public linkerFactory;

    /// @notice The linker code hash used when new instances are deployed.
    bytes32 public linkerCodeHash;

    /// @notice The fee collector used when new instances are deployed.
    address public feeCollector;

    /// @notice The minimum checkpoint duration that can be used by new
    ///         deployments.
    uint256 public minCheckpointDuration;

    /// @notice The maximum checkpoint duration that can be used by new
    ///         deployments.
    uint256 public maxCheckpointDuration;

    /// @notice The minimum position duration that can be used by new
    ///         deployments.
    uint256 public minPositionDuration;

    /// @notice The maximum position duration that can be used by new
    ///         deployments.
    uint256 public maxPositionDuration;

    /// @notice The minimum fixed APR that can be used by new deployments.
    uint256 public minFixedAPR;

    /// @notice The maximum fixed APR that can be used by new deployments.
    uint256 public maxFixedAPR;

    /// @notice The minimum time stretch APR that can be used by new deployments.
    uint256 public minTimeStretchAPR;

    /// @notice The maximum time stretch APR that can be used by new deployments.
    uint256 public maxTimeStretchAPR;

    /// @notice The minimum fee parameters that can be used by new deployments.
    IHyperdrive.Fees internal _minFees;

    /// @notice The maximum fee parameters that can be used by new deployments.
    IHyperdrive.Fees internal _maxFees;

    /// @notice The defaultPausers used when new instances are deployed.
    address[] internal _defaultPausers;

    struct FactoryConfig {
        /// @dev The address which can update a factory.
        address governance;
        /// @dev The address which is set as the governor of hyperdrive.
        address hyperdriveGovernance;
        /// @dev The default addresses which will be set to have the pauser role.
        address[] defaultPausers;
        /// @dev The recipient of governance fees from new deployments.
        address feeCollector;
        /// @dev The resolution for the checkpoint duration.
        uint256 checkpointDurationResolution;
        /// @dev The minimum checkpoint duration that can be used in new
        ///      deployments.
        uint256 minCheckpointDuration;
        /// @dev The maximum checkpoint duration that can be used in new
        ///      deployments.
        uint256 maxCheckpointDuration;
        /// @dev The minimum position duration that can be used in new
        ///      deployments.
        uint256 minPositionDuration;
        /// @dev The maximum position duration that can be used in new
        ///      deployments.
        uint256 maxPositionDuration;
        /// @dev The minimum fixed APR that can be used in new deployments.
        uint256 minFixedAPR;
        /// @dev The maximum fixed APR that can be used in new deployments.
        uint256 maxFixedAPR;
        /// @dev The minimum time stretch APR that can be used in new
        ///      deployments.
        uint256 minTimeStretchAPR;
        /// @dev The maximum time stretch APR that can be used in new
        ///      deployments.
        uint256 maxTimeStretchAPR;
        /// @dev The lower bound on the fees that can be used in new deployments.
        IHyperdrive.Fees minFees;
        /// @dev The upper bound on the fees that can be used in new deployments.
        IHyperdrive.Fees maxFees;
        /// @dev The address of the linker factory.
        address linkerFactory;
        /// @dev The hash of the linker contract's constructor code.
        bytes32 linkerCodeHash;
    }

    /// @dev List of all deployer coordinators registered by governance.
    address[] internal _deployerCoordinators;

    /// @notice Mapping to check if a deployer coordinator has been registered
    ///         by governance.
    mapping(address => bool) public isDeployerCoordinator;

    /// @dev Array of all instances deployed by this factory.
    address[] internal _instances;

    /// @dev Mapping to check if an instance is in the _instances array.
    mapping(address => bool) public isInstance;

    /// @notice Initializes the factory.
    /// @param _factoryConfig Configuration of the Hyperdrive Factory.
    constructor(FactoryConfig memory _factoryConfig) {
        // Ensure that the minimum checkpoint duration is greater than or equal
        // to the checkpoint duration resolution and is a multiple of the
        // checkpoint duration resolution.
        if (
            _factoryConfig.minCheckpointDuration <
            _factoryConfig.checkpointDurationResolution ||
            _factoryConfig.minCheckpointDuration %
                _factoryConfig.checkpointDurationResolution !=
            0
        ) {
            revert IHyperdriveFactory.InvalidMinCheckpointDuration();
        }
        minCheckpointDuration = _factoryConfig.minCheckpointDuration;

        // Ensure that the maximum checkpoint duration is greater than or equal
        // to the minimum checkpoint duration and is a multiple of the
        // checkpoint duration resolution.
        if (
            _factoryConfig.maxCheckpointDuration <
            _factoryConfig.minCheckpointDuration ||
            _factoryConfig.maxCheckpointDuration %
                _factoryConfig.checkpointDurationResolution !=
            0
        ) {
            revert IHyperdriveFactory.InvalidMaxCheckpointDuration();
        }
        maxCheckpointDuration = _factoryConfig.maxCheckpointDuration;

        // Ensure that the minimum position duration is greater than or equal
        // to the maximum checkpoint duration and is a multiple of the
        // checkpoint duration resolution.
        if (
            _factoryConfig.minPositionDuration <
            _factoryConfig.maxCheckpointDuration ||
            _factoryConfig.minPositionDuration %
                _factoryConfig.checkpointDurationResolution !=
            0
        ) {
            revert IHyperdriveFactory.InvalidMinPositionDuration();
        }
        minPositionDuration = _factoryConfig.minPositionDuration;

        // Ensure that the maximum position duration is greater than or equal
        // to the minimum position duration and is a multiple of the checkpoint
        // duration resolution.
        if (
            _factoryConfig.maxPositionDuration <
            _factoryConfig.minPositionDuration ||
            _factoryConfig.maxPositionDuration %
                _factoryConfig.checkpointDurationResolution !=
            0
        ) {
            revert IHyperdriveFactory.InvalidMaxPositionDuration();
        }
        maxPositionDuration = _factoryConfig.maxPositionDuration;

        // Ensure that the minimum fixed APR is less than or equal to the
        // maximum fixed APR.
        if (_factoryConfig.minFixedAPR > _factoryConfig.maxFixedAPR) {
            revert IHyperdriveFactory.InvalidFixedAPR();
        }
        minFixedAPR = _factoryConfig.minFixedAPR;
        maxFixedAPR = _factoryConfig.maxFixedAPR;

        // Ensure that the minimum time stretch APR is less than or equal to the
        // maximum time stretch APR.
        if (
            _factoryConfig.minTimeStretchAPR > _factoryConfig.maxTimeStretchAPR
        ) {
            revert IHyperdriveFactory.InvalidTimeStretchAPR();
        }
        minTimeStretchAPR = _factoryConfig.minTimeStretchAPR;
        maxTimeStretchAPR = _factoryConfig.maxTimeStretchAPR;

        // Ensure that the max fees are each less than or equal to 100% and set
        // the fees.
        if (
            _factoryConfig.maxFees.curve > ONE ||
            _factoryConfig.maxFees.flat > ONE ||
            _factoryConfig.maxFees.governanceLP > ONE ||
            _factoryConfig.maxFees.governanceZombie > ONE
        ) {
            revert IHyperdriveFactory.InvalidMaxFees();
        }
        _maxFees = _factoryConfig.maxFees;

        // Ensure that the min fees are each less than or equal to the
        // corresponding and parameter in the max fees and set the fees.
        if (
            _factoryConfig.minFees.curve > _factoryConfig.maxFees.curve ||
            _factoryConfig.minFees.flat > _factoryConfig.maxFees.flat ||
            _factoryConfig.minFees.governanceLP >
            _factoryConfig.maxFees.governanceLP ||
            _factoryConfig.minFees.governanceZombie >
            _factoryConfig.maxFees.governanceZombie
        ) {
            revert IHyperdriveFactory.InvalidMinFees();
        }
        _minFees = _factoryConfig.minFees;

        // Initialize the other parameters.
        governance = _factoryConfig.governance;
        hyperdriveGovernance = _factoryConfig.hyperdriveGovernance;
        feeCollector = _factoryConfig.feeCollector;
        _defaultPausers = _factoryConfig.defaultPausers;
        linkerFactory = _factoryConfig.linkerFactory;
        linkerCodeHash = _factoryConfig.linkerCodeHash;
        checkpointDurationResolution = _factoryConfig
            .checkpointDurationResolution;
    }

    /// @dev Ensure that the sender is the governance address.
    modifier onlyGovernance() {
        if (msg.sender != governance) {
            revert IHyperdriveFactory.Unauthorized();
        }
        _;
    }

    /// @notice Allows governance to transfer the governance role.
    /// @param _governance The new governance address.
    function updateGovernance(address _governance) external onlyGovernance {
        governance = _governance;
        emit GovernanceUpdated(_governance);
    }

    /// @notice Allows governance to change the hyperdrive governance address
    /// @param _hyperdriveGovernance The new hyperdrive governance address.
    function updateHyperdriveGovernance(
        address _hyperdriveGovernance
    ) external onlyGovernance {
        hyperdriveGovernance = _hyperdriveGovernance;
        emit HyperdriveGovernanceUpdated(_hyperdriveGovernance);
    }

    /// @notice Allows governance to change the linker factory.
    /// @param _linkerFactory The new linker factory.
    function updateLinkerFactory(
        address _linkerFactory
    ) external onlyGovernance {
        linkerFactory = _linkerFactory;
        emit LinkerFactoryUpdated(_linkerFactory);
    }

    /// @notice Allows governance to change the linker code hash. This allows
    ///         governance to update the implementation of the ERC20Forwarder.
    /// @param _linkerCodeHash The new linker code hash.
    function updateLinkerCodeHash(
        bytes32 _linkerCodeHash
    ) external onlyGovernance {
        linkerCodeHash = _linkerCodeHash;
        emit LinkerCodeHashUpdated(_linkerCodeHash);
    }

    /// @notice Allows governance to change the fee collector address.
    /// @param _feeCollector The new fee collector address.
    function updateFeeCollector(address _feeCollector) external onlyGovernance {
        feeCollector = _feeCollector;
        emit FeeCollectorUpdated(_feeCollector);
    }

    /// @notice Allows governance to change the checkpoint duration resolution.
    /// @param _checkpointDurationResolution The new checkpoint duration
    ///        resolution.
    function updateCheckpointDurationResolution(
        uint256 _checkpointDurationResolution
    ) external onlyGovernance {
        // Ensure that the minimum checkpoint duration, maximum checkpoint
        // duration, minimum position duration, and maximum position duration
        // are all multiples of the checkpoint duration resolution.
        if (
            minCheckpointDuration % _checkpointDurationResolution != 0 ||
            maxCheckpointDuration % _checkpointDurationResolution != 0 ||
            minPositionDuration % _checkpointDurationResolution != 0 ||
            maxPositionDuration % _checkpointDurationResolution != 0
        ) {
            revert IHyperdriveFactory.InvalidCheckpointDurationResolution();
        }

        // Update the checkpoint duration resolution and emit an event.
        checkpointDurationResolution = _checkpointDurationResolution;
        emit CheckpointDurationResolutionUpdated(_checkpointDurationResolution);
    }

    /// @notice Allows governance to update the maximum checkpoint duration.
    /// @param _maxCheckpointDuration The new maximum checkpoint duration.
    function updateMaxCheckpointDuration(
        uint256 _maxCheckpointDuration
    ) external onlyGovernance {
        // Ensure that the maximum checkpoint duration is greater than or equal
        // to the minimum checkpoint duration and is a multiple of the
        // checkpoint duration resolution. Also ensure that the maximum
        // checkpoint duration is less than or equal to the minimum position
        // duration.
        if (
            _maxCheckpointDuration < minCheckpointDuration ||
            _maxCheckpointDuration % checkpointDurationResolution != 0 ||
            _maxCheckpointDuration > minPositionDuration
        ) {
            revert IHyperdriveFactory.InvalidMaxCheckpointDuration();
        }

        // Update the maximum checkpoint duration and emit an event.
        maxCheckpointDuration = _maxCheckpointDuration;
        emit MaxCheckpointDurationUpdated(_maxCheckpointDuration);
    }

    /// @notice Allows governance to update the minimum checkpoint duration.
    /// @param _minCheckpointDuration The new minimum checkpoint duration.
    function updateMinCheckpointDuration(
        uint256 _minCheckpointDuration
    ) external onlyGovernance {
        // Ensure that the minimum checkpoint duration is greater than or equal
        // to the checkpoint duration resolution and is a multiple of the
        // checkpoint duration resolution. Also ensure that the minimum
        // checkpoint duration is less than or equal to the maximum checkpoint
        // duration.
        if (
            _minCheckpointDuration < checkpointDurationResolution ||
            _minCheckpointDuration % checkpointDurationResolution != 0 ||
            _minCheckpointDuration > maxCheckpointDuration
        ) {
            revert IHyperdriveFactory.InvalidMinCheckpointDuration();
        }

        // Update the minimum checkpoint duration and emit an event.
        minCheckpointDuration = _minCheckpointDuration;
        emit MinCheckpointDurationUpdated(_minCheckpointDuration);
    }

    /// @notice Allows governance to update the maximum position duration.
    /// @param _maxPositionDuration The new maximum position duration.
    function updateMaxPositionDuration(
        uint256 _maxPositionDuration
    ) external onlyGovernance {
        // Ensure that the maximum position duration is greater than or equal
        // to the minimum position duration and is a multiple of the checkpoint
        // duration resolution.
        if (
            _maxPositionDuration < minPositionDuration ||
            _maxPositionDuration % checkpointDurationResolution != 0
        ) {
            revert IHyperdriveFactory.InvalidMaxPositionDuration();
        }

        // Update the maximum position duration and emit an event.
        maxPositionDuration = _maxPositionDuration;
        emit MaxPositionDurationUpdated(_maxPositionDuration);
    }

    /// @notice Allows governance to update the minimum position duration.
    /// @param _minPositionDuration The new minimum position duration.
    function updateMinPositionDuration(
        uint256 _minPositionDuration
    ) external onlyGovernance {
        // Ensure that the minimum position duration is greater than or equal
        // to the maximum checkpoint duration and is a multiple of the
        // checkpoint duration resolution. Also ensure that the minimum position
        // duration is less than or equal to the maximum position duration.
        if (
            _minPositionDuration < maxCheckpointDuration ||
            _minPositionDuration % checkpointDurationResolution != 0 ||
            _minPositionDuration > maxPositionDuration
        ) {
            revert IHyperdriveFactory.InvalidMinPositionDuration();
        }

        // Update the minimum position duration and emit an event.
        minPositionDuration = _minPositionDuration;
        emit MinPositionDurationUpdated(_minPositionDuration);
    }

    /// @notice Allows governance to update the maximum fixed APR.
    /// @param _maxFixedAPR The new maximum fixed APR.
    function updateMaxFixedAPR(uint256 _maxFixedAPR) external onlyGovernance {
        // Ensure that the maximum fixed APR is greater than or equal to the
        // minimum fixed APR.
        if (_maxFixedAPR < minFixedAPR) {
            revert IHyperdriveFactory.InvalidMaxFixedAPR();
        }

        // Update the maximum fixed APR and emit an event.
        maxFixedAPR = _maxFixedAPR;
        emit MaxFixedAPRUpdated(_maxFixedAPR);
    }

    /// @notice Allows governance to update the minimum fixed APR.
    /// @param _minFixedAPR The new minimum fixed APR.
    function updateMinFixedAPR(uint256 _minFixedAPR) external onlyGovernance {
        // Ensure that the minimum fixed APR is less than or equal to the
        // maximum fixed APR.
        if (_minFixedAPR > maxFixedAPR) {
            revert IHyperdriveFactory.InvalidMinFixedAPR();
        }

        // Update the minimum fixed APR and emit an event.
        minFixedAPR = _minFixedAPR;
        emit MinFixedAPRUpdated(_minFixedAPR);
    }

    /// @notice Allows governance to update the maximum time stretch APR.
    /// @param _maxTimeStretchAPR The new maximum time stretch APR.
    function updateMaxTimeStretchAPR(
        uint256 _maxTimeStretchAPR
    ) external onlyGovernance {
        // Ensure that the maximum time stretch APR is greater than or equal
        // to the minimum time stretch APR.
        if (_maxTimeStretchAPR < minTimeStretchAPR) {
            revert IHyperdriveFactory.InvalidMaxTimeStretchAPR();
        }

        // Update the maximum time stretch APR and emit an event.
        maxTimeStretchAPR = _maxTimeStretchAPR;
        emit MaxTimeStretchAPRUpdated(_maxTimeStretchAPR);
    }

    /// @notice Allows governance to update the minimum time stretch APR.
    /// @param _minTimeStretchAPR The new minimum time stretch APR.
    function updateMinTimeStretchAPR(
        uint256 _minTimeStretchAPR
    ) external onlyGovernance {
        // Ensure that the minimum time stretch APR is less than or equal
        // to the maximum time stretch APR.
        if (_minTimeStretchAPR > maxTimeStretchAPR) {
            revert IHyperdriveFactory.InvalidMinTimeStretchAPR();
        }

        // Update the minimum time stretch APR and emit an event.
        minTimeStretchAPR = _minTimeStretchAPR;
        emit MinTimeStretchAPRUpdated(_minTimeStretchAPR);
    }

    /// @notice Allows governance to update the maximum fee parameters.
    /// @param __maxFees The new maximum fee parameters.
    function updateMaxFees(
        IHyperdrive.Fees calldata __maxFees
    ) external onlyGovernance {
        // Ensure that the max fees are each less than or equal to 100% and that
        // the max fees are each greater than or equal to the corresponding min
        // fee.
        if (
            __maxFees.curve > ONE ||
            __maxFees.flat > ONE ||
            __maxFees.governanceLP > ONE ||
            __maxFees.governanceZombie > ONE ||
            __maxFees.curve < _minFees.curve ||
            __maxFees.flat < _minFees.flat ||
            __maxFees.governanceLP < _minFees.governanceLP ||
            __maxFees.governanceZombie < _minFees.governanceZombie
        ) {
            revert IHyperdriveFactory.InvalidMaxFees();
        }

        // Update the max fees and emit an event.
        _maxFees = __maxFees;
        emit MaxFeesUpdated(__maxFees);
    }

    /// @notice Allows governance to update the minimum fee parameters.
    /// @param __minFees The new minimum fee parameters.
    function updateMinFees(
        IHyperdrive.Fees calldata __minFees
    ) external onlyGovernance {
        // Ensure that the min fees are each less than or the corresponding max
        // fee.
        if (
            __minFees.curve > _maxFees.curve ||
            __minFees.flat > _maxFees.flat ||
            __minFees.governanceLP > _maxFees.governanceLP ||
            __minFees.governanceZombie > _maxFees.governanceZombie
        ) {
            revert IHyperdriveFactory.InvalidMinFees();
        }

        // Update the max fees and emit an event.
        _minFees = __minFees;
        emit MinFeesUpdated(__minFees);
    }

    /// @notice Allows governance to change the default pausers.
    /// @param _defaultPausers_ The new list of default pausers.
    function updateDefaultPausers(
        address[] calldata _defaultPausers_
    ) external onlyGovernance {
        _defaultPausers = _defaultPausers_;
        emit DefaultPausersUpdated(_defaultPausers_);
    }

    /// @notice Allows governance to add a new deployer coordinator.
    /// @param _deployerCoordinator The new deployer coordinator.
    function addDeployerCoordinator(
        address _deployerCoordinator
    ) external onlyGovernance {
        if (isDeployerCoordinator[_deployerCoordinator]) {
            revert IHyperdriveFactory.DeployerCoordinatorAlreadyAdded();
        }
        isDeployerCoordinator[_deployerCoordinator] = true;
        _deployerCoordinators.push(_deployerCoordinator);
        emit DeployerCoordinatorAdded(_deployerCoordinator);
    }

    /// @notice Allows governance to remove an existing deployer coordinator.
    /// @param _deployerCoordinator The deployer coordinator to remove.
    /// @param _index The index of the deployer coordinator to remove.
    function removeDeployerCoordinator(
        address _deployerCoordinator,
        uint256 _index
    ) external onlyGovernance {
        if (!isDeployerCoordinator[_deployerCoordinator]) {
            revert IHyperdriveFactory.DeployerCoordinatorNotAdded();
        }
        if (_deployerCoordinators[_index] != _deployerCoordinator) {
            revert IHyperdriveFactory.DeployerCoordinatorIndexMismatch();
        }
        isDeployerCoordinator[_deployerCoordinator] = false;
        _deployerCoordinators[_index] = _deployerCoordinators[
            _deployerCoordinators.length - 1
        ];
        _deployerCoordinators.pop();
        emit DeployerCoordinatorRemoved(_deployerCoordinator);
    }

    /// @notice Deploys a Hyperdrive instance with the factory's configuration.
    /// @dev This function is declared as payable to allow payable overrides
    ///      to accept ether on initialization, but payability is not supported
    ///      by default.
    /// @param _deploymentId The deployment ID to use when deploying the pool.
    /// @param _deployerCoordinator The deployer coordinator to use in this
    ///        deployment.
    /// @param _config The configuration of the Hyperdrive pool.
    /// @param _extraData The extra data that contains data necessary for the
    ///        specific deployer.
    /// @param _contribution The contribution amount in base to the pool.
    /// @param _fixedAPR The fixed APR used to initialize the pool.
    /// @param _timeStretchAPR The time stretch APR used to initialize the pool.
    /// @param _initializeExtraData The extra data for the `initialize` call.
    /// @param _salt The create2 salt to use for the deployment.
    /// @return The hyperdrive address deployed.
    function deployAndInitialize(
        bytes32 _deploymentId,
        address _deployerCoordinator,
        IHyperdrive.PoolDeployConfig memory _config,
        bytes memory _extraData,
        uint256 _contribution,
<<<<<<< HEAD
        uint256 _apr,
        bytes memory _initializeExtraData,
        bytes32 _salt
    ) external payable returns (IHyperdrive) {
        // Ensure that the deployer coordinator has been registered.
=======
        uint256 _fixedAPR,
        uint256 _timeStretchAPR,
        bytes memory _initializeExtraData
    ) public payable virtual returns (IHyperdrive) {
        // Ensure that the target deployer has been registered.
>>>>>>> 04b33c22
        if (!isDeployerCoordinator[_deployerCoordinator]) {
            revert IHyperdriveFactory.InvalidDeployerCoordinator();
        }

        // Override the config values to the default values set by governance
        // and ensure that the config is valid.
        _overrideConfig(_config);

<<<<<<< HEAD
        // Deploy the Hyperdrive instance with the specified deployer
        // coordinator.
=======
        // Ensure that the linker factory, linker code hash, fee collector,
        // and governance addresses aren't set. This ensures that the
        // deployer isn't trying to set these values.
        if (
            _deployConfig.governance != address(0) ||
            _deployConfig.feeCollector != address(0) ||
            _deployConfig.linkerFactory != address(0) ||
            _deployConfig.linkerCodeHash != bytes32(0) ||
            _deployConfig.timeStretch != 0
        ) {
            revert IHyperdriveFactory.InvalidDeployConfig();
        }

        // Ensure that specified fixed APR is within the minimum and maximum
        // fixed APRs.
        if (_fixedAPR < minFixedAPR || _fixedAPR > maxFixedAPR) {
            revert IHyperdriveFactory.InvalidFixedAPR();
        }

        // Calculate the time stretch using the provided APR and ensure that
        // the time stretch falls within a safe range and the guards specified
        // by governance.
        uint256 lowerBound = _fixedAPR.divDown(2e18).max(0.005e18);
        if (
            _timeStretchAPR < minTimeStretchAPR.max(lowerBound) ||
            _timeStretchAPR >
            maxTimeStretchAPR.min(_fixedAPR.max(lowerBound).mulDown(2e18))
        ) {
            revert IHyperdriveFactory.InvalidTimeStretchAPR();
        }
        uint256 timeStretch = HyperdriveMath.calculateTimeStretch(
            _timeStretchAPR,
            _deployConfig.positionDuration
        );

        // Override the config values to the default values set by governance.
        // The factory assumes the governance role during deployment so that it
        // can set up some initial values; however the governance role will
        // ultimately be transferred to the hyperdrive governance address.
        _deployConfig.governance = address(this);
        _deployConfig.feeCollector = feeCollector;
        _deployConfig.linkerFactory = linkerFactory;
        _deployConfig.linkerCodeHash = linkerCodeHash;
        _deployConfig.timeStretch = timeStretch;

        // Deploy the Hyperdrive instance with the specified Hyperdrive
        // deployer.
>>>>>>> 04b33c22
        IHyperdrive hyperdrive = IHyperdrive(
            IHyperdriveDeployerCoordinator(_deployerCoordinator).deploy(
                // NOTE: We hash the deployer's address into the deployment ID
                // to prevent their deployment from being front-run.
                keccak256(abi.encode(msg.sender, _deploymentId)),
                _config,
                _extraData,
                _salt
            )
        );

        // Add this instance to the registry and emit an event with the
        // deployment configuration.
        isOfficial[address(hyperdrive)] = versionCounter;
        _config.governance = hyperdriveGovernance;
        emit Deployed(versionCounter, address(hyperdrive), _config, _extraData);

        // Add the newly deployed Hyperdrive instance to the registry.
        _instances.push(address(hyperdrive));
        isInstance[address(hyperdrive)] = true;

        // Initialize the Hyperdrive instance.
        uint256 refund;
        if (msg.value >= _contribution) {
            // Only the contribution amount of ether will be passed to
            // Hyperdrive.
            refund = msg.value - _contribution;

            // Initialize the Hyperdrive instance.
            hyperdrive.initialize{ value: _contribution }(
                _contribution,
                _fixedAPR,
                IHyperdrive.Options({
                    destination: msg.sender,
                    asBase: true,
                    extraData: _initializeExtraData
                })
            );
        } else {
            // None of the provided ether is used for the contribution.
            refund = msg.value;

            // Transfer the contribution to this contract and set an approval
            // on Hyperdrive to prepare for initialization.
            ERC20(address(_config.baseToken)).safeTransferFrom(
                msg.sender,
                address(this),
                _contribution
            );
            ERC20(address(_config.baseToken)).forceApprove(
                address(hyperdrive),
                _contribution
            );

            // Initialize the Hyperdrive instance.
            hyperdrive.initialize(
                _contribution,
                _fixedAPR,
                IHyperdrive.Options({
                    destination: msg.sender,
                    asBase: true,
                    extraData: _initializeExtraData
                })
            );
        }

        // Refund any excess ether that was sent to this contract.
        if (refund > 0) {
            (bool success, ) = payable(msg.sender).call{ value: refund }("");
            if (!success) {
                revert IHyperdriveFactory.TransferFailed();
            }
        }

        // Set the default pausers and transfer the governance status to the
        // hyperdrive governance address.
        for (uint256 i = 0; i < _defaultPausers.length; ) {
            hyperdrive.setPauser(_defaultPausers[i], true);
            unchecked {
                ++i;
            }
        }
        hyperdrive.setGovernance(hyperdriveGovernance);

        return hyperdrive;
    }

    /// @notice Deploys a Hyperdrive target with the factory's configuration.
    /// @param _deploymentId The deployment ID to use when deploying the pool.
    /// @param _deployerCoordinator The deployer coordinator to use in this
    ///        deployment.
    /// @param _config The configuration of the Hyperdrive pool.
    /// @param _extraData The extra data that contains data necessary for the
    ///        specific deployer.
    /// @param _targetIndex The index of the target to deploy.
    /// @param _salt The create2 salt to use for the deployment.
    /// @return The target address deployed.
    function deployTarget(
        bytes32 _deploymentId,
        address _deployerCoordinator,
        IHyperdrive.PoolDeployConfig memory _config,
        bytes memory _extraData,
        uint256 _targetIndex,
        bytes32 _salt
    ) external returns (address) {
        // Ensure that the deployer coordinator has been registered.
        if (!isDeployerCoordinator[_deployerCoordinator]) {
            revert IHyperdriveFactory.InvalidDeployerCoordinator();
        }

        // Override the config values to the default values set by governance
        // and ensure that the config is valid.
        _overrideConfig(_config);

        // Deploy the target instance with the specified deployer coordinator.
        address target = IHyperdriveDeployerCoordinator(_deployerCoordinator)
            .deployTarget(
                // NOTE: We hash the deployer's address into the deployment ID
                // to prevent their deployment from being front-run.
                keccak256(abi.encode(msg.sender, _deploymentId)),
                _config,
                _extraData,
                _targetIndex,
                _salt
            );

        return target;
    }

    /// @notice Gets the max fees.
    /// @return The max fees.
    function maxFees() external view returns (IHyperdrive.Fees memory) {
        return _maxFees;
    }

    /// @notice Gets the min fees.
    /// @return The min fees.
    function minFees() external view returns (IHyperdrive.Fees memory) {
        return _minFees;
    }

    /// @notice Gets the default pausers.
    /// @return The default pausers.
    function defaultPausers() external view returns (address[] memory) {
        return _defaultPausers;
    }

    /// @notice Gets the number of instances deployed by this factory.
    /// @return The number of instances deployed by this factory.
    function getNumberOfInstances() external view returns (uint256) {
        return _instances.length;
    }

    /// @notice Gets the instance at the specified index.
    /// @param index The index of the instance to get.
    /// @return The instance at the specified index.
    function getInstanceAtIndex(uint256 index) external view returns (address) {
        return _instances[index];
    }

    /// @notice Returns the _instances array according to specified indices.
    /// @param startIndex The starting index of the instances to get.
    /// @param endIndex The ending index of the instances to get.
    /// @return range The resulting custom portion of the _instances array.
    function getInstancesInRange(
        uint256 startIndex,
        uint256 endIndex
    ) external view returns (address[] memory range) {
        // If the indexes are malformed, revert.
        if (startIndex > endIndex) {
            revert IHyperdriveFactory.InvalidIndexes();
        }
        if (endIndex > _instances.length) {
            revert IHyperdriveFactory.EndIndexTooLarge();
        }

        // Return the range of instances.
        range = new address[](endIndex - startIndex + 1);
        for (uint256 i = startIndex; i <= endIndex; i++) {
            range[i - startIndex] = _instances[i];
        }
    }

    /// @notice Gets the number of deployer coordinators registered in this
    ///         factory.
    /// @return The number of deployer coordinators deployed by this factory.
    function getNumberOfDeployerCoordinators() external view returns (uint256) {
        return _deployerCoordinators.length;
    }

    /// @notice Gets the deployer coordinator at the specified index.
    /// @param index The index of the deployer coordinator to get.
    /// @return The deployer coordinator at the specified index.
    function getDeployerCoordinatorAtIndex(
        uint256 index
    ) external view returns (address) {
        return _deployerCoordinators[index];
    }

    /// @notice Returns the deployer coordinators with an index between the
    ///         starting and ending indexes (inclusive).
    /// @param startIndex The starting index (inclusive).
    /// @param endIndex The ending index (inclusive).
    /// @return range The deployer coordinators within the specified range.
    function getDeployerCoordinatorsInRange(
        uint256 startIndex,
        uint256 endIndex
    ) external view returns (address[] memory range) {
        // If the indexes are malformed, revert.
        if (startIndex > endIndex) {
            revert IHyperdriveFactory.InvalidIndexes();
        }
        if (endIndex > _deployerCoordinators.length) {
            revert IHyperdriveFactory.EndIndexTooLarge();
        }

        // Return the range of instances.
        range = new address[](endIndex - startIndex + 1);
        for (uint256 i = startIndex; i <= endIndex; i++) {
            range[i - startIndex] = _deployerCoordinators[i];
        }
    }

    /// @dev Overrides the config values to the default values set by
    ///      governance. In the process of overriding these parameters, this
    ///      verifies that the specified config is valid.
    /// @param _config The config to override.
    function _overrideConfig(
        IHyperdrive.PoolDeployConfig memory _config
    ) internal view {
        // Ensure that the specified checkpoint duration is within the minimum
        // and maximum checkpoint durations and is a multiple of the checkpoint
        // duration resolution.
        if (
            _config.checkpointDuration < minCheckpointDuration ||
            _config.checkpointDuration > maxCheckpointDuration ||
            _config.checkpointDuration % checkpointDurationResolution != 0
        ) {
            revert IHyperdriveFactory.InvalidCheckpointDuration();
        }

        // Ensure that the specified checkpoint duration is within the minimum
        // and maximum position durations and is a multiple of the specified
        // checkpoint duration.
        if (
            _config.positionDuration < minPositionDuration ||
            _config.positionDuration > maxPositionDuration ||
            _config.positionDuration % _config.checkpointDuration != 0
        ) {
            revert IHyperdriveFactory.InvalidPositionDuration();
        }

        // Ensure that the specified fees are within the minimum and maximum fees.
        if (
            _config.fees.curve > _maxFees.curve ||
            _config.fees.flat > _maxFees.flat ||
            _config.fees.governanceLP > _maxFees.governanceLP ||
            _config.fees.governanceZombie > _maxFees.governanceZombie ||
            _config.fees.curve < _minFees.curve ||
            _config.fees.flat < _minFees.flat ||
            _config.fees.governanceLP < _minFees.governanceLP ||
            _config.fees.governanceZombie < _minFees.governanceZombie
        ) {
            revert IHyperdriveFactory.InvalidFees();
        }

        // Ensure that the linker factory, linker code hash, fee collector,
        // and governance addresses aren't set. This ensures that the
        // deployer isn't trying to set these values.
        if (
            _config.linkerFactory != address(0) ||
            _config.linkerCodeHash != bytes32(0) ||
            _config.feeCollector != address(0) ||
            _config.governance != address(0)
        ) {
            revert IHyperdriveFactory.InvalidDeployConfig();
        }

        // Override the config values to the default values set by governance.
        // The factory assumes the governance role during deployment so that it
        // can set up some initial values; however the governance role will
        // ultimately be transferred to the hyperdrive governance address.
        _config.linkerFactory = linkerFactory;
        _config.linkerCodeHash = linkerCodeHash;
        _config.feeCollector = feeCollector;
        _config.governance = address(this);
    }
}<|MERGE_RESOLUTION|>--- conflicted
+++ resolved
@@ -586,79 +586,22 @@
         IHyperdrive.PoolDeployConfig memory _config,
         bytes memory _extraData,
         uint256 _contribution,
-<<<<<<< HEAD
-        uint256 _apr,
+        uint256 _fixedAPR,
+        uint256 _timeStretchAPR,
         bytes memory _initializeExtraData,
         bytes32 _salt
     ) external payable returns (IHyperdrive) {
         // Ensure that the deployer coordinator has been registered.
-=======
-        uint256 _fixedAPR,
-        uint256 _timeStretchAPR,
-        bytes memory _initializeExtraData
-    ) public payable virtual returns (IHyperdrive) {
-        // Ensure that the target deployer has been registered.
->>>>>>> 04b33c22
         if (!isDeployerCoordinator[_deployerCoordinator]) {
             revert IHyperdriveFactory.InvalidDeployerCoordinator();
         }
 
         // Override the config values to the default values set by governance
         // and ensure that the config is valid.
-        _overrideConfig(_config);
-
-<<<<<<< HEAD
+        _overrideConfig(_config, _fixedAPR, _timeStretchAPR);
+
         // Deploy the Hyperdrive instance with the specified deployer
         // coordinator.
-=======
-        // Ensure that the linker factory, linker code hash, fee collector,
-        // and governance addresses aren't set. This ensures that the
-        // deployer isn't trying to set these values.
-        if (
-            _deployConfig.governance != address(0) ||
-            _deployConfig.feeCollector != address(0) ||
-            _deployConfig.linkerFactory != address(0) ||
-            _deployConfig.linkerCodeHash != bytes32(0) ||
-            _deployConfig.timeStretch != 0
-        ) {
-            revert IHyperdriveFactory.InvalidDeployConfig();
-        }
-
-        // Ensure that specified fixed APR is within the minimum and maximum
-        // fixed APRs.
-        if (_fixedAPR < minFixedAPR || _fixedAPR > maxFixedAPR) {
-            revert IHyperdriveFactory.InvalidFixedAPR();
-        }
-
-        // Calculate the time stretch using the provided APR and ensure that
-        // the time stretch falls within a safe range and the guards specified
-        // by governance.
-        uint256 lowerBound = _fixedAPR.divDown(2e18).max(0.005e18);
-        if (
-            _timeStretchAPR < minTimeStretchAPR.max(lowerBound) ||
-            _timeStretchAPR >
-            maxTimeStretchAPR.min(_fixedAPR.max(lowerBound).mulDown(2e18))
-        ) {
-            revert IHyperdriveFactory.InvalidTimeStretchAPR();
-        }
-        uint256 timeStretch = HyperdriveMath.calculateTimeStretch(
-            _timeStretchAPR,
-            _deployConfig.positionDuration
-        );
-
-        // Override the config values to the default values set by governance.
-        // The factory assumes the governance role during deployment so that it
-        // can set up some initial values; however the governance role will
-        // ultimately be transferred to the hyperdrive governance address.
-        _deployConfig.governance = address(this);
-        _deployConfig.feeCollector = feeCollector;
-        _deployConfig.linkerFactory = linkerFactory;
-        _deployConfig.linkerCodeHash = linkerCodeHash;
-        _deployConfig.timeStretch = timeStretch;
-
-        // Deploy the Hyperdrive instance with the specified Hyperdrive
-        // deployer.
->>>>>>> 04b33c22
         IHyperdrive hyperdrive = IHyperdrive(
             IHyperdriveDeployerCoordinator(_deployerCoordinator).deploy(
                 // NOTE: We hash the deployer's address into the deployment ID
@@ -753,6 +696,8 @@
     /// @param _config The configuration of the Hyperdrive pool.
     /// @param _extraData The extra data that contains data necessary for the
     ///        specific deployer.
+    /// @param _fixedAPR The fixed APR used to initialize the pool.
+    /// @param _timeStretchAPR The time stretch APR used to initialize the pool.
     /// @param _targetIndex The index of the target to deploy.
     /// @param _salt The create2 salt to use for the deployment.
     /// @return The target address deployed.
@@ -761,6 +706,8 @@
         address _deployerCoordinator,
         IHyperdrive.PoolDeployConfig memory _config,
         bytes memory _extraData,
+        uint256 _fixedAPR,
+        uint256 _timeStretchAPR,
         uint256 _targetIndex,
         bytes32 _salt
     ) external returns (address) {
@@ -771,7 +718,7 @@
 
         // Override the config values to the default values set by governance
         // and ensure that the config is valid.
-        _overrideConfig(_config);
+        _overrideConfig(_config, _fixedAPR, _timeStretchAPR);
 
         // Deploy the target instance with the specified deployer coordinator.
         address target = IHyperdriveDeployerCoordinator(_deployerCoordinator)
@@ -886,8 +833,12 @@
     ///      governance. In the process of overriding these parameters, this
     ///      verifies that the specified config is valid.
     /// @param _config The config to override.
+    /// @param _fixedAPR The fixed APR to use in the override.
+    /// @param _timeStretchAPR The time stretch APR to use in the override.
     function _overrideConfig(
-        IHyperdrive.PoolDeployConfig memory _config
+        IHyperdrive.PoolDeployConfig memory _config,
+        uint256 _fixedAPR,
+        uint256 _timeStretchAPR
     ) internal view {
         // Ensure that the specified checkpoint duration is within the minimum
         // and maximum checkpoint durations and is a multiple of the checkpoint
@@ -925,17 +876,40 @@
             revert IHyperdriveFactory.InvalidFees();
         }
 
-        // Ensure that the linker factory, linker code hash, fee collector,
-        // and governance addresses aren't set. This ensures that the
-        // deployer isn't trying to set these values.
+        // Ensure that the linker factory, linker code hash, fee collector, and
+        // governance addresses and time stretch aren't set. This ensures that
+        // the deployer isn't trying to set these values.
         if (
             _config.linkerFactory != address(0) ||
             _config.linkerCodeHash != bytes32(0) ||
             _config.feeCollector != address(0) ||
-            _config.governance != address(0)
+            _config.governance != address(0) ||
+            _config.timeStretch != 0
         ) {
             revert IHyperdriveFactory.InvalidDeployConfig();
         }
+
+        // Ensure that specified fixed APR is within the minimum and maximum
+        // fixed APRs.
+        if (_fixedAPR < minFixedAPR || _fixedAPR > maxFixedAPR) {
+            revert IHyperdriveFactory.InvalidFixedAPR();
+        }
+
+        // Calculate the time stretch using the provided APR and ensure that
+        // the time stretch falls within a safe range and the guards specified
+        // by governance.
+        uint256 lowerBound = _fixedAPR.divDown(2e18).max(0.005e18);
+        if (
+            _timeStretchAPR < minTimeStretchAPR.max(lowerBound) ||
+            _timeStretchAPR >
+            maxTimeStretchAPR.min(_fixedAPR.max(lowerBound).mulDown(2e18))
+        ) {
+            revert IHyperdriveFactory.InvalidTimeStretchAPR();
+        }
+        uint256 timeStretch = HyperdriveMath.calculateTimeStretch(
+            _timeStretchAPR,
+            _config.positionDuration
+        );
 
         // Override the config values to the default values set by governance.
         // The factory assumes the governance role during deployment so that it
@@ -945,5 +919,6 @@
         _config.linkerCodeHash = linkerCodeHash;
         _config.feeCollector = feeCollector;
         _config.governance = address(this);
+        _config.timeStretch = timeStretch;
     }
 }