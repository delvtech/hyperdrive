--- conflicted
+++ resolved
@@ -4,11 +4,8 @@
 import { HyperdriveDataProvider } from "../HyperdriveDataProvider.sol";
 import { IHyperdrive } from "../interfaces/IHyperdrive.sol";
 import { IHyperdriveDeployer } from "../interfaces/IHyperdriveDeployer.sol";
-<<<<<<< HEAD
-=======
+import { FixedPointMath } from "../libraries/FixedPointMath.sol";
 import { HyperdriveDataProvider } from "../HyperdriveDataProvider.sol";
-import { Errors } from "../libraries/Errors.sol";
->>>>>>> 74b88fc2
 import { FixedPointMath } from "../libraries/FixedPointMath.sol";
 
 /// @author DELV
@@ -102,22 +99,14 @@
             maxFlatFee > FixedPointMath.ONE_18 ||
             maxGovernanceFee > FixedPointMath.ONE_18
         ) {
-<<<<<<< HEAD
             revert IHyperdrive.MaxFeeTooHigh();
-=======
-            revert Errors.MaxFeeTooHigh();
->>>>>>> 74b88fc2
         }
         if (
             _fees.curve > maxCurveFee ||
             _fees.flat > maxFlatFee ||
             _fees.governance > maxGovernanceFee
         ) {
-<<<<<<< HEAD
             revert IHyperdrive.FeeTooHigh();
-=======
-            revert Errors.FeeTooHigh();
->>>>>>> 74b88fc2
         }
         fees = _fees;
 
@@ -232,11 +221,7 @@
             newFees.flat > maxFlatFee ||
             newFees.governance > maxGovernanceFee
         ) {
-<<<<<<< HEAD
             revert IHyperdrive.FeeTooHigh();
-=======
-            revert Errors.FeeTooHigh();
->>>>>>> 74b88fc2
         }
         fees = newFees;
     }
