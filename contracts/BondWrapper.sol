--- conflicted
+++ resolved
@@ -89,11 +89,7 @@
         uint256 receivedAmount;
         if (forceClosed == 0) {
             // Close the bond [selling if earlier than the expiration]
-<<<<<<< HEAD
-            receivedAmount = hyperdrive.closeLong(maturityTime, amount);
-=======
             receivedAmount = hyperdrive.closeLong(maturityTime, amount, 0);
->>>>>>> dfe0e0ad
             // Update the user account data, note this sub is safe because the top bits are zero.
             userAccounts[msg.sender][assetId] -= amount;
         } else {
@@ -151,15 +147,11 @@
         if (maturityTime > block.timestamp) revert Errors.BondNotMatured();
 
         // Close the long
-<<<<<<< HEAD
-        uint256 receivedAmount = hyperdrive.closeLong(maturityTime, deposited);
-=======
         uint256 receivedAmount = hyperdrive.closeLong(
             maturityTime,
             deposited,
             0
         );
->>>>>>> dfe0e0ad
         // Store the user account update
         userAccounts[user][assetId] = (receivedAmount << 128) + deposited;
     }
