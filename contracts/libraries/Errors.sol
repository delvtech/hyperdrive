/// SPDX-License-Identifier: Apache-2.0
pragma solidity ^0.8.18;

/// @author Delve
/// @title Errors
/// @notice A library containing the errors used in this codebase.
/// @custom:disclaimer The language used in this code is for coding convenience
///                    only, and is not intended to, and does not, have any
///                    particular legal or regulatory significance.
library Errors {
    /// ##################
    /// ### Hyperdrive ###
    /// ##################
    error BaseBufferExceedsShareReserves();
    error InvalidCheckpointTime();
    error InvalidCheckpointDuration();
    error InvalidMaturityTime();
    error PoolAlreadyInitialized();
    error TransferFailed();
    error UnexpectedAssetId();
    error ZeroAmount();

    /// ######################
    /// ### ERC20Forwarder ###
    /// ######################
    error BatchInputLengthMismatch();
    error ExpiredDeadline();
    error InvalidSignature();
    error InvalidERC20Bridge();
    error RestrictedZeroAddress();

    /// ######################
    /// ### FixedPointMath ###
    /// ######################
    error FixedPointMath_AddOverflow();
    error FixedPointMath_SubOverflow();
    error FixedPointMath_InvalidExponent();
    error FixedPointMath_NegativeOrZeroInput();
    error FixedPointMath_NegativeInput();

    /// ###############
    /// ### AssetId ###
    /// ###############
<<<<<<< HEAD
    error InvalidTimestamp();
=======
    error AssetIDCorruption();

    /// #####################
    /// ### BondWrapper ###
    /// #####################

    error BondMatured();
    error InsufficientPrice();
    error AlreadyClosed();
    error BondNotMatured();
>>>>>>> f4aa3e93
}<|MERGE_RESOLUTION|>--- conflicted
+++ resolved
@@ -41,18 +41,14 @@
     /// ###############
     /// ### AssetId ###
     /// ###############
-<<<<<<< HEAD
     error InvalidTimestamp();
-=======
-    error AssetIDCorruption();
 
     /// #####################
     /// ### BondWrapper ###
     /// #####################
 
+    error AlreadyClosed();
     error BondMatured();
+    error BondNotMatured();
     error InsufficientPrice();
-    error AlreadyClosed();
-    error BondNotMatured();
->>>>>>> f4aa3e93
 }