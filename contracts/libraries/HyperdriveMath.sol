/// SPDX-License-Identifier: Apache-2.0
pragma solidity ^0.8.18;

import { Errors } from "contracts/libraries/Errors.sol";
import { FixedPointMath } from "contracts/libraries/FixedPointMath.sol";
import { YieldSpaceMath } from "contracts/libraries/YieldSpaceMath.sol";

/// @author Delve
/// @title Hyperdrive
/// @notice Math for the Hyperdrive pricing model.
/// @custom:disclaimer The language used in this code is for coding convenience
///                    only, and is not intended to, and does not, have any
///                    particular legal or regulatory significance.
library HyperdriveMath {
    using FixedPointMath for uint256;

    /// @dev Calculates the APR from the pool's reserves.
    /// @param _shareReserves The pool's share reserves.
    /// @param _bondReserves The pool's bond reserves.
    /// @param _lpTotalSupply The pool's total supply of LP shares.
    /// @param _initialSharePrice The pool's initial share price.
    /// @param _positionDuration The amount of time until maturity in seconds.
    /// @param _timeStretch The time stretch parameter.
    /// @return apr The pool's APR.
    function calculateAPRFromReserves(
        uint256 _shareReserves,
        uint256 _bondReserves,
        uint256 _lpTotalSupply,
        uint256 _initialSharePrice,
        uint256 _positionDuration,
        uint256 _timeStretch
    ) internal pure returns (uint256 apr) {
        // We are interested calculating the fixed APR for the pool. The rate is calculated by
        // dividing current spot price of the bonds by the position duration time, t.  To get the
        // annual rate, we scale t up to a year.
        uint256 annualizedTime = _positionDuration.divDown(365 days);

        uint256 spotPrice = calculateSpotPrice(
            _shareReserves,
            _bondReserves,
            _lpTotalSupply,
            _initialSharePrice,
            // full time remaining of position
            FixedPointMath.ONE_18,
            _timeStretch
        );

        // r = (1 - p) / (p * t)
        return
            FixedPointMath.ONE_18.sub(spotPrice).divDown(
                spotPrice.mulDown(annualizedTime)
            );
    }

    /// @dev Calculates the initial bond reserves assuming that the initial LP
    ///      receives LP shares amounting to c * z + y.
    /// @param _shareReserves The pool's share reserves.
    /// @param _sharePrice The pool's share price.
    /// @param _initialSharePrice The pool's initial share price.
    /// @param _apr The pool's APR.
    /// @param _positionDuration The amount of time until maturity in seconds.
    /// @param _timeStretch The time stretch parameter.
    /// @return bondReserves The bond reserves that make the pool have a
    ///         specified APR.
    function calculateInitialBondReserves(
        uint256 _shareReserves,
        uint256 _sharePrice,
        uint256 _initialSharePrice,
        uint256 _apr,
        uint256 _positionDuration,
        uint256 _timeStretch
    ) internal pure returns (uint256 bondReserves) {
        // NOTE: Using divDown to convert to fixed point format.
        uint256 t = _positionDuration.divDown(365 days);
        uint256 tau = FixedPointMath.ONE_18.mulDown(_timeStretch);
        // mu * (1 + apr * t) ** (1 / tau) - c
        uint256 rhs = _initialSharePrice
            .mulDown(
                FixedPointMath.ONE_18.add(_apr.mulDown(t)).pow(
                    FixedPointMath.ONE_18.divUp(tau)
                )
            )
            .sub(_sharePrice);
        // (z / 2) * (mu * (1 + apr * t) ** (1 / tau) - c)
        return _shareReserves.divDown(2 * FixedPointMath.ONE_18).mulDown(rhs);
    }

    /// @dev Calculates the bond reserves that will make the pool have a
    ///      specified APR.
    /// @param _shareReserves The pool's share reserves.
    /// @param _lpTotalSupply The pool's total supply of LP shares.
    /// @param _initialSharePrice The pool's initial share price as an 18 fixed-point number.
    /// @param _apr The pool's APR as an 18 fixed-point number.
    /// @param _positionDuration The amount of time until maturity in seconds.
    /// @param _timeStretch The time stretch parameter as an 18 fixed-point number.
    /// @return bondReserves The bond reserves that make the pool have a
    ///         specified APR.
    function calculateBondReserves(
        uint256 _shareReserves,
        uint256 _lpTotalSupply,
        uint256 _initialSharePrice,
        uint256 _apr,
        uint256 _positionDuration,
        uint256 _timeStretch
    ) internal pure returns (uint256 bondReserves) {
        // Solving for (1 + r * t) ** (1 / tau) here. t is the normalized time remaining which in
        // this case is 1. Because bonds mature after the positionDuration, we need to scale the apr
        // to the proportion of a year of the positionDuration. tau = t / time_stretch, or just
        // 1 / time_stretch in this case.
        uint256 t = _positionDuration.divDown(365 days);
        uint256 tau = FixedPointMath.ONE_18.mulDown(_timeStretch);
        uint256 interestFactor = FixedPointMath.ONE_18.add(_apr.mulDown(t)).pow(
            FixedPointMath.ONE_18.divDown(tau)
        );

        // mu * z * (1 + apr * t) ** (1 / tau)
        uint256 lhs = _initialSharePrice.mulDown(_shareReserves).mulDown(
            interestFactor
        );
        // mu * z * (1 + apr * t) ** (1 / tau) - l
        return lhs.sub(_lpTotalSupply);
    }

    /// @dev Calculates the number of bonds a user will receive when opening a long position.
    /// @param _shareReserves The pool's share reserves.
    /// @param _bondReserves The pool's bond reserves.
    /// @param _bondReserveAdjustment The bond reserves are adjusted to improve
    ///        the capital efficiency of the AMM. Otherwise, the APR would be 0%
    ///        when share_reserves = bond_reserves, which would ensure that half
    ///        of the pool reserves couldn't be used to provide liquidity.
    /// @param _amountIn The amount of shares the user is depositing.
    /// @param _normalizedTimeRemaining The amount of time remaining until maturity in seconds.
    /// @param _timeStretch The time stretch parameter.
    /// @param _sharePrice The share price.
    /// @param _initialSharePrice The initial share price.
    /// @return poolBondDelta The change in the pool's bond reserves.
    /// @return userDelta The amount of bonds the user will receive.
    function calculateOpenLong(
        uint256 _shareReserves,
        uint256 _bondReserves,
        uint256 _bondReserveAdjustment,
        uint256 _amountIn,
        uint256 _normalizedTimeRemaining,
        uint256 _timeStretch,
        uint256 _sharePrice,
        uint256 _initialSharePrice
    ) internal pure returns (uint256 poolBondDelta, uint256 userDelta) {
        // Calculate the flat part of the trade.
        uint256 flat = _amountIn.mulDown(
            FixedPointMath.ONE_18.sub(_normalizedTimeRemaining)
        );
        uint256 curveIn = _amountIn.mulDown(_normalizedTimeRemaining);
        // (time remaining)/(term length) is always 1 so we just use _timeStretch
        uint256 curveOut = YieldSpaceMath.calculateBondsOutGivenSharesIn(
            _shareReserves,
            _bondReserves,
            _bondReserveAdjustment,
            curveIn,
            FixedPointMath.ONE_18.sub(_timeStretch),
            _sharePrice,
            _initialSharePrice
        );
        return (curveOut, flat.add(curveOut));
    }

    /// @dev Calculates the amount of shares a user will receive when closing a
    ///      long position.
    /// @param _shareReserves The pool's share reserves.
    /// @param _bondReserves The pool's bond reserves.
    /// @param _bondReserveAdjustment The bond reserves are adjusted to improve
    ///        the capital efficiency of the AMM. Otherwise, the APR would be 0%
    ///        when share_reserves = bond_reserves, which would ensure that half
    ///        of the pool reserves couldn't be used to provide liquidity.
    /// @param _amountIn The amount of bonds the user is closing.
    /// @param _normalizedTimeRemaining The normalized time remaining of the
    ///        position.
    /// @param _timeStretch The time stretch parameter.
    /// @param _sharePrice The share price.
    /// @param _initialSharePrice The initial share price.
    /// @return poolBondDelta The change in the pool's bond reserves.
    /// @return userDelta The amount of shares the user will receive.
    function calculateCloseLong(
        uint256 _shareReserves,
        uint256 _bondReserves,
        uint256 _bondReserveAdjustment,
        uint256 _amountIn,
        uint256 _normalizedTimeRemaining,
        uint256 _timeStretch,
        uint256 _sharePrice,
        uint256 _initialSharePrice
    ) internal pure returns (uint256 poolBondDelta, uint256 userDelta) {
        // We consider (1 - timeRemaining) * amountIn of the bonds to be fully
        // matured and timeRemaining * amountIn of the bonds to be newly
        // minted. The fully matured bonds are redeemed one-to-one to base
        // (our result is given in shares, so we divide the one-to-one
        // redemption by the share price) and the newly minted bonds are
        // traded on a YieldSpace curve configured to timeRemaining = 1.
        uint256 flat = _amountIn
            .mulDown(FixedPointMath.ONE_18.sub(_normalizedTimeRemaining))
            .divDown(_sharePrice);
<<<<<<< HEAD

        // If there's net negative interest over the period the flat redemption amount
        // is reduced.
        if (_initialSharePrice > _sharePrice) {
            flat = (flat.mulUp(_sharePrice)).divDown(_initialSharePrice);
        }

=======
>>>>>>> 0ac71ee4
        if (_normalizedTimeRemaining > 0) {
            // Calculate the curved part of the trade.
            uint256 curveIn = _amountIn.mulDown(_normalizedTimeRemaining);
            // (time remaining)/(term length) is always 1 so we just use _timeStretch
            uint256 curveOut = YieldSpaceMath.calculateSharesOutGivenBondsIn(
                _shareReserves,
                _bondReserves,
                _bondReserveAdjustment,
                curveIn,
                FixedPointMath.ONE_18.sub(_timeStretch),
                _sharePrice,
                _initialSharePrice
            );
            return (curveIn, flat.add(curveOut));
        } else {
            return (0, flat);
        }
    }

    /// @dev Calculates the amount of shares that will be received given a
    ///      specified amount of bonds.
    /// @param _shareReserves The pool's share reserves
    /// @param _bondReserves The pool's bonds reserves.
    /// @param _bondReserveAdjustment The bond reserves are adjusted to improve
    ///        the capital efficiency of the AMM. Otherwise, the APR would be 0%
    ///        when share_reserves = bond_reserves, which would ensure that half
    ///        of the pool reserves couldn't be used to provide liquidity.
    /// @param _amountIn The amount of bonds the user is providing.
    /// @param _normalizedTimeRemaining The amount of time remaining until maturity in seconds.
    /// @param _timeStretch The time stretch parameter.
    /// @param _sharePrice The share price.
    /// @param _initialSharePrice The initial share price.
    /// @return poolShareDelta The change in the pool's share reserves.
    function calculateOpenShort(
        uint256 _shareReserves,
        uint256 _bondReserves,
        uint256 _bondReserveAdjustment,
        uint256 _amountIn,
        uint256 _normalizedTimeRemaining,
        uint256 _timeStretch,
        uint256 _sharePrice,
        uint256 _initialSharePrice
    ) internal pure returns (uint256 poolShareDelta) {
        // Calculate the flat part of the trade.
        uint256 flat = _amountIn
            .mulDown(FixedPointMath.ONE_18.sub(_normalizedTimeRemaining))
            .divDown(_sharePrice);
        // Calculate the curved part of the trade.
        uint256 curveIn = _amountIn.mulDown(_normalizedTimeRemaining).divDown(
            _sharePrice
        );
        // (time remaining)/(term length) is always 1 so we just use _timeStretch
        uint256 curveOut = YieldSpaceMath.calculateSharesOutGivenBondsIn(
            _shareReserves,
            _bondReserves,
            _bondReserveAdjustment,
            curveIn,
            FixedPointMath.ONE_18.sub(_timeStretch),
            _sharePrice,
            _initialSharePrice
        );
        return flat.add(curveOut);
    }

    /// @dev Calculates the amount of base that a user will receive when closing a short position
    /// @param _shareReserves The pool's share reserves.
    /// @param _bondReserves The pool's bonds reserves.
    /// @param _bondReserveAdjustment The bond reserves are adjusted to improve
    ///        the capital efficiency of the AMM. Otherwise, the APR would be 0%
    ///        when share_reserves = bond_reserves, which would ensure that half
    ///        of the pool reserves couldn't be used to provide liquidity.
    /// @param _amountOut The amount of the asset that is received.
    /// @param _normalizedTimeRemaining The amount of time remaining until maturity in seconds.
    /// @param _timeStretch The time stretch parameter.
    /// @param _sharePrice The share price.
    /// @param _initialSharePrice The initial share price.
    /// @param _curveFee The curve fee parameter.
    /// @param _flatFee The flat fee parameter.
    /// @return poolBondDelta The change in the pool's share reserves.
    /// @return userDelta The amount of shares the user will receive.
    function calculateCloseShort(
        uint256 _shareReserves,
        uint256 _bondReserves,
        uint256 _bondReserveAdjustment,
        uint256 _amountOut,
        uint256 _normalizedTimeRemaining,
        uint256 _timeStretch,
        uint256 _sharePrice,
        uint256 _initialSharePrice,
        uint256 _curveFee,
        uint256 _flatFee
    ) internal pure returns (uint256 poolBondDelta, uint256 userDelta) {
        // Since we are buying bonds, it's possible that timeRemaining < 1.
        // We consider (1-timeRemaining)*amountOut of the bonds being
        // purchased to be fully matured and timeRemaining*amountOut of the
        // bonds to be newly minted. The fully matured bonds are redeemed
        // one-to-one to base (our result is given in shares, so we divide
        // the one-to-one redemption by the share price) and the newly
        // minted bonds are traded on a YieldSpace curve configured to
        // timeRemaining = 1.
        uint256 flat = _amountOut
            .mulDown(FixedPointMath.ONE_18.sub(_normalizedTimeRemaining))
            .divDown(_sharePrice);
        uint256 spotPrice = HyperdriveMath.calculateSpotPrice(
            _shareReserves,
            _bondReserves,
            _bondReserveAdjustment,
            _initialSharePrice,
            _normalizedTimeRemaining,
            _timeStretch
        );
        (_curveFee, _flatFee) = HyperdriveMath.calculateFeesInGivenOut(
            _amountOut, // amountOut
            _normalizedTimeRemaining,
            spotPrice,
            _sharePrice,
            _curveFee,
            _flatFee,
            false // isShareOut
        );

        // curveOut
        _amountOut = _amountOut.mulDown(_normalizedTimeRemaining);
        // Calculate the curved part of the trade assuming that the flat part of
        // the trade was applied to the share and bond reserves.
        uint256 curveIn = YieldSpaceMath.calculateSharesInGivenBondsOut(
            _shareReserves,
            _bondReserves,
            _bondReserveAdjustment,
            _amountOut,
            FixedPointMath.ONE_18.sub(_timeStretch),
            _sharePrice,
            _initialSharePrice
        );

        if (_normalizedTimeRemaining > 0) {
            // This is a base in / bond out operation where the out is given, so we add the fee
            // to the amount in.
            return (_amountOut, flat.add(_flatFee).add(curveIn).add(_curveFee));
        } else {
            return (0, flat.add(_flatFee));
        }
    }

    /// @dev Calculates the spot price without slippage of bonds in terms of shares.
    /// @param _shareReserves The pool's share reserves.
    /// @param _bondReserves The pool's bond reserves.
    /// @param _lpTotalSupply The pool's total supply of LP shares.
    /// @param _initialSharePrice The initial share price as an 18 fixed-point value.
    /// @param _normalizedTimeRemaining The normalized amount of time remaining until maturity.
    /// @param _timeStretch The time stretch parameter as an 18 fixed-point value.
    /// @return spotPrice The spot price of bonds in terms of shares as an 18 fixed-point value.
    function calculateSpotPrice(
        uint256 _shareReserves,
        uint256 _bondReserves,
        uint256 _lpTotalSupply,
        uint256 _initialSharePrice,
        uint256 _normalizedTimeRemaining,
        uint256 _timeStretch
    ) internal pure returns (uint256 spotPrice) {
        // ((y + s) / (mu * z)) ** -tau
        // ((mu * z) / (y + s)) ** tau
        uint256 tau = _normalizedTimeRemaining.mulDown(_timeStretch);

        spotPrice = _initialSharePrice
            .mulDown(_shareReserves)
            .divDown(_bondReserves.add(_lpTotalSupply))
            .pow(tau);
    }

    /// @dev Calculates the fees for the curve portion of hyperdrive calcOutGivenIn
    /// @param _amountIn The given amount in, either in terms of shares or bonds.
    /// @param _normalizedTimeRemaining The normalized amount of time until maturity.
    /// @param _spotPrice The price without slippage of bonds in terms of shares.
    /// @param _sharePrice The current price of shares in terms of base.
    /// @param _curveFeePercent The curve fee parameter.
    /// @param _flatFeePercent The flat fee parameter.
    /// @param _isShareIn If the user will supply shares.
    /// @return curveFee The fee amount to charge.
    /// @return flatFee The fee amount to charge.
    function calculateFeesOutGivenIn(
        uint256 _amountIn,
        uint256 _normalizedTimeRemaining,
        uint256 _spotPrice,
        uint256 _sharePrice,
        uint256 _curveFeePercent,
        uint256 _flatFeePercent,
        bool _isShareIn
    ) internal pure returns (uint256 curveFee, uint256 flatFee) {
        uint256 curveIn = _amountIn.mulDown(_normalizedTimeRemaining);
        if (_isShareIn) {
            // curve fee = ((1 / p) - 1) * phi * c * d_z * t
            uint256 _pricePart = (FixedPointMath.ONE_18.divDown(_spotPrice))
                .sub(FixedPointMath.ONE_18);
            curveFee = _pricePart
                .mulDown(_curveFeePercent)
                .mulDown(_sharePrice)
                .mulDown(curveIn)
                .mulDown(_normalizedTimeRemaining);
            // flat fee = c * d_z * (1 - t)
            uint256 flat = _amountIn.mulDown(
                FixedPointMath.ONE_18.sub(_normalizedTimeRemaining)
            );
            flatFee = (flat.mulDown(_sharePrice).mulDown(_flatFeePercent));
        } else {
            // 'bond' in
            // flat fee = (1 - p) * phi * d_y * t
            uint256 _pricePart = (FixedPointMath.ONE_18.sub(_spotPrice));
            curveFee = _pricePart
                .mulDown(_curveFeePercent)
                .mulDown(curveIn)
                .mulDown(_normalizedTimeRemaining);
            // curve fee = d_y * (1 - t)
            uint256 flat = _amountIn.mulDown(
                FixedPointMath.ONE_18.sub(_normalizedTimeRemaining)
            );
            flatFee = (flat.mulDown(_flatFeePercent));
        }
    }

    /// @dev Calculates the fees for the curve portion of hyperdrive calcInGivenOut
    /// @param _amountOut The given amount out, either in terms of shares or bonds.
    /// @param _normalizedTimeRemaining The normalized amount of time until maturity.
    /// @param _spotPrice The price without slippage of bonds in terms of shares.
    /// @param _sharePrice The current price of shares in terms of base.
    /// @param _curveFeePercent The curve fee parameter.
    /// @param _flatFeePercent The flat fee parameter.
    /// @param _isShareOut If the user will receive shares.
    /// @return curveFee The fee amount to charge.
    /// @return flatFee The fee amount to charge.
    function calculateFeesInGivenOut(
        uint256 _amountOut,
        uint256 _normalizedTimeRemaining,
        uint256 _spotPrice,
        uint256 _sharePrice,
        uint256 _curveFeePercent,
        uint256 _flatFeePercent,
        bool _isShareOut
    ) internal pure returns (uint256 curveFee, uint256 flatFee) {
        uint256 curveOut = _amountOut.mulDown(_normalizedTimeRemaining);
        if (_isShareOut) {
            // curve fee = ((1 / p) - 1) * phi * c * d_z
            uint256 _pricePart = (FixedPointMath.ONE_18.divDown(_spotPrice))
                .sub(FixedPointMath.ONE_18);
            curveFee = _pricePart
                .mulDown(_curveFeePercent)
                .mulDown(curveOut)
                .mulDown(_sharePrice)
                .mulDown(_normalizedTimeRemaining);
            // flat fee = c * d_z * (1 - t)
            uint256 flat = _amountOut.mulDown(
                FixedPointMath.ONE_18.sub(_normalizedTimeRemaining)
            );
            flatFee = (flat.mulDown(_sharePrice).mulDown(_flatFeePercent));
        } else {
            // bonds out
            // curve fee = (1 - p) * phi * d_y * t
            uint256 _pricePart = FixedPointMath.ONE_18.sub(_spotPrice);
            curveFee = _pricePart
                .mulDown(_curveFeePercent)
                .mulDown(curveOut)
                .mulDown(_normalizedTimeRemaining);
            // flat fee = d_y * (1 - t)
            uint256 flat = _amountOut.mulDown(
                FixedPointMath.ONE_18.sub(_normalizedTimeRemaining)
            );
            flatFee = (flat.mulDown(_flatFeePercent));
        }
    }

    /// @dev Calculates the base volume of an open trade given the base amount,
    ///      the bond amount, and the time remaining. Since the base amount
    ///      takes into account backdating, we can't use this as our base
    ///      volume. Since we linearly interpolate between the base volume
    ///      and the bond amount as the time remaining goes from 1 to 0, the
    ///      base volume is can be determined as follows:
    ///
    ///      baseAmount = t * baseVolume + (1 - t) * bondAmount
    ///                               =>
    ///      baseVolume = (baseAmount - (1 - t) * bondAmount) / t
    /// @param _baseAmount The base exchanged in the open trade.
    /// @param _bondAmount The bonds exchanged in the open trade.
    /// @param _timeRemaining The time remaining in the position.
    /// @return baseVolume The calculated base volume.
    function calculateBaseVolume(
        uint256 _baseAmount,
        uint256 _bondAmount,
        uint256 _timeRemaining
    ) internal pure returns (uint256 baseVolume) {
        // If the time remaining is 0, the position has already matured and
        // doesn't have an impact on LP's ability to withdraw. This is a
        // pathological case that should never arise.
        if (_timeRemaining == 0) return 0;
        baseVolume = (
            _baseAmount.sub(
                (FixedPointMath.ONE_18.sub(_timeRemaining)).mulDown(_bondAmount)
            )
        ).divDown(_timeRemaining);
    }

    /// @dev Computes the LP allocation adjustment for a position. This is used
    ///      to accurately account for the duration risk that LPs take on when
    ///      adding liquidity so that LP shares can be rewarded fairly.
    /// @param _positionsOutstanding The position balance outstanding.
    /// @param _baseVolume The base volume created by opening the positions.
    /// @param _averageTimeRemaining The average time remaining of the positions.
    /// @param _sharePrice The pool's share price.
    /// @return adjustment The allocation adjustment.
    function calculateLpAllocationAdjustment(
        uint256 _positionsOutstanding,
        uint256 _baseVolume,
        uint256 _averageTimeRemaining,
        uint256 _sharePrice
    ) internal pure returns (uint256 adjustment) {
        // baseAdjustment = t * _baseVolume + (1 - t) * _positionsOutstanding
        adjustment = (_averageTimeRemaining.mulDown(_baseVolume)).add(
            (FixedPointMath.ONE_18.sub(_averageTimeRemaining)).mulDown(
                _positionsOutstanding
            )
        );
        // adjustment = baseAdjustment / c
        adjustment = adjustment.divDown(_sharePrice);
    }

    /// @dev Calculates the amount of base shares released from burning a
    ///      a specified amount of LP shares from the pool.
    /// @param _shares The amount of LP shares burned from the pool.
    /// @param _shareReserves The pool's share reserves.
    /// @param _lpTotalSupply The pool's total supply of LP shares.
    /// @param _longsOutstanding The amount of longs that haven't been closed.
    /// @param _shortsOutstanding The amount of shorts that haven't been closed.
    /// @param _sharePrice The pool's share price.
    /// @return shares The amount of base shares released.
    /// @return longWithdrawalShares The amount of long withdrawal shares
    ///         received.
    /// @return shortWithdrawalShares The amount of short withdrawal shares
    ///         received.
    function calculateOutForLpSharesIn(
        uint256 _shares,
        uint256 _shareReserves,
        uint256 _lpTotalSupply,
        uint256 _longsOutstanding,
        uint256 _shortsOutstanding,
        uint256 _sharePrice
    )
        internal
        pure
        returns (
            uint256 shares,
            uint256 longWithdrawalShares,
            uint256 shortWithdrawalShares
        )
    {
        // dl / l
        uint256 poolFactor = _shares.divDown(_lpTotalSupply);
        // (z - b_x / c) * (dl / l)
        shares = _shareReserves
            .sub(_longsOutstanding.divDown(_sharePrice))
            .mulDown(poolFactor);
        // longsOutstanding * (dl / l)
        longWithdrawalShares = _longsOutstanding.mulDown(poolFactor);
        // shortsOutstanding * (dl / l)
        shortWithdrawalShares = _shortsOutstanding.mulDown(poolFactor);
        return (shares, longWithdrawalShares, shortWithdrawalShares);
    }
}<|MERGE_RESOLUTION|>--- conflicted
+++ resolved
@@ -198,7 +198,6 @@
         uint256 flat = _amountIn
             .mulDown(FixedPointMath.ONE_18.sub(_normalizedTimeRemaining))
             .divDown(_sharePrice);
-<<<<<<< HEAD
 
         // If there's net negative interest over the period the flat redemption amount
         // is reduced.
@@ -206,8 +205,6 @@
             flat = (flat.mulUp(_sharePrice)).divDown(_initialSharePrice);
         }
 
-=======
->>>>>>> 0ac71ee4
         if (_normalizedTimeRemaining > 0) {
             // Calculate the curved part of the trade.
             uint256 curveIn = _amountIn.mulDown(_normalizedTimeRemaining);
