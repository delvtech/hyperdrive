--- conflicted
+++ resolved
@@ -16,15 +16,7 @@
 /// @custom:disclaimer The language used in this code is for coding convenience
 ///                    only, and is not intended to, and does not, have any
 ///                    particular legal or regulatory significance.
-<<<<<<< HEAD
-contract Hyperdrive is MultiToken {
-=======
-
-// TODO - Here we give default implementations of the virtual methods to not break tests
-//        we should move to an abstract contract to prevent this from being deployed w/o
-//        real implementations.
 contract Hyperdrive is MultiToken, IHyperdrive {
->>>>>>> bbc3ff82
     using FixedPointMath for uint256;
 
     /// Tokens ///
@@ -405,16 +397,8 @@
     /// @notice Closes a long position with a specified maturity time.
     /// @param _maturityTime The maturity time of the short.
     /// @param _bondAmount The amount of longs to close.
-<<<<<<< HEAD
+    /// @return The amount of underlying the user receives.
     function closeLong(uint256 _maturityTime, uint256 _bondAmount) external {
-=======
-    /// @return The amount of underlying the user receives
-    function closeLong(
-        uint256 _openSharePrice,
-        uint32 _maturityTime,
-        uint256 _bondAmount
-    ) external returns (uint256) {
->>>>>>> bbc3ff82
         if (_bondAmount == 0) {
             revert Errors.ZeroAmount();
         }
@@ -463,22 +447,11 @@
             checkpoint(_maturityTime);
         }
 
-<<<<<<< HEAD
         // Withdraw the profit to the trader.
         // TODO: Better destination support.
         withdraw(shareProceeds, msg.sender);
-=======
-        // Transfer the base returned to the trader.
-        bool success = baseToken.transfer(
-            msg.sender,
-            shareProceeds.mulDown(sharePrice)
-        );
-        if (!success) {
-            revert Errors.TransferFailed();
-        }
 
         return (shareProceeds.mulDown(sharePrice));
->>>>>>> bbc3ff82
     }
 
     /// Short ///
