// SPDX-License-Identifier: Apache-2.0
pragma solidity ^0.8.13;

import { ERC20 } from "@openzeppelin/contracts/token/ERC20/ERC20.sol";
import { IERC20 } from "@openzeppelin/contracts/token/ERC20/IERC20.sol";
import { ElementError } from "contracts/libraries/Errors.sol";
import { FixedPointMath } from "contracts/libraries/FixedPointMath.sol";
import { HyperdriveMath } from "contracts/libraries/HyperdriveMath.sol";
import { IERC1155Mintable } from "contracts/interfaces/IERC1155Mintable.sol";

contract Hyperdrive is ERC20 {
    using FixedPointMath for uint256;

    /// Tokens ///

    IERC20 public immutable baseToken;
    IERC1155Mintable public immutable longToken;
    IERC1155Mintable public immutable shortToken;

    /// Time ///

    uint256 public immutable termLength;
    uint256 public immutable timeStretch;

    /// Market state ///

    // TODO: These should both be uint128 and share a slot.
    uint256 public shareReserves;
    uint256 public bondReserves;

    uint256 public baseBuffer;
    uint256 public bondBuffer;

    uint256 public sharePrice;
    uint256 public immutable initialSharePrice;

    /// @notice Initializes a Hyperdrive pool.
    /// @param _baseToken The base token contract.
    /// @param _longToken The long token contract.
    /// @param _shortToken The short token contract.
    /// @param _termLength The length of the terms supported by this Hyperdrive in seconds.
    /// @param _timeStretch The time stretch of the pool.
    constructor(
        IERC20 _baseToken,
        IERC1155Mintable _longToken,
        IERC1155Mintable _shortToken,
        uint256 _termLength,
        uint256 _timeStretch
    ) ERC20("Hyperdrive LP", "hLP") {
        // Initialize the token addresses.
        baseToken = _baseToken;
        longToken = _longToken;
        shortToken = _shortToken;

        // Initialize the time configurations.
        termLength = _termLength;
        timeStretch = _timeStretch;

        // TODO: This isn't correct. This will need to be updated when asset
        // delegation is implemented.
        initialSharePrice = FixedPointMath.ONE_18;
        sharePrice = FixedPointMath.ONE_18;
    }

    /// @notice Allows the first LP to initialize the market with a target APR.
    /// @param _contribution The amount of base asset to contribute.
    /// @param _apr The target APR.
    function initialize(uint256 _contribution, uint256 _apr) external {
        // Ensure that the pool hasn't been initialized yet.
        if (shareReserves > 0) {
            revert ElementError.PoolAlreadyInitialized();
        }

        // Pull the contribution into the contract.
        bool success = baseToken.transferFrom(
            msg.sender,
            address(this),
            _contribution
        );
        if (!success) {
            revert ElementError.TransferFailed();
        }

        // Update the reserves.
        shareReserves = _contribution;
        bondReserves = HyperdriveMath.calculateBondReserves(
            _contribution,
            initialSharePrice,
            sharePrice,
            _apr,
            termLength,
            timeStretch
        );

        // Mint LP tokens for the initializer.
        _mint(msg.sender, _contribution);
    }

<<<<<<< HEAD
    /// Long ///

=======
>>>>>>> 39f2f5e2
    /// @notice Opens a long position.
    /// @param _baseAmount The amount of base to use when trading.
    function openLong(uint256 _baseAmount) external {
        if (_baseAmount == 0) {
            revert ElementError.ZeroAmount();
        }

        // Take custody of the base that is being traded into the contract.
        bool success = baseToken.transferFrom(
            msg.sender,
            address(this),
            _baseAmount
        );
        if (!success) {
            revert ElementError.TransferFailed();
        }

        // Calculate the pool and user deltas using the trading function.
<<<<<<< HEAD
        uint256 shareAmount = _baseAmount.divDown(sharePrice);
        (, uint256 poolBondDelta, uint256 bondProceeds) = HyperdriveMath
            .calculateOutGivenIn(
                shareReserves,
                bondReserves,
                totalSupply(),
                shareAmount,
=======
        (
            uint256 poolShareDelta,
            uint256 poolBondDelta,
            uint256 bondProceeds
        ) = HyperdriveMath.calculateOutGivenIn(
                shareReserves,
                bondReserves,
                totalSupply(),
                _baseAmount.divDown(sharePrice),
>>>>>>> 39f2f5e2
                FixedPointMath.ONE_18,
                timeStretch,
                sharePrice,
                initialSharePrice,
                true
            );

        // Apply the trading deltas to the reserves and increase the base buffer
        // by the number of bonds purchased to ensure that the pool can fully
        // redeem the newly purchased bonds.
<<<<<<< HEAD
        shareReserves += shareAmount;
=======
        shareReserves += poolShareDelta;
>>>>>>> 39f2f5e2
        bondReserves -= poolBondDelta;
        baseBuffer += bondProceeds;

        // TODO: We should fuzz test this and other trading functions to ensure
        // that the APR never goes below zero. If it does, we may need to
        // enforce additional invariants.
        //
        // Since the base buffer may have increased relative to the base
        // reserves and the bond reserves decreased, we must ensure that the
        // base reserves are greater than the base buffer and that the bond
        // reserves are greater than the bond buffer.
        if (sharePrice * shareReserves >= baseBuffer) {
            revert ElementError.BaseBufferExceedsShareReserves();
        }
        if (bondReserves >= bondBuffer) {
            revert ElementError.BondBufferExceedsBondReserves();
        }

<<<<<<< HEAD
        // Mint the bonds to the trader with a mint time set to the current block.
        longToken.mint(msg.sender, block.timestamp, bondProceeds, new bytes(0));
    }

    /// @notice Closes a long position with a specified mint time.
    /// @param _mintTime The mint time of the bonds to close.
    /// @param _bondAmount The amount of bonds to close.
    function closeLong(uint256 _mintTime, uint256 _bondAmount) external {
        if (_bondAmount == 0) {
            revert ElementError.ZeroAmount();
        }

        // Burn the bonds that are being closed.
        longToken.burn(msg.sender, _mintTime, _bondAmount);

        // Calculate the pool and user deltas using the trading function.
        uint256 timeElapsed = block.timestamp - _mintTime;
        uint256 timeRemaining = timeElapsed < termLength
            ? (termLength - timeElapsed) * FixedPointMath.ONE_18
            : 0;
        (
            uint256 poolShareDelta,
            uint256 poolBondDelta,
            uint256 shareProceeds
        ) = HyperdriveMath.calculateOutGivenIn(
                shareReserves,
                bondReserves,
                totalSupply(),
                _bondAmount,
                timeRemaining,
                timeStretch,
                sharePrice,
                initialSharePrice,
                false
            );

        // Apply the trading deltas to the reserves and decrease the base buffer
        // by the amount of bonds sold. Since the difference between the base
        // reserves and the base buffer stays the same or gets larger and the
        // difference between the bond reserves and the bond buffer increases,
        // we don't need to check that the reserves are larger than the buffers.
        shareReserves -= poolShareDelta;
        bondReserves += poolBondDelta;
        baseBuffer -= _bondAmount;

        // Transfer the base returned to the trader.
        bool success = baseToken.transfer(
            msg.sender,
            shareProceeds.mulDown(sharePrice)
        );
        if (!success) {
            revert ElementError.TransferFailed();
        }
    }

    /// Short ///

    /// @notice Opens a short position.
    /// @param _bondAmount The amount of bonds to short.
    function openShort(uint256 _bondAmount) external {
        if (_bondAmount == 0) {
            revert ElementError.ZeroAmount();
        }

        // Calculate the pool and user deltas using the trading function.
        (uint256 poolShareDelta, , uint256 shareProceeds) = HyperdriveMath
            .calculateOutGivenIn(
                shareReserves,
                bondReserves,
                totalSupply(),
                _bondAmount,
                FixedPointMath.ONE_18,
                timeStretch,
                sharePrice,
                initialSharePrice,
                false
            );

        // Take custody of the maximum amount the trader can lose on the short.
        uint256 baseProceeds = shareProceeds.mulDown(sharePrice);
        bool success = baseToken.transferFrom(
            msg.sender,
            address(this),
            _bondAmount - baseProceeds
        );
        if (!success) {
            revert ElementError.TransferFailed();
        }

        // Apply the trading deltas to the reserves and increase the bond buffer
        // by the amount of bonds that were shorted.
        shareReserves -= poolShareDelta;
        bondReserves += _bondAmount;
        bondBuffer += _bondAmount;

        // The bond buffer is increased by the same amount as the bond buffer,
        // so there is no need to check that the bond reserves is greater than
        // or equal to the bond buffer. Since the share reserves are reduced,
        // we need to verify that the base reserves are greater than or equal
        // to the base buffer.
        if (sharePrice * shareReserves >= baseBuffer) {
            revert ElementError.BaseBufferExceedsShareReserves();
        }

        // Mint the short tokens to the trader.
        shortToken.mint(
            msg.sender,
            block.timestamp + termLength,
            _bondAmount,
=======
        // Mint the bonds to the trader with an ID of the maturity time.
        longToken.mint(
            msg.sender,
            block.timestamp + termLength,
            bondProceeds,
>>>>>>> 39f2f5e2
            new bytes(0)
        );
    }

    /// @notice Closes a long position with a specified mint time.
    /// @param _maturityTime The maturity time of the longs to close.
    /// @param _bondAmount The amount of longs to close.
    function closeLong(uint256 _maturityTime, uint256 _bondAmount) external {
        if (_bondAmount == 0) {
            revert ElementError.ZeroAmount();
        }

        // Burn the bonds that are being closed.
        longToken.burn(msg.sender, _maturityTime, _bondAmount);

        // Calculate the pool and user deltas using the trading function.
        uint256 timeRemaining = block.timestamp < _maturityTime
            ? (_maturityTime - block.timestamp) * FixedPointMath.ONE_18
            : 0;
        (
            uint256 poolShareDelta,
            uint256 poolBondDelta,
            uint256 shareProceeds
        ) = HyperdriveMath.calculateOutGivenIn(
                shareReserves,
                bondReserves,
                totalSupply(),
                _bondAmount,
                timeRemaining,
                timeStretch,
                sharePrice,
                initialSharePrice,
                false
            );

        // Apply the trading deltas to the reserves and decrease the base buffer
        // by the amount of bonds sold. Since the difference between the base
        // reserves and the base buffer stays the same or gets larger and the
        // difference between the bond reserves and the bond buffer increases,
        // we don't need to check that the reserves are larger than the buffers.
        shareReserves -= poolShareDelta;
        bondReserves += poolBondDelta;
        baseBuffer -= _bondAmount;

        // Transfer the base returned to the trader.
        bool success = baseToken.transfer(
            msg.sender,
            shareProceeds.mulDown(sharePrice)
        );
        if (!success) {
            revert ElementError.TransferFailed();
        }
    }
}<|MERGE_RESOLUTION|>--- conflicted
+++ resolved
@@ -96,11 +96,8 @@
         _mint(msg.sender, _contribution);
     }
 
-<<<<<<< HEAD
     /// Long ///
 
-=======
->>>>>>> 39f2f5e2
     /// @notice Opens a long position.
     /// @param _baseAmount The amount of base to use when trading.
     function openLong(uint256 _baseAmount) external {
@@ -119,7 +116,6 @@
         }
 
         // Calculate the pool and user deltas using the trading function.
-<<<<<<< HEAD
         uint256 shareAmount = _baseAmount.divDown(sharePrice);
         (, uint256 poolBondDelta, uint256 bondProceeds) = HyperdriveMath
             .calculateOutGivenIn(
@@ -127,17 +123,6 @@
                 bondReserves,
                 totalSupply(),
                 shareAmount,
-=======
-        (
-            uint256 poolShareDelta,
-            uint256 poolBondDelta,
-            uint256 bondProceeds
-        ) = HyperdriveMath.calculateOutGivenIn(
-                shareReserves,
-                bondReserves,
-                totalSupply(),
-                _baseAmount.divDown(sharePrice),
->>>>>>> 39f2f5e2
                 FixedPointMath.ONE_18,
                 timeStretch,
                 sharePrice,
@@ -148,11 +133,7 @@
         // Apply the trading deltas to the reserves and increase the base buffer
         // by the number of bonds purchased to ensure that the pool can fully
         // redeem the newly purchased bonds.
-<<<<<<< HEAD
         shareReserves += shareAmount;
-=======
-        shareReserves += poolShareDelta;
->>>>>>> 39f2f5e2
         bondReserves -= poolBondDelta;
         baseBuffer += bondProceeds;
 
@@ -171,130 +152,18 @@
             revert ElementError.BondBufferExceedsBondReserves();
         }
 
-<<<<<<< HEAD
-        // Mint the bonds to the trader with a mint time set to the current block.
-        longToken.mint(msg.sender, block.timestamp, bondProceeds, new bytes(0));
-    }
-
-    /// @notice Closes a long position with a specified mint time.
-    /// @param _mintTime The mint time of the bonds to close.
-    /// @param _bondAmount The amount of bonds to close.
-    function closeLong(uint256 _mintTime, uint256 _bondAmount) external {
-        if (_bondAmount == 0) {
-            revert ElementError.ZeroAmount();
-        }
-
-        // Burn the bonds that are being closed.
-        longToken.burn(msg.sender, _mintTime, _bondAmount);
-
-        // Calculate the pool and user deltas using the trading function.
-        uint256 timeElapsed = block.timestamp - _mintTime;
-        uint256 timeRemaining = timeElapsed < termLength
-            ? (termLength - timeElapsed) * FixedPointMath.ONE_18
-            : 0;
-        (
-            uint256 poolShareDelta,
-            uint256 poolBondDelta,
-            uint256 shareProceeds
-        ) = HyperdriveMath.calculateOutGivenIn(
-                shareReserves,
-                bondReserves,
-                totalSupply(),
-                _bondAmount,
-                timeRemaining,
-                timeStretch,
-                sharePrice,
-                initialSharePrice,
-                false
-            );
-
-        // Apply the trading deltas to the reserves and decrease the base buffer
-        // by the amount of bonds sold. Since the difference between the base
-        // reserves and the base buffer stays the same or gets larger and the
-        // difference between the bond reserves and the bond buffer increases,
-        // we don't need to check that the reserves are larger than the buffers.
-        shareReserves -= poolShareDelta;
-        bondReserves += poolBondDelta;
-        baseBuffer -= _bondAmount;
-
-        // Transfer the base returned to the trader.
-        bool success = baseToken.transfer(
-            msg.sender,
-            shareProceeds.mulDown(sharePrice)
-        );
-        if (!success) {
-            revert ElementError.TransferFailed();
-        }
-    }
-
-    /// Short ///
-
-    /// @notice Opens a short position.
-    /// @param _bondAmount The amount of bonds to short.
-    function openShort(uint256 _bondAmount) external {
-        if (_bondAmount == 0) {
-            revert ElementError.ZeroAmount();
-        }
-
-        // Calculate the pool and user deltas using the trading function.
-        (uint256 poolShareDelta, , uint256 shareProceeds) = HyperdriveMath
-            .calculateOutGivenIn(
-                shareReserves,
-                bondReserves,
-                totalSupply(),
-                _bondAmount,
-                FixedPointMath.ONE_18,
-                timeStretch,
-                sharePrice,
-                initialSharePrice,
-                false
-            );
-
-        // Take custody of the maximum amount the trader can lose on the short.
-        uint256 baseProceeds = shareProceeds.mulDown(sharePrice);
-        bool success = baseToken.transferFrom(
-            msg.sender,
-            address(this),
-            _bondAmount - baseProceeds
-        );
-        if (!success) {
-            revert ElementError.TransferFailed();
-        }
-
-        // Apply the trading deltas to the reserves and increase the bond buffer
-        // by the amount of bonds that were shorted.
-        shareReserves -= poolShareDelta;
-        bondReserves += _bondAmount;
-        bondBuffer += _bondAmount;
-
-        // The bond buffer is increased by the same amount as the bond buffer,
-        // so there is no need to check that the bond reserves is greater than
-        // or equal to the bond buffer. Since the share reserves are reduced,
-        // we need to verify that the base reserves are greater than or equal
-        // to the base buffer.
-        if (sharePrice * shareReserves >= baseBuffer) {
-            revert ElementError.BaseBufferExceedsShareReserves();
-        }
-
-        // Mint the short tokens to the trader.
-        shortToken.mint(
-            msg.sender,
-            block.timestamp + termLength,
-            _bondAmount,
-=======
         // Mint the bonds to the trader with an ID of the maturity time.
         longToken.mint(
             msg.sender,
             block.timestamp + termLength,
             bondProceeds,
->>>>>>> 39f2f5e2
             new bytes(0)
         );
     }
 
-    /// @notice Closes a long position with a specified mint time.
-    /// @param _maturityTime The maturity time of the longs to close.
-    /// @param _bondAmount The amount of longs to close.
+    /// @notice Closes a long position with a specified maturity time.
+    /// @param _maturityTime The maturity time of the bonds to close.
+    /// @param _bondAmount The amount of bonds to close.
     function closeLong(uint256 _maturityTime, uint256 _bondAmount) external {
         if (_bondAmount == 0) {
             revert ElementError.ZeroAmount();
@@ -341,4 +210,62 @@
             revert ElementError.TransferFailed();
         }
     }
+
+    /// Short ///
+
+    /// @notice Opens a short position.
+    /// @param _bondAmount The amount of bonds to short.
+    function openShort(uint256 _bondAmount) external {
+        if (_bondAmount == 0) {
+            revert ElementError.ZeroAmount();
+        }
+
+        // Calculate the pool and user deltas using the trading function.
+        (uint256 poolShareDelta, , uint256 shareProceeds) = HyperdriveMath
+            .calculateOutGivenIn(
+                shareReserves,
+                bondReserves,
+                totalSupply(),
+                _bondAmount,
+                FixedPointMath.ONE_18,
+                timeStretch,
+                sharePrice,
+                initialSharePrice,
+                false
+            );
+
+        // Take custody of the maximum amount the trader can lose on the short.
+        uint256 baseProceeds = shareProceeds.mulDown(sharePrice);
+        bool success = baseToken.transferFrom(
+            msg.sender,
+            address(this),
+            _bondAmount - baseProceeds
+        );
+        if (!success) {
+            revert ElementError.TransferFailed();
+        }
+
+        // Apply the trading deltas to the reserves and increase the bond buffer
+        // by the amount of bonds that were shorted.
+        shareReserves -= poolShareDelta;
+        bondReserves += _bondAmount;
+        bondBuffer += _bondAmount;
+
+        // The bond buffer is increased by the same amount as the bond buffer,
+        // so there is no need to check that the bond reserves is greater than
+        // or equal to the bond buffer. Since the share reserves are reduced,
+        // we need to verify that the base reserves are greater than or equal
+        // to the base buffer.
+        if (sharePrice * shareReserves >= baseBuffer) {
+            revert ElementError.BaseBufferExceedsShareReserves();
+        }
+
+        // Mint the short tokens to the trader.
+        shortToken.mint(
+            msg.sender,
+            block.timestamp + termLength,
+            _bondAmount,
+            new bytes(0)
+        );
+    }
 }