// SPDX-License-Identifier: Apache-2.0
pragma solidity ^0.8.15;

import { ERC20 } from "@openzeppelin/contracts/token/ERC20/ERC20.sol";
import { IERC20 } from "@openzeppelin/contracts/token/ERC20/IERC20.sol";
import { AssetId } from "contracts/libraries/AssetId.sol";
import { Errors } from "contracts/libraries/Errors.sol";
import { FixedPointMath } from "contracts/libraries/FixedPointMath.sol";
import { HyperdriveMath } from "contracts/libraries/HyperdriveMath.sol";
import { MultiToken } from "contracts/MultiToken.sol";

/// @author Delve
/// @title Hyperdrive
/// @notice A fixed-rate AMM that mints bonds on demand for longs and shorts.
/// @custom:disclaimer The language used in this code is for coding convenience
///                    only, and is not intended to, and does not, have any
///                    particular legal or regulatory significance.

// TODO - Here we give default implementations of the virtual methods to not break tests
//        we should move to an abstract contract to prevent this from being deployed w/o 
//        real implementations.
contract Hyperdrive is MultiToken {
    using FixedPointMath for uint256;

    /// Tokens ///

    // @dev The base asset.
    IERC20 public immutable baseToken;

    /// Time ///

    // @dev The amount of seconds that elapse before a bond can be redeemed.
    uint256 public immutable positionDuration;

    // @dev A parameter that decreases slippage around a target rate.
    uint256 public immutable timeStretch;

    /// Market state ///

    // @dev The share price at the time the pool was created.
    uint256 public immutable initialSharePrice;

    // @dev The share reserves. The share reserves multiplied by the share price
    //      give the base reserves, so shares are a mechanism of ensuring that
    //      interest is properly awarded over time.
    uint256 public shareReserves;

    // @dev The bond reserves. In Hyperdrive, the bond reserves aren't backed by
    //      pre-minted bonds and are instead used as a virtual value that
    //      ensures that the spot rate changes according to the laws of supply
    //      and demand.
    uint256 public bondReserves;

    // @notice The amount of longs that are still open.
    uint256 public longsOutstanding;

    // @notice The amount of shorts that are still open.
    uint256 public shortsOutstanding;

    // @notice The amount of long withdrawal shares that haven't been paid out.
    uint256 public longWithdrawalSharesOutstanding;

    // @notice The amount of short withdrawal shares that haven't been paid out.
    uint256 public shortWithdrawalSharesOutstanding;

    // @notice The proceeds that have accrued to the long withdrawal shares.
    uint256 public longWithdrawalShareProceeds;

    // @notice The proceeds that have accrued to the short withdrawal shares.
    uint256 public shortWithdrawalShareProceeds;

    /// @notice Initializes a Hyperdrive pool.
    /// @param _linkerCodeHash The hash of the ERC20 linker contract's
    ///        constructor code.
    /// @param _linkerFactory The factory which is used to deploy the ERC20
    ///        linker contracts.
    /// @param _baseToken The base token contract.
    /// @param _positionDuration The time in seconds that elapses before bonds
    ///        can be redeemed one-to-one for base.
    /// @param _timeStretch The time stretch of the pool.
    constructor(
        bytes32 _linkerCodeHash,
        address _linkerFactory,
        IERC20 _baseToken,
        uint256 _positionDuration,
        uint256 _timeStretch,
        uint256 _initialPricePerShare
    ) MultiToken(_linkerCodeHash, _linkerFactory) {
        // Initialize the base token address.
        baseToken = _baseToken;

        // Initialize the time configurations.
        positionDuration = _positionDuration;
        timeStretch = _timeStretch;

        initialSharePrice = _initialPricePerShare;
    }

    /// Yield Source ///
    // In order to deploy a yield source implement must be written which implements the following methods
    
    ///@notice Transfers amount of 'token' from the user and commits it to the yield source. 
    ///@param amount The amount of token to transfer
    ///@return sharesMinted The shares this deposit creates
    ///@return pricePerShare The price per share at time of deposit
    function deposit(uint256 amount) internal virtual returns(uint256 sharesMinted, uint256 pricePerShare) {}

    ///@notice Withdraws shares from the yield source and sends the resulting tokens to the destination
    ///@param shares The shares to withdraw from the yieldsource
    ///@param destination The address which is where to send the resulting tokens
    ///@return amountWithdrawn the amount of 'token' produced by this withdraw
    ///@return pricePerShare The price per share on withdraw.
    function withdraw(uint256 shares, address destination) internal virtual returns(uint256 amountWithdrawn, uint256 pricePerShare) {}

    ///@notice Loads the price per share from the yield source
    ///@return pricePerShare The current price per share
    function _pricePerShare() internal virtual returns(uint256 pricePerShare) {}

    /// LP ///

    /// @notice Allows the first LP to initialize the market with a target APR.
    /// @param _contribution The amount of base to supply.
    /// @param _apr The target APR.
    function initialize(uint256 _contribution, uint256 _apr) external {
        // Ensure that the pool hasn't been initialized yet.
        if (shareReserves > 0 || bondReserves > 0) {
            revert Errors.PoolAlreadyInitialized();
        }

        // Deposit for the user, this transfers from them.
        (uint256 shares, uint256 pricePerShare) = deposit(_contribution);

        // Set the state variables.
        shareReserves = shares;
        // We calculate the implied bond reserve from the share price
        bondReserves = HyperdriveMath.calculateBondReserves(
            shares,
            shares,
            pricePerShare,
            _apr,
            positionDuration,
            timeStretch
        );

        // Mint LP shares to the initializer.
        // TODO - Should we index the lp share and virtual reserve to shares or to underlying?
        //        I think in the case where price per share < 1 there may be a problem.
        _mint(0, msg.sender, shares);
    }

    // TODO: Add slippage protection.
    //
    /// @notice Allows LPs to supply liquidity for LP shares.
    /// @param _contribution The amount of base to supply.
    function addLiquidty(uint256 _contribution) external {
        if (_contribution == 0) {
            revert Errors.ZeroAmount();
        }

        // Deposit for the user, this call also transfers from them
        (uint256 shares, uint256 pricePerShare) = deposit(_contribution);

        // Calculate the pool's APR prior to updating the share reserves so that
        // we can compute the bond reserves update.
        uint256 apr = HyperdriveMath.calculateAPRFromReserves(
            shareReserves,
            bondReserves,
            totalSupply[AssetId._LP_ASSET_ID],
            initialSharePrice,
            positionDuration,
            timeStretch
        );

        // Compute the number of LP shares to mint for this many shares added
        uint256 lpShares = HyperdriveMath.calculateLpSharesOutForSharesIn(
            shares,
            shareReserves,
            totalSupply[AssetId._LP_ASSET_ID],
            longsOutstanding,
            shortsOutstanding,
            pricePerShare
        );

        // Update the reserves.
        shareReserves += shares;
        bondReserves = HyperdriveMath.calculateBondReserves(
            shareReserves,
            totalSupply[AssetId._LP_ASSET_ID] + lpShares,
            initialSharePrice,
            apr,
            positionDuration,
            timeStretch
        );

        // Mint LP shares to the supplier.
        _mint(AssetId._LP_ASSET_ID, msg.sender, lpShares);
    }

    // TODO: Consider if some MEV protection is necessary for the LP.
    //
    /// @notice Allows an LP to burn shares and withdraw from the pool.
    /// @param _shares The LP shares to burn.
    function removeLiquidity(uint256 _shares) external {
        if (_shares == 0) {
            revert Errors.ZeroAmount();
        }

        // Calculate the pool's APR prior to updating the share reserves and LP
        // total supply so that we can compute the bond reserves update.
        uint256 apr = HyperdriveMath.calculateAPRFromReserves(
            shareReserves,
            bondReserves,
            totalSupply[AssetId._LP_ASSET_ID],
            initialSharePrice,
            positionDuration,
            timeStretch
        );

<<<<<<< HEAD
        // Calculate the amount of base that should be withdrawn.
        uint256 shareProceeds = HyperdriveMath.calculateSharesOutForLpSharesIn(
            _shares,
            shareReserves,
            totalSupply[AssetId._LP_ASSET_ID],
            longsOutstanding,
            _pricePerShare()
        );
=======
        // Calculate the withdrawal proceeds of the LP. This includes the base,
        // long withdrawal shares, and short withdrawal shares that the LP
        // receives.
        (
            uint256 shareProceeds,
            uint256 longWithdrawalShares,
            uint256 shortWithdrawalShares
        ) = HyperdriveMath.calculateOutForLpSharesIn(
                _shares,
                shareReserves,
                totalSupply[AssetId._LP_ASSET_ID],
                longsOutstanding,
                shortsOutstanding,
                sharePrice
            );
>>>>>>> 0f695c76

        // Burn the LP shares.
        _burn(AssetId._LP_ASSET_ID, msg.sender, _shares);

        // Update the reserves.
        shareReserves -= shareProceeds;
        bondReserves = HyperdriveMath.calculateBondReserves(
            shareReserves,
            totalSupply[AssetId._LP_ASSET_ID],
            initialSharePrice,
            apr,
            positionDuration,
            timeStretch
        );

<<<<<<< HEAD
        // Withdraw the shares from the 
        // TODO - Good destination support.
        withdraw(shareProceeds, msg.sender);
=======
        // TODO: Update this when we implement tranches.
        //
        // Mint the long and short withdrawal tokens.
        _mint(
            AssetId.encodeAssetId(
                AssetId.AssetIdPrefix.LongWithdrawalShare,
                0,
                0
            ),
            msg.sender,
            longWithdrawalShares
        );
        longWithdrawalSharesOutstanding += longWithdrawalShares;
        _mint(
            AssetId.encodeAssetId(
                AssetId.AssetIdPrefix.ShortWithdrawalShare,
                0,
                0
            ),
            msg.sender,
            shortWithdrawalShares
        );
        shortWithdrawalSharesOutstanding += shortWithdrawalShares;

        // Transfer the base proceeds to the LP.
        bool success = baseToken.transfer(
            msg.sender,
            shareProceeds.mulDown(sharePrice)
        );
        if (!success) {
            revert Errors.TransferFailed();
        }
>>>>>>> 0f695c76
    }

    /// Long ///

    /// @notice Opens a long position.
    /// @param _baseAmount The amount of base to use when trading.
    function openLong(uint256 _baseAmount) external {
        if (_baseAmount == 0) {
            revert Errors.ZeroAmount();
        }

        // Take custody of the base that is being traded into the contract.
        bool success = baseToken.transferFrom(
            msg.sender,
            address(this),
            _baseAmount
        );
        if (!success) {
            revert Errors.TransferFailed();
        }

        // Load price per share from the yield source
        uint256 sharePrice = _pricePerShare();
        // Calculate the pool and user deltas using the trading function.
        uint256 shareAmount = _baseAmount.divDown(sharePrice);
        (, uint256 poolBondDelta, uint256 bondProceeds) = HyperdriveMath
            .calculateOutGivenIn(
                shareReserves,
                bondReserves,
                totalSupply[AssetId._LP_ASSET_ID],
                shareAmount,
                FixedPointMath.ONE_18,
                timeStretch,
                sharePrice,
                initialSharePrice,
                true
            );

        // Apply the trading deltas to the reserves and update the amount of
        // longs outstanding.
        shareReserves += shareAmount;
        bondReserves -= poolBondDelta;
        longsOutstanding += bondProceeds;

        // TODO: We should fuzz test this and other trading functions to ensure
        // that the APR never goes below zero. If it does, we may need to
        // enforce additional invariants.
        //
        // Since the base buffer may have increased relative to the base
        // reserves and the bond reserves decreased, we must ensure that the
        // base reserves are greater than the longsOutstanding.
        if (sharePrice.mulDown(shareReserves) < longsOutstanding) {
            revert Errors.BaseBufferExceedsShareReserves();
        }

        // Mint the bonds to the trader with an ID of the maturity time.
        _mint(
            AssetId.encodeAssetId(
                AssetId.AssetIdPrefix.Long,
                sharePrice,
                block.timestamp + positionDuration
            ),
            msg.sender,
            bondProceeds
        );
    }

    /// @notice Closes a long position with a specified maturity time.
    /// @param _openSharePrice The opening share price of the short.
    /// @param _maturityTime The maturity time of the short.
    /// @param _bondAmount The amount of longs to close.
    function closeLong(
        uint256 _openSharePrice,
        uint32 _maturityTime,
        uint256 _bondAmount
    ) external {
        if (_bondAmount == 0) {
            revert Errors.ZeroAmount();
        }

        // Burn the longs that are being closed.
        uint256 assetId = AssetId.encodeAssetId(
            AssetId.AssetIdPrefix.Long,
            _openSharePrice,
            _maturityTime
        );
        _burn(assetId, msg.sender, _bondAmount);
        longsOutstanding -= _bondAmount;

        // Load the price per share
        uint256 sharePrice = _pricePerShare();

        // Calculate the pool and user deltas using the trading function.
        uint256 timeRemaining = block.timestamp < uint256(_maturityTime)
            ? (uint256(_maturityTime) - block.timestamp).divDown(
                positionDuration
            ) // use divDown to scale to fixed point
            : 0;
        (, uint256 poolBondDelta, uint256 shareProceeds) = HyperdriveMath
            .calculateOutGivenIn(
                shareReserves,
                bondReserves,
                totalSupply[AssetId._LP_ASSET_ID],
                _bondAmount,
                timeRemaining,
                timeStretch,
                sharePrice,
                initialSharePrice,
                false
            );

        // If there are outstanding long withdrawal shares, we attribute a
        // proportional amount of the proceeds to the withdrawal pool and the
        // active LPs. Otherwise, we use simplified accounting that has the same
        // behavior but is more gas efficient. Since the difference between the
        // base reserves and the longs outstanding stays the same or gets
        // larger, we don't need to verify the reserves invariants.
        if (longWithdrawalSharesOutstanding > 0) {
            _applyCloseLong(
                _bondAmount,
                poolBondDelta,
                shareProceeds,
                _openSharePrice
            );
        } else {
            shareReserves -= shareProceeds;
            bondReserves += poolBondDelta;
        }

        // Withdraw from the yield source for the user
        // TODO - Good destination support
        withdraw(shareProceeds, msg.sender);
    }

    /// Short ///

    /// @notice Opens a short position.
    /// @param _bondAmount The amount of bonds to short.
    function openShort(uint256 _bondAmount) external {
        if (_bondAmount == 0) {
            revert Errors.ZeroAmount();
        }

        // Load the share price at the current block
        uint256 sharePrice = _pricePerShare();

        // Calculate the pool and user deltas using the trading function.
        (uint256 poolShareDelta, , uint256 shareProceeds) = HyperdriveMath
            .calculateOutGivenIn(
                shareReserves,
                bondReserves,
                totalSupply[AssetId._LP_ASSET_ID],
                _bondAmount,
                FixedPointMath.ONE_18,
                timeStretch,
                sharePrice,
                initialSharePrice,
                false
            );


        // Take custody of the maximum amount the trader can lose on the short.
        // And deposit it into the yield source
        uint256 baseProceeds = shareProceeds.mulDown(sharePrice);
        deposit(_bondAmount - baseProceeds);

        // Apply the trading deltas to the reserves and increase the bond buffer
        // by the amount of bonds that were shorted.
        shareReserves -= poolShareDelta;
        bondReserves += _bondAmount;
        shortsOutstanding += _bondAmount;

        // Since the share reserves are reduced, we need to verify that the base
        // reserves are greater than or equal to the amount of longs outstanding.
        if (sharePrice.mulDown(shareReserves) < longsOutstanding) {
            revert Errors.BaseBufferExceedsShareReserves();
        }

        // Mint the short tokens to the trader. The ID is a concatenation of the
        // current share price and the maturity time of the shorts.
        _mint(
            AssetId.encodeAssetId(
                AssetId.AssetIdPrefix.Short,
                sharePrice,
                block.timestamp + positionDuration
            ),
            msg.sender,
            _bondAmount
        );
    }

    /// @notice Closes a short position with a specified maturity time.
    /// @param _openSharePrice The opening share price of the short.
    /// @param _maturityTime The maturity time of the short.
    /// @param _bondAmount The amount of shorts to close.
    function closeShort(
        uint256 _openSharePrice,
        uint32 _maturityTime,
        uint256 _bondAmount
    ) external {
        if (_bondAmount == 0) {
            revert Errors.ZeroAmount();
        }

        // Burn the shorts that are being closed.
        uint256 assetId = AssetId.encodeAssetId(
            AssetId.AssetIdPrefix.Short,
            _openSharePrice,
            _maturityTime
        );
        _burn(assetId, msg.sender, _bondAmount);
        shortsOutstanding -= _bondAmount;

        // Load the share price
        uint256 sharePrice = _pricePerShare();

        // Calculate the pool and user deltas using the trading function.
        uint256 timeRemaining = block.timestamp < uint256(_maturityTime)
            ? (uint256(_maturityTime) - block.timestamp).divDown(
                positionDuration
            ) // use divDown to scale to fixed point
            : 0;
        (
            uint256 poolShareDelta,
            uint256 poolBondDelta,
            uint256 sharePayment
        ) = HyperdriveMath.calculateSharesInGivenBondsOut(
                shareReserves,
                bondReserves,
                totalSupply[AssetId._LP_ASSET_ID],
                _bondAmount,
                timeRemaining,
                timeStretch,
                sharePrice,
                initialSharePrice
            );

        // If there are outstanding short withdrawal shares, we attribute a
        // proportional amount of the proceeds to the withdrawal pool and the
        // active LPs. Otherwise, we use simplified accounting that has the same
        // behavior but is more gas efficient. Since the share reserves increase
        // or stay the same, there is no need to check that the share reserves
        // are greater than or equal to the base buffer.
        if (shortWithdrawalSharesOutstanding > 0) {
            _applyCloseShort(_bondAmount, poolBondDelta, sharePayment);
        } else {
            shareReserves += poolShareDelta;
            bondReserves -= poolBondDelta;
        }

        // Convert the bonds to current shares
        uint256 _bondsInShares = _bondAmount.divDown(sharePrice); 
        // Transfer the profit to the shorter. This includes the proceeds from
        // the short sale as well as the variable interest that was collected
<<<<<<< HEAD
        // on the face value of the bonds.
        uint256 tradingProceeds = _bondsInShares.sub(sharePayment);
        uint256 interestProceeds = sharePrice
            .divDown(_openSharePrice)
            .sub(FixedPointMath.ONE_18)
            .mulDown(_bondsInShares);
        // Withdraw from the reserves
        // TODO - Better destination support
        withdraw(tradingProceeds + interestProceeds, msg.sender);
=======
        // on the face value of the bonds. The math for the short's proceeds is
        // given by:
        //
        // c * (dy / c_0 - dz)
        uint256 shortProceeds = sharePrice.mulDown(
            _bondAmount.divDown(_openSharePrice).sub(sharePayment)
        );
        bool success = baseToken.transfer(msg.sender, shortProceeds);
        if (!success) {
            revert Errors.TransferFailed();
        }
>>>>>>> 0f695c76
    }

    /// Helpers ///

    /// @dev Applies the trading deltas from a closed long to the reserves and
    ///      the withdrawal pool.
    /// @param _bondAmount The amount of longs that were closed.
    /// @param _poolBondDelta The amount of bonds that the pool would be
    ///        decreased by if we didn't need to account for the withdrawal
    ///        pool.
    /// @param _shareProceeds The proceeds in shares received from closing the
    ///        long.
    /// @param _openSharePrice The share price at the time the long was opened.
    function _applyCloseLong(
        uint256 _bondAmount,
        uint256 _poolBondDelta,
        uint256 _shareProceeds,
        uint256 _openSharePrice
    ) internal {
        // Calculate the effect that the trade has on the pool's APR.
        uint256 apr = HyperdriveMath.calculateAPRFromReserves(
            shareReserves.sub(_shareProceeds),
            bondReserves.add(_poolBondDelta),
            totalSupply[AssetId._LP_ASSET_ID],
            initialSharePrice,
            positionDuration,
            timeStretch
        );

        // Apply the LP proceeds from the trade proportionally to the long
        // withdrawal shares. The accounting for these proceeds is identical
        // to the close short accounting because LPs take the short position
        // when longs are opened. The math for the withdrawal proceeds is given
        // by:
        //
        // c * (dy / c_0 - dz) * (min(b_x, dy) / dy)
        uint256 withdrawalAmount = longWithdrawalSharesOutstanding < _bondAmount
            ? longWithdrawalSharesOutstanding
            : _bondAmount;
        uint256 withdrawalProceeds = sharePrice
            .mulDown(_bondAmount.divDown(_openSharePrice).sub(_shareProceeds))
            .mulDown(withdrawalAmount.divDown(_bondAmount));
        longWithdrawalSharesOutstanding -= withdrawalAmount;
        longWithdrawalShareProceeds += withdrawalProceeds;

        // Apply the trading deltas to the reserves. These updates reflect
        // the fact that some of the reserves will be attributed to the
        // withdrawal pool. The math for the share reserves update is given by:
        //
        // z -= dz + (dy / c_0 - dz) * (min(b_x, dy) / dy)
        shareReserves -= _shareProceeds.add(
            withdrawalProceeds.divDown(sharePrice)
        );
        bondReserves = HyperdriveMath.calculateBondReserves(
            shareReserves,
            totalSupply[AssetId._LP_ASSET_ID],
            initialSharePrice,
            apr,
            positionDuration,
            timeStretch
        );
    }

    /// @dev Applies the trading deltas from a closed short to the reserves and
    ///      the withdrawal pool.
    /// @param _bondAmount The amount of shorts that were closed.
    /// @param _poolBondDelta The amount of bonds that the pool would be
    ///        decreased by if we didn't need to account for the withdrawal
    ///        pool.
    /// @param _sharePayment The payment in shares required to close the short.
    function _applyCloseShort(
        uint256 _bondAmount,
        uint256 _poolBondDelta,
        uint256 _sharePayment
    ) internal {
        // Calculate the effect that the trade has on the pool's APR.
        uint256 apr = HyperdriveMath.calculateAPRFromReserves(
            shareReserves.add(_sharePayment),
            bondReserves.sub(_poolBondDelta),
            totalSupply[AssetId._LP_ASSET_ID],
            initialSharePrice,
            positionDuration,
            timeStretch
        );

        // Apply the LP proceeds from the trade proportionally to the short
        // withdrawal pool. The accounting for these proceeds is identical
        // to the close long accounting because LPs take on a long position when
        // shorts are opened. The math for the withdrawal proceeds is given
        // by:
        //
        // c * dz * (min(b_y, dy) / dy)
        uint256 withdrawalAmount = shortWithdrawalSharesOutstanding <
            _bondAmount
            ? shortWithdrawalSharesOutstanding
            : _bondAmount;
        uint256 withdrawalProceeds = sharePrice.mulDown(_sharePayment).mulDown(
            withdrawalAmount.divDown(_bondAmount)
        );
        shortWithdrawalSharesOutstanding -= withdrawalAmount;
        shortWithdrawalShareProceeds += withdrawalProceeds;

        // Apply the trading deltas to the reserves. These updates reflect
        // the fact that some of the reserves will be attributed to the
        // withdrawal pool. The math for the share reserves update is given by:
        //
        // z += dz - dz * (min(b_y, dy) / dy)
        shareReserves += _sharePayment.sub(
            withdrawalProceeds.divDown(sharePrice)
        );
        bondReserves = HyperdriveMath.calculateBondReserves(
            shareReserves,
            totalSupply[AssetId._LP_ASSET_ID],
            initialSharePrice,
            apr,
            positionDuration,
            timeStretch
        );
    }
}<|MERGE_RESOLUTION|>--- conflicted
+++ resolved
@@ -216,16 +216,6 @@
             timeStretch
         );
 
-<<<<<<< HEAD
-        // Calculate the amount of base that should be withdrawn.
-        uint256 shareProceeds = HyperdriveMath.calculateSharesOutForLpSharesIn(
-            _shares,
-            shareReserves,
-            totalSupply[AssetId._LP_ASSET_ID],
-            longsOutstanding,
-            _pricePerShare()
-        );
-=======
         // Calculate the withdrawal proceeds of the LP. This includes the base,
         // long withdrawal shares, and short withdrawal shares that the LP
         // receives.
@@ -239,9 +229,8 @@
                 totalSupply[AssetId._LP_ASSET_ID],
                 longsOutstanding,
                 shortsOutstanding,
-                sharePrice
+                pricePerShare()
             );
->>>>>>> 0f695c76
 
         // Burn the LP shares.
         _burn(AssetId._LP_ASSET_ID, msg.sender, _shares);
@@ -257,11 +246,6 @@
             timeStretch
         );
 
-<<<<<<< HEAD
-        // Withdraw the shares from the 
-        // TODO - Good destination support.
-        withdraw(shareProceeds, msg.sender);
-=======
         // TODO: Update this when we implement tranches.
         //
         // Mint the long and short withdrawal tokens.
@@ -286,15 +270,9 @@
         );
         shortWithdrawalSharesOutstanding += shortWithdrawalShares;
 
-        // Transfer the base proceeds to the LP.
-        bool success = baseToken.transfer(
-            msg.sender,
-            shareProceeds.mulDown(sharePrice)
-        );
-        if (!success) {
-            revert Errors.TransferFailed();
-        }
->>>>>>> 0f695c76
+        // Withdraw the shares from the 
+        // TODO - Good destination support.
+        withdraw(shareProceeds, msg.sender);
     }
 
     /// Long ///
@@ -424,9 +402,14 @@
             bondReserves += poolBondDelta;
         }
 
-        // Withdraw from the yield source for the user
-        // TODO - Good destination support
-        withdraw(shareProceeds, msg.sender);
+        // Transfer the base returned to the trader.
+        bool success = baseToken.transfer(
+            msg.sender,
+            shareProceeds.mulDown(sharePrice)
+        );
+        if (!success) {
+            revert Errors.TransferFailed();
+        }
     }
 
     /// Short ///
@@ -549,29 +532,16 @@
         uint256 _bondsInShares = _bondAmount.divDown(sharePrice); 
         // Transfer the profit to the shorter. This includes the proceeds from
         // the short sale as well as the variable interest that was collected
-<<<<<<< HEAD
-        // on the face value of the bonds.
-        uint256 tradingProceeds = _bondsInShares.sub(sharePayment);
-        uint256 interestProceeds = sharePrice
-            .divDown(_openSharePrice)
-            .sub(FixedPointMath.ONE_18)
-            .mulDown(_bondsInShares);
-        // Withdraw from the reserves
-        // TODO - Better destination support
-        withdraw(tradingProceeds + interestProceeds, msg.sender);
-=======
         // on the face value of the bonds. The math for the short's proceeds is
         // given by:
         //
         // c * (dy / c_0 - dz)
-        uint256 shortProceeds = sharePrice.mulDown(
-            _bondAmount.divDown(_openSharePrice).sub(sharePayment)
-        );
-        bool success = baseToken.transfer(msg.sender, shortProceeds);
-        if (!success) {
-            revert Errors.TransferFailed();
-        }
->>>>>>> 0f695c76
+        uint256 shortProceeds = (_bondsInShares.mulDown(
+            sharePrice.divDown(_openSharePrice)).sub(sharePayment)
+        );
+        // Withdraw from the reserves
+        // TODO - Better destination support
+        withdraw(shortProceeds, msg.sender);
     }
 
     /// Helpers ///
