--- conflicted
+++ resolved
@@ -383,13 +383,9 @@
         // If there are outstanding long withdrawal shares, we attribute a
         // proportional amount of the proceeds to the withdrawal pool and the
         // active LPs. Otherwise, we use simplified accounting that has the same
-<<<<<<< HEAD
         // behavior but is more gas efficient. Since the difference between the
         // base reserves and the longs outstanding stays the same or gets
         // larger, we don't need to verify the reserves invariants.
-=======
-        // behavior but is more gas efficient.
->>>>>>> 26810b32
         if (longWithdrawalSharesOutstanding > 0) {
             _applyCloseLong(
                 _bondAmount,
@@ -398,12 +394,6 @@
                 _openSharePrice
             );
         } else {
-<<<<<<< HEAD
-=======
-            // Apply the trading deltas to the reserves. Since the difference
-            // between the base reserves and the longs outstanding stays the same or
-            // gets larger, we don't need to verify the reserves invariants.
->>>>>>> 26810b32
             shareReserves -= shareProceeds;
             bondReserves += poolBondDelta;
         }
@@ -556,12 +546,8 @@
     /// @param _poolBondDelta The amount of bonds that the pool would be
     ///        decreased by if we didn't need to account for the withdrawal
     ///        pool.
-<<<<<<< HEAD
     /// @param _shareProceeds The proceeds in shares received from closing the
     ///        long.
-=======
-    /// @param _shareProceeds The proceeds in shares from closing the long.
->>>>>>> 26810b32
     /// @param _openSharePrice The share price at the time the long was opened.
     function _applyCloseLong(
         uint256 _bondAmount,
@@ -612,7 +598,6 @@
             timeStretch
         );
     }
-<<<<<<< HEAD
 
     /// @dev Applies the trading deltas from a closed short to the reserves and
     ///      the withdrawal pool.
@@ -670,6 +655,4 @@
             timeStretch
         );
     }
-=======
->>>>>>> 26810b32
 }