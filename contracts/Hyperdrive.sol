// SPDX-License-Identifier: Apache-2.0
pragma solidity ^0.8.18;

import { ERC20 } from "@openzeppelin/contracts/token/ERC20/ERC20.sol";
import { IERC20 } from "@openzeppelin/contracts/token/ERC20/IERC20.sol";
import { AssetId } from "contracts/libraries/AssetId.sol";
import { Errors } from "contracts/libraries/Errors.sol";
import { FixedPointMath } from "contracts/libraries/FixedPointMath.sol";
import { HyperdriveMath } from "contracts/libraries/HyperdriveMath.sol";
import { MultiToken } from "contracts/MultiToken.sol";
import { IHyperdrive } from "contracts/interfaces/IHyperdrive.sol";

/// @author Delve
/// @title Hyperdrive
/// @notice A fixed-rate AMM that mints bonds on demand for longs and shorts.
/// @custom:disclaimer The language used in this code is for coding convenience
///                    only, and is not intended to, and does not, have any
///                    particular legal or regulatory significance.
<<<<<<< HEAD
abstract contract Hyperdrive is MultiToken {
=======
contract Hyperdrive is MultiToken, IHyperdrive {
>>>>>>> dfe0e0ad
    using FixedPointMath for uint256;

    /// Tokens ///

    // @dev The base asset.
    IERC20 public immutable baseToken;

    /// Time ///

    // @dev The amount of seconds between share price checkpoints.
    uint256 public immutable checkpointDuration;

    // @dev The amount of seconds that elapse before a bond can be redeemed.
    uint256 public immutable positionDuration;

    // @dev A parameter that decreases slippage around a target rate.
    uint256 public immutable timeStretch;

    /// Market state ///

    // @dev The share price at the time the pool was created.
    uint256 public immutable initialSharePrice;

    /// @dev Checkpoints of historical share prices.
    mapping(uint256 => uint256) public checkpoints;

    /// @dev The share reserves. The share reserves multiplied by the share price
    ///      give the base reserves, so shares are a mechanism of ensuring that
    ///      interest is properly awarded over time.
    uint256 public shareReserves;

    /// @dev The bond reserves. In Hyperdrive, the bond reserves aren't backed by
    ///      pre-minted bonds and are instead used as a virtual value that
    ///      ensures that the spot rate changes according to the laws of supply
    ///      and demand.
    uint256 public bondReserves;

    /// @notice The amount of longs that are still open.
    uint256 public longsOutstanding;

    /// @notice The amount of shorts that are still open.
    uint256 public shortsOutstanding;

    /// @notice The amount of long withdrawal shares that haven't been paid out.
    uint256 public longWithdrawalSharesOutstanding;

    /// @notice The amount of short withdrawal shares that haven't been paid out.
    uint256 public shortWithdrawalSharesOutstanding;

    /// @notice The proceeds that have accrued to the long withdrawal shares.
    uint256 public longWithdrawalShareProceeds;

    /// @notice The proceeds that have accrued to the short withdrawal shares.
    uint256 public shortWithdrawalShareProceeds;

    /// @notice Initializes a Hyperdrive pool.
    /// @param _linkerCodeHash The hash of the ERC20 linker contract's
    ///        constructor code.
    /// @param _linkerFactory The address of the factory which is used to deploy
    ///        the ERC20 linker contracts.
    /// @param _baseToken The base token contract.
    /// @param _initialSharePrice The initial share price.
    /// @param _checkpointsPerTerm The number of checkpoints that elaspes before
    ///        bonds can be redeemed one-to-one for base.
    /// @param _checkpointDuration The time in seconds between share price
    ///        checkpoints. Position duration must be a multiple of checkpoint
    ///        duration.
    /// @param _timeStretch The time stretch of the pool.
    constructor(
        bytes32 _linkerCodeHash,
        address _linkerFactory,
        IERC20 _baseToken,
        uint256 _initialSharePrice,
        uint256 _checkpointsPerTerm,
        uint256 _checkpointDuration,
        uint256 _timeStretch
    ) MultiToken(_linkerCodeHash, _linkerFactory) {
        // Initialize the base token address.
        baseToken = _baseToken;

        // Initialize the time configurations.
        positionDuration = _checkpointsPerTerm * _checkpointDuration;
        checkpointDuration = _checkpointDuration;
        timeStretch = _timeStretch;

        // Initialize the share prices.
        initialSharePrice = _initialSharePrice;
    }

    /// Yield Source ///

    /// @notice Transfers base from the user and commits it to the yield source.
    /// @param amount The amount of base to deposit.
    /// @return sharesMinted The shares this deposit creates.
    /// @return sharePrice The share price at time of deposit.
    function deposit(
        uint256 amount
<<<<<<< HEAD
    ) internal virtual returns (uint256 sharesMinted, uint256 sharePrice);
=======
    ) internal virtual returns (uint256 sharesMinted, uint256 sharePrice) {}
>>>>>>> dfe0e0ad

    /// @notice Withdraws shares from the yield source and sends the base
    ///         released to the destination.
    /// @param shares The shares to withdraw from the yieldsource.
    /// @param destination The recipient of the withdrawal.
    /// @return amountWithdrawn The amount of base released by the withdrawal.
    /// @return sharePrice The share price on withdraw.
    function withdraw(
        uint256 shares,
        address destination
<<<<<<< HEAD
    ) internal virtual returns (uint256 amountWithdrawn, uint256 sharePrice);

    ///@notice Loads the share price from the yield source
    ///@return sharePrice The current share price.
    function pricePerShare() internal view virtual returns (uint256 sharePrice);
=======
    ) internal virtual returns (uint256 amountWithdrawn, uint256 sharePrice) {}

    ///@notice Loads the share price from the yield source
    ///@return sharePrice The current share price.
    function pricePerShare() internal virtual returns (uint256 sharePrice) {}
>>>>>>> dfe0e0ad

    /// LP ///

    /// @notice Allows the first LP to initialize the market with a target APR.
    /// @param _contribution The amount of base to supply.
    /// @param _apr The target APR.
    function initialize(uint256 _contribution, uint256 _apr) external {
        // Ensure that the pool hasn't been initialized yet.
        if (shareReserves > 0 || bondReserves > 0) {
            revert Errors.PoolAlreadyInitialized();
        }

        // Deposit for the user, this transfers from them.
        (uint256 shares, uint256 sharePrice) = deposit(_contribution);
<<<<<<< HEAD

        // Create an initial checkpoint.
        _applyCheckpoint(_latestCheckpoint(), sharePrice);

        // Update the reserves. The bond reserves are calculated so that the
        // pool is initialized with the target APR.
        shareReserves = shares;
        bondReserves = HyperdriveMath.calculateInitialBondReserves(
            shares,
            sharePrice,
            initialSharePrice,
=======

        // Create an initial checkpoint.
        _applyCheckpoint(_latestCheckpoint(), sharePrice);

        // Update the reserves. The bond reserves are calculated so that the
        // pool is initialized with the target APR.
        shareReserves = shares;
        bondReserves = HyperdriveMath.calculateBondReserves(
            shares,
            shares,
            sharePrice,
>>>>>>> dfe0e0ad
            _apr,
            positionDuration,
            timeStretch
        );

        // Mint LP shares to the initializer.
        // TODO - Should we index the lp share and virtual reserve to shares or to underlying?
        //        I think in the case where price per share < 1 there may be a problem.
        _mint(
            AssetId._LP_ASSET_ID,
            msg.sender,
            sharePrice.mulDown(shares).add(bondReserves)
        );
    }

    // TODO: Add slippage protection.
    //
    /// @notice Allows LPs to supply liquidity for LP shares.
    /// @param _contribution The amount of base to supply.
    /// @param _minOutput The minimum number of LP tokens the user should receive
    /// @return lpShares The number of LP tokens created
    function addLiquidity(
        uint256 _contribution,
        uint256 _minOutput
    ) external returns (uint256 lpShares) {
        if (_contribution == 0) {
            revert Errors.ZeroAmount();
        }

        // Deposit for the user, this call also transfers from them
        (uint256 shares, uint256 sharePrice) = deposit(_contribution);

        // Perform a checkpoint.
        _applyCheckpoint(_latestCheckpoint(), sharePrice);

        // Calculate the pool's APR prior to updating the share reserves so that
        // we can compute the bond reserves update.
        uint256 apr = HyperdriveMath.calculateAPRFromReserves(
            shareReserves,
            bondReserves,
            totalSupply[AssetId._LP_ASSET_ID],
            initialSharePrice,
            positionDuration,
            timeStretch
        );

        // Calculate the amount of LP shares that the supplier should receive.
        lpShares = HyperdriveMath.calculateLpSharesOutForSharesIn(
            shares,
            shareReserves,
            totalSupply[AssetId._LP_ASSET_ID],
            longsOutstanding,
            shortsOutstanding,
            sharePrice
        );

        // Enforce min user outputs
        if (_minOutput > lpShares) revert Errors.OutputLimit();

        // Update the reserves.
        shareReserves += shares;
        bondReserves = HyperdriveMath.calculateBondReserves(
            shareReserves,
            totalSupply[AssetId._LP_ASSET_ID] + lpShares,
            initialSharePrice,
            apr,
            positionDuration,
            timeStretch
        );

        // Mint LP shares to the supplier.
        _mint(AssetId._LP_ASSET_ID, msg.sender, lpShares);
    }

    // TODO: Consider if some MEV protection is necessary for the LP.
    //
    /// @notice Allows an LP to burn shares and withdraw from the pool.
    /// @param _shares The LP shares to burn.
    /// @param _minOutput The minium amount of the base token to receive. Note - this
    ///                   value is likely to be less than the amount LP shares are worth.
    ///                   The remainder is in short and long withdraw shares which are hard
    ///                   to game the value of.
    /// @return Returns the base out, the lond withdraw shares out and the short withdraw
    ///         shares out.
    function removeLiquidity(
        uint256 _shares,
        uint256 _minOutput
    ) external returns (uint256, uint256, uint256) {
        if (_shares == 0) {
            revert Errors.ZeroAmount();
        }

        // Perform a checkpoint.
        uint256 sharePrice = pricePerShare();
        _applyCheckpoint(_latestCheckpoint(), sharePrice);

        // Calculate the pool's APR prior to updating the share reserves and LP
        // total supply so that we can compute the bond reserves update.
        uint256 apr = HyperdriveMath.calculateAPRFromReserves(
            shareReserves,
            bondReserves,
            totalSupply[AssetId._LP_ASSET_ID],
            initialSharePrice,
            positionDuration,
            timeStretch
        );

        // Calculate the withdrawal proceeds of the LP. This includes the base,
        // long withdrawal shares, and short withdrawal shares that the LP
        // receives.
        (
            uint256 shareProceeds,
            uint256 longWithdrawalShares,
            uint256 shortWithdrawalShares
        ) = HyperdriveMath.calculateOutForLpSharesIn(
                _shares,
                shareReserves,
                totalSupply[AssetId._LP_ASSET_ID],
                longsOutstanding,
                shortsOutstanding,
                sharePrice
            );

        // Burn the LP shares.
        _burn(AssetId._LP_ASSET_ID, msg.sender, _shares);

        // Update the reserves.
        shareReserves -= shareProceeds;
        bondReserves = HyperdriveMath.calculateBondReserves(
            shareReserves,
            totalSupply[AssetId._LP_ASSET_ID],
            initialSharePrice,
            apr,
            positionDuration,
            timeStretch
        );

        // TODO: Update this when we implement tranches.
        //
        // Mint the long and short withdrawal tokens.
        _mint(
            AssetId.encodeAssetId(AssetId.AssetIdPrefix.LongWithdrawalShare, 0),
            msg.sender,
            longWithdrawalShares
        );
        longWithdrawalSharesOutstanding += longWithdrawalShares;
        _mint(
            AssetId.encodeAssetId(
                AssetId.AssetIdPrefix.ShortWithdrawalShare,
                0
            ),
            msg.sender,
            shortWithdrawalShares
        );
        shortWithdrawalSharesOutstanding += shortWithdrawalShares;

        // Withdraw the shares from the yield source
        // TODO - Good destination support.
        (uint256 baseOutput, ) = withdraw(shareProceeds, msg.sender);
        // Enforce min user outputs
        if (_minOutput > baseOutput) revert Errors.OutputLimit();
        return (baseOutput, longWithdrawalShares, shortWithdrawalShares);
    }

    /// @notice Redeems long and short withdrawal shares.
    /// @param _longWithdrawalShares The long withdrawal shares to redeem.
    /// @param _shortWithdrawalShares The short withdrawal shares to redeem.
    /// @param _minOutput The minimum amount of base the LP expects to receive.
    /// @return _proceeds The amount of base the LP received.
    function redeemWithdrawalShares(
        uint256 _longWithdrawalShares,
        uint256 _shortWithdrawalShares,
        uint256 _minOutput
    ) external returns (uint256 _proceeds) {
        uint256 baseProceeds = 0;

        // Perform a checkpoint.
        uint256 sharePrice = pricePerShare();
        _applyCheckpoint(_latestCheckpoint(), sharePrice);

        // Redeem the long withdrawal shares.
        uint256 proceeds = _applyWithdrawalShareRedemption(
            AssetId.encodeAssetId(AssetId.AssetIdPrefix.LongWithdrawalShare, 0),
            _longWithdrawalShares,
            longWithdrawalSharesOutstanding,
            longWithdrawalShareProceeds
        );

        // Redeem the short withdrawal shares.
        proceeds += _applyWithdrawalShareRedemption(
            AssetId.encodeAssetId(
                AssetId.AssetIdPrefix.ShortWithdrawalShare,
                0
            ),
            _shortWithdrawalShares,
            shortWithdrawalSharesOutstanding,
            shortWithdrawalShareProceeds
        );

        // Withdraw the funds released by redeeming the withdrawal shares.
        // TODO: Better destination support.
        uint256 shareProceeds = baseProceeds.divDown(sharePrice);
        (_proceeds, ) = withdraw(shareProceeds, msg.sender);

        // Enforce min user outputs
        if (_minOutput > _proceeds) revert Errors.OutputLimit();
    }

    /// @notice Redeems long and short withdrawal shares.
    /// @param _longWithdrawalShares The long withdrawal shares to redeem.
    /// @param _shortWithdrawalShares The short withdrawal shares to redeem.
    function redeemWithdrawalShares(
        uint256 _longWithdrawalShares,
        uint256 _shortWithdrawalShares
    ) external {
        uint256 baseProceeds = 0;

        // Perform a checkpoint.
        uint256 sharePrice = pricePerShare();
        _applyCheckpoint(_latestCheckpoint(), sharePrice);

        // Redeem the long withdrawal shares.
        uint256 proceeds = _applyWithdrawalShareRedemption(
            AssetId.encodeAssetId(AssetId.AssetIdPrefix.LongWithdrawalShare, 0),
            _longWithdrawalShares,
            longWithdrawalSharesOutstanding,
            longWithdrawalShareProceeds
        );

        // Redeem the short withdrawal shares.
        proceeds += _applyWithdrawalShareRedemption(
            AssetId.encodeAssetId(
                AssetId.AssetIdPrefix.ShortWithdrawalShare,
                0
            ),
            _shortWithdrawalShares,
            shortWithdrawalSharesOutstanding,
            shortWithdrawalShareProceeds
        );

        // Withdraw the funds released by redeeming the withdrawal shares.
        // TODO: Better destination support.
        uint256 shareProceeds = baseProceeds.divDown(sharePrice);
        withdraw(shareProceeds, msg.sender);
    }

    /// Long ///

    /// @notice Opens a long position.
    /// @param _baseAmount The amount of base to use when trading.
    /// @param _minOutput The minium number of bonds to receive.
    /// @return The number of bonds the user received
    function openLong(
        uint256 _baseAmount,
        uint256 _minOutput
    ) external returns (uint256) {
        if (_baseAmount == 0) {
            revert Errors.ZeroAmount();
        }

        // Deposit the user's base.
        (uint256 shares, uint256 sharePrice) = deposit(_baseAmount);

        // Perform a checkpoint.
        uint256 latestCheckpoint = _latestCheckpoint();
        _applyCheckpoint(latestCheckpoint, sharePrice);

        // Calculate the pool and user deltas using the trading function. We
        // backdate the bonds purchased to the beginning of the checkpoint. We
        // reduce the purchasing power of the longs by the amount of interest
        // earned in shares.
        uint256 maturityTime = latestCheckpoint + positionDuration;
        uint256 timeRemaining = _calculateTimeRemaining(maturityTime);
        (, uint256 poolBondDelta, uint256 bondProceeds) = HyperdriveMath
            .calculateOutGivenIn(
                shareReserves,
                bondReserves,
                totalSupply[AssetId._LP_ASSET_ID],
                shares,
                timeRemaining,
                timeStretch,
                sharePrice,
                initialSharePrice,
                true
            );

        // Enforce min user outputs
        if (_minOutput > bondProceeds) revert Errors.OutputLimit();

        // Apply the trading deltas to the reserves and update the amount of
        // longs outstanding.
        shareReserves += shares;
        bondReserves -= poolBondDelta;
        longsOutstanding += bondProceeds;

        // TODO: We should fuzz test this and other trading functions to ensure
        // that the APR never goes below zero. If it does, we may need to
        // enforce additional invariants.
        //
        // Since the base buffer may have increased relative to the base
        // reserves and the bond reserves decreased, we must ensure that the
        // base reserves are greater than the longsOutstanding.
        if (sharePrice.mulDown(shareReserves) < longsOutstanding) {
            revert Errors.BaseBufferExceedsShareReserves();
        }

        // Mint the bonds to the trader with an ID of the maturity time.
        _mint(
            AssetId.encodeAssetId(AssetId.AssetIdPrefix.Long, maturityTime),
            msg.sender,
            bondProceeds
        );
        return (bondProceeds);
    }

    /// @notice Closes a long position with a specified maturity time.
    /// @param _maturityTime The maturity time of the short.
    /// @param _bondAmount The amount of longs to close.
<<<<<<< HEAD
    /// @return The amount of underlying the user receives.
    function closeLong(
        uint256 _maturityTime,
        uint256 _bondAmount
=======
    /// @param _minOutput The minimum base the user should receive from this trade
    /// @return The amount of underlying the user receives.
    function closeLong(
        uint256 _maturityTime,
        uint256 _bondAmount,
        uint256 _minOutput
>>>>>>> dfe0e0ad
    ) external returns (uint256) {
        if (_bondAmount == 0) {
            revert Errors.ZeroAmount();
        }

        // Perform a checkpoint.
        uint256 sharePrice = pricePerShare();
        _applyCheckpoint(_latestCheckpoint(), sharePrice);

        // Burn the longs that are being closed.
        uint256 assetId = AssetId.encodeAssetId(
            AssetId.AssetIdPrefix.Long,
            _maturityTime
        );
        _burn(assetId, msg.sender, _bondAmount);

        // Calculate the pool and user deltas using the trading function.
        uint256 timeRemaining = _calculateTimeRemaining(_maturityTime);
        (, uint256 poolBondDelta, uint256 shareProceeds) = HyperdriveMath
            .calculateOutGivenIn(
                shareReserves,
                bondReserves,
                totalSupply[AssetId._LP_ASSET_ID],
                _bondAmount,
                timeRemaining,
                timeStretch,
                sharePrice,
                initialSharePrice,
                false
            );

        // If the position hasn't matured, apply the accounting updates that
        // result from closing the long to the reserves and pay out the
        // withdrawal pool if necessary. If the position has reached maturity,
        // create a checkpoint at the maturity time if necessary.
        if (block.timestamp < _maturityTime) {
            _applyCloseLong(
                _bondAmount,
                poolBondDelta,
                shareProceeds,
                sharePrice,
                _maturityTime
            );
        } else {
            // Perform a checkpoint for the long's maturity time. This ensures
            // that the matured position has been applied to the reserves.
            checkpoint(_maturityTime);
        }

        // Withdraw the profit to the trader.
        // TODO: Better destination support.
<<<<<<< HEAD
        withdraw(shareProceeds, msg.sender);
=======
        (uint256 baseProceeds, ) = withdraw(shareProceeds, msg.sender);

        // Enforce min user outputs
        if (_minOutput > baseProceeds) revert Errors.OutputLimit();
>>>>>>> dfe0e0ad

        return (baseProceeds);
    }

    /// Short ///

    /// @notice Opens a short position.
    /// @param _bondAmount The amount of bonds to short.
    /// @param _maxDeposit The most the user expects to deposit for this trade
    /// @return The amount the user deposited for this trade
    function openShort(
        uint256 _bondAmount,
        uint256 _maxDeposit
    ) external returns (uint256) {
        if (_bondAmount == 0) {
            revert Errors.ZeroAmount();
        }

        // Perform a checkpoint and compute the amount of interest the short
        // would have received if they opened at the beginning of the checkpoint.
        // Since the short will receive interest from the beginning of the
        // checkpoint, they will receive this backdated interest back at closing.
        uint256 sharePrice = pricePerShare();
        uint256 latestCheckpoint = _latestCheckpoint();
        uint256 openSharePrice = _applyCheckpoint(latestCheckpoint, sharePrice);

        // Calculate the pool and user deltas using the trading function. We
        // backdate the bonds sold to the beginning of the checkpoint.
        uint256 maturityTime = latestCheckpoint + positionDuration;
        uint256 timeRemaining = _calculateTimeRemaining(maturityTime);
        (uint256 poolShareDelta, , uint256 shareProceeds) = HyperdriveMath
            .calculateOutGivenIn(
                shareReserves,
                bondReserves,
                totalSupply[AssetId._LP_ASSET_ID],
                _bondAmount,
                timeRemaining,
                timeStretch,
                sharePrice,
                initialSharePrice,
                false
            );

        // Take custody of the maximum amount the trader can lose on the short
        // and the extra interest the short will receive at closing (since the
        // proceeds of the trades are calculated using the checkpoint's open
        // share price). This extra interest can be calculated as:
        //
        // interest = (c_1 - c_0) * (dy / c_0)
        //          = (c_1 / c_0 - 1) * dy
        uint256 owedInterest = (sharePrice.divDown(openSharePrice) -
            FixedPointMath.ONE_18).mulDown(_bondAmount);
        uint256 baseProceeds = shareProceeds.mulDown(sharePrice);
<<<<<<< HEAD
        deposit((_bondAmount - baseProceeds) + owedInterest); // max_loss + interest
=======
        uint256 userDeposit = (_bondAmount - baseProceeds) + owedInterest;
        // Enforce min user outputs
        if (_maxDeposit < userDeposit) revert Errors.OutputLimit();
        deposit(userDeposit); // max_loss + interest
>>>>>>> dfe0e0ad

        // Apply the trading deltas to the reserves and increase the bond buffer
        // by the amount of bonds that were shorted. We don't need to add the
        // margin or pre-paid interest to the reserves because of the way that
        // the close short accounting works.
        shareReserves -= poolShareDelta;
        bondReserves += _bondAmount;
        shortsOutstanding += _bondAmount;

        // Since the share reserves are reduced, we need to verify that the base
        // reserves are greater than or equal to the amount of longs outstanding.
        if (sharePrice.mulDown(shareReserves) < longsOutstanding) {
            revert Errors.BaseBufferExceedsShareReserves();
        }

        // Mint the short tokens to the trader. The ID is a concatenation of the
        // current share price and the maturity time of the shorts.
        _mint(
            AssetId.encodeAssetId(AssetId.AssetIdPrefix.Short, maturityTime),
            msg.sender,
            _bondAmount
        );

        return (userDeposit);
    }

    /// @notice Closes a short position with a specified maturity time.
    /// @param _maturityTime The maturity time of the short.
    /// @param _bondAmount The amount of shorts to close.
<<<<<<< HEAD
    function closeShort(uint256 _maturityTime, uint256 _bondAmount) external {
=======
    /// @param _minOutput The minimum output of this trade.
    /// @return The amount of base tokens produced by closing this short
    function closeShort(
        uint256 _maturityTime,
        uint256 _bondAmount,
        uint256 _minOutput
    ) external returns (uint256) {
>>>>>>> dfe0e0ad
        if (_bondAmount == 0) {
            revert Errors.ZeroAmount();
        }

        // Perform a checkpoint.
        uint256 sharePrice = pricePerShare();
        _applyCheckpoint(_latestCheckpoint(), sharePrice);

        // Burn the shorts that are being closed.
        uint256 assetId = AssetId.encodeAssetId(
            AssetId.AssetIdPrefix.Short,
            _maturityTime
        );
        _burn(assetId, msg.sender, _bondAmount);

        // Calculate the pool and user deltas using the trading function.
        uint256 timeRemaining = _calculateTimeRemaining(_maturityTime);
        (, uint256 poolBondDelta, uint256 sharePayment) = HyperdriveMath
            .calculateSharesInGivenBondsOut(
                shareReserves,
                bondReserves,
                totalSupply[AssetId._LP_ASSET_ID],
                _bondAmount,
                timeRemaining,
                timeStretch,
                sharePrice,
                initialSharePrice
            );

        // If the position hasn't matured, apply the accounting updates that
        // result from closing the short to the reserves and pay out the
        // withdrawal pool if necessary. If the position has reached maturity,
        // create a checkpoint at the maturity time if necessary.
        if (block.timestamp < _maturityTime) {
            _applyCloseShort(
                _bondAmount,
                poolBondDelta,
                sharePayment,
                sharePrice
            );
        } else {
            // Perform a checkpoint for the short's maturity time. This ensures
            // that the matured position has been applied to the reserves.
            checkpoint(_maturityTime);
        }

        // Withdraw the profit to the trader. This includes the proceeds from
        // the short sale as well as the variable interest that was collected
        // on the face value of the bonds. The math for the short's proceeds in
        // base is given by:
        //
        // proceeds = dy - c_1 * dz + (c_1 - c_0) * (dy / c_0)
        //          = dy - c_1 * dz + (c_1 / c_0) * dy - dy
        //          = (c_1 / c_0) * dy - c_1 * dz
        //          = c_1 * (dy / c_0 - dz)
        //
        // To convert to proceeds in shares, we simply divide by the current
        // share price:
        //
        // shareProceeds = (c_1 * (dy / c_0 - dz)) / c
        uint256 openSharePrice = checkpoints[_maturityTime - positionDuration];
        uint256 closeSharePrice = sharePrice;
        if (_maturityTime <= block.timestamp) {
            closeSharePrice = checkpoints[_maturityTime];
        }
<<<<<<< HEAD
        uint256 shortProceeds = closeSharePrice
            .mulDown(_bondAmount.divDown(openSharePrice).sub(sharePayment))
            .divDown(sharePrice);
=======
        // Recycle a local variable
        _bondAmount = _bondAmount.divDown(openSharePrice).sub(sharePayment);
        uint256 shortProceeds = closeSharePrice.mulDown(_bondAmount).divDown(
            sharePrice
        );
>>>>>>> dfe0e0ad
        // TODO - Better destination support
        (uint256 baseProceeds, ) = withdraw(shortProceeds, msg.sender);

        // Enforce min user outputs
        if (baseProceeds < _minOutput) revert Errors.OutputLimit();
        return (baseProceeds);
    }

    /// Checkpoint ///

    /// @notice Allows anyone to mint a new checkpoint.
    /// @param _checkpointTime The time of the checkpoint to create.
    function checkpoint(uint256 _checkpointTime) public {
        // If the checkpoint has already been set, return early.
        if (checkpoints[_checkpointTime] != 0) {
            return;
        }

        // If the checkpoint time isn't divisible by the checkpoint duration
        // or is in the future, it's an invalid checkpoint and we should
        // revert.
        uint256 latestCheckpoint = _latestCheckpoint();
        if (
            _checkpointTime % checkpointDuration != 0 ||
            latestCheckpoint < _checkpointTime
        ) {
            revert Errors.InvalidCheckpointTime();
        }

        // If the checkpoint time is the latest checkpoint, we use the current
        // share price. Otherwise, we use a linear search to find the closest
        // share price and use that to perform the checkpoint.
        if (_checkpointTime == latestCheckpoint) {
            _applyCheckpoint(latestCheckpoint, pricePerShare());
        } else {
            for (uint256 time = _checkpointTime; ; time += checkpointDuration) {
                uint256 closestSharePrice = checkpoints[time];
                if (time == latestCheckpoint) {
                    closestSharePrice = pricePerShare();
                }
                if (closestSharePrice != 0) {
                    _applyCheckpoint(_checkpointTime, closestSharePrice);
                }
            }
        }
    }

    /// Checkpoint ///

    /// @notice Allows anyone to mint a new checkpoint.
    /// @param _checkpointTime The time of the checkpoint to create.
    function checkpoint(uint256 _checkpointTime) public {
        // If the checkpoint has already been set, return early.
        if (checkpoints[_checkpointTime] != 0) {
            return;
        }

        // If the checkpoint time isn't divisible by the checkpoint duration
        // or is in the future, it's an invalid checkpoint and we should
        // revert.
        uint256 latestCheckpoint = _latestCheckpoint();
        if (
            _checkpointTime % checkpointDuration != 0 ||
            latestCheckpoint < _checkpointTime
        ) {
            revert Errors.InvalidCheckpointTime();
        }

        // If the checkpoint time is the latest checkpoint, we use the current
        // share price. Otherwise, we use a linear search to find the closest
        // share price and use that to perform the checkpoint.
        if (_checkpointTime == latestCheckpoint) {
            _applyCheckpoint(latestCheckpoint, pricePerShare());
        } else {
            for (uint256 time = _checkpointTime; ; time += checkpointDuration) {
                uint256 closestSharePrice = checkpoints[time];
                if (time == latestCheckpoint) {
                    closestSharePrice = pricePerShare();
                }
                if (closestSharePrice != 0) {
                    _applyCheckpoint(_checkpointTime, closestSharePrice);
                }
            }
        }
    }

    /// Getters ///

    /// @notice Gets info about the pool's reserves and other state that is
    ///         important to evaluate potential trades.
    /// @return shareReserves_ The share reserves.
    /// @return bondReserves_ The bond reserves.
    /// @return lpTotalSupply The total supply of LP shares.
    /// @return sharePrice The share price.
    /// @return longsOutstanding_ The longs that haven't been closed.
    /// @return shortsOutstanding_ The shorts that haven't been closed.
    function getPoolInfo()
        external
        view
        returns (
            uint256 shareReserves_,
            uint256 bondReserves_,
            uint256 lpTotalSupply,
            uint256 sharePrice,
            uint256 longsOutstanding_,
            uint256 shortsOutstanding_
        )
    {
        return (
            shareReserves,
            bondReserves,
            totalSupply[AssetId._LP_ASSET_ID],
            pricePerShare(),
            longsOutstanding,
            shortsOutstanding
        );
    }

    /// Helpers ///

    /// @dev Applies the trading deltas from a closed long to the reserves and
    ///      the withdrawal pool.
    /// @param _bondAmount The amount of longs that were closed.
    /// @param _poolBondDelta The amount of bonds that the pool would be
    ///        decreased by if we didn't need to account for the withdrawal
    ///        pool.
    /// @param _shareProceeds The proceeds in shares received from closing the
    ///        long.
    /// @param _sharePrice The current share price.
    /// @param _maturityTime The maturity time of the longs.
    function _applyCloseLong(
        uint256 _bondAmount,
        uint256 _poolBondDelta,
        uint256 _shareProceeds,
        uint256 _sharePrice,
        uint256 _maturityTime
    ) internal {
        // Reduce the amount of outstanding longs.
        longsOutstanding -= _bondAmount;

        // If there are outstanding long withdrawal shares, we attribute a
        // proportional amount of the proceeds to the withdrawal pool and the
        // active LPs. Otherwise, we use simplified accounting that has the same
        // behavior but is more gas efficient. Since the difference between the
        // base reserves and the longs outstanding stays the same or gets
        // larger, we don't need to verify the reserves invariants.
        if (longWithdrawalSharesOutstanding > 0) {
            // Calculate the effect that the trade has on the pool's APR.
            uint256 apr = HyperdriveMath.calculateAPRFromReserves(
                shareReserves.sub(_shareProceeds),
                bondReserves.add(_poolBondDelta),
                totalSupply[AssetId._LP_ASSET_ID],
                initialSharePrice,
                positionDuration,
                timeStretch
            );

            // Since longs are backdated to the beginning of the checkpoint and
            // interest only begins accruing when the longs are opened, we
            // exclude the first checkpoint from LP withdrawal payouts. For most
            // pools the difference will not be meaningful, and in edge cases,
            // fees can be tuned to offset the problem.
            uint256 openSharePrice = checkpoints[
                (_maturityTime - positionDuration) + checkpointDuration
            ];

            // Apply the LP proceeds from the trade proportionally to the long
            // withdrawal shares. The accounting for these proceeds is identical
            // to the close short accounting because LPs take the short position
            // when longs are opened. The math for the withdrawal proceeds is
            // given by:
            //
            // proceeds = c_1 * (dy / c_0 - dz) * (min(b_x, dy) / dy)
            uint256 withdrawalAmount = longWithdrawalSharesOutstanding <
                _bondAmount
                ? longWithdrawalSharesOutstanding
                : _bondAmount;
            uint256 withdrawalProceeds = _sharePrice
                .mulDown(
                    _bondAmount.divDown(openSharePrice).sub(_shareProceeds)
                )
                .mulDown(withdrawalAmount.divDown(_bondAmount));

            // Update the long aggregates.
            longWithdrawalSharesOutstanding -= withdrawalAmount;
            longWithdrawalShareProceeds += withdrawalProceeds;

            // Apply the trading deltas to the reserves. These updates reflect
            // the fact that some of the reserves will be attributed to the
            // withdrawal pool. Assuming that there are some withdrawal proceeds,
            // the math for the share reserves update is given by:
            //
            // z -= dz + (dy / c_0 - dz) * (min(b_x, dy) / dy)
            shareReserves -= _shareProceeds.add(
                withdrawalProceeds.divDown(_sharePrice)
            );
            bondReserves = HyperdriveMath.calculateBondReserves(
                shareReserves,
                totalSupply[AssetId._LP_ASSET_ID],
                initialSharePrice,
                apr,
                positionDuration,
                timeStretch
            );
        } else {
            shareReserves -= _shareProceeds;
            bondReserves += _poolBondDelta;
        }
    }

    /// @dev Applies the trading deltas from a closed short to the reserves and
    ///      the withdrawal pool.
    /// @param _bondAmount The amount of shorts that were closed.
    /// @param _poolBondDelta The amount of bonds that the pool would be
    ///        decreased by if we didn't need to account for the withdrawal
    ///        pool.
    /// @param _sharePayment The payment in shares required to close the short.
    /// @param _sharePrice The current share price.
    function _applyCloseShort(
        uint256 _bondAmount,
        uint256 _poolBondDelta,
        uint256 _sharePayment,
        uint256 _sharePrice
    ) internal {
        // Decrease the amount of shorts outstanding.
        shortsOutstanding -= _bondAmount;

        // If there are outstanding short withdrawal shares, we attribute a
        // proportional amount of the proceeds to the withdrawal pool and the
        // active LPs. Otherwise, we use simplified accounting that has the same
        // behavior but is more gas efficient. Since the difference between the
        // base reserves and the longs outstanding stays the same or gets
        // larger, we don't need to verify the reserves invariants.
        if (shortWithdrawalSharesOutstanding > 0) {
            // Calculate the effect that the trade has on the pool's APR.
            uint256 apr = HyperdriveMath.calculateAPRFromReserves(
                shareReserves.add(_sharePayment),
                bondReserves.sub(_poolBondDelta),
                totalSupply[AssetId._LP_ASSET_ID],
                initialSharePrice,
                positionDuration,
                timeStretch
            );

            // Apply the LP proceeds from the trade proportionally to the short
            // withdrawal pool. The accounting for these proceeds is identical
            // to the close long accounting because LPs take on a long position when
            // shorts are opened. The math for the withdrawal proceeds is given
            // by:
            //
            // proceeds = c_1 * dz * (min(b_y, dy) / dy)
            uint256 withdrawalAmount = shortWithdrawalSharesOutstanding <
                _bondAmount
                ? shortWithdrawalSharesOutstanding
                : _bondAmount;
            uint256 withdrawalProceeds = _sharePrice
                .mulDown(_sharePayment)
                .mulDown(withdrawalAmount.divDown(_bondAmount));
            shortWithdrawalSharesOutstanding -= withdrawalAmount;
            shortWithdrawalShareProceeds += withdrawalProceeds;

            // Apply the trading deltas to the reserves. These updates reflect
            // the fact that some of the reserves will be attributed to the
            // withdrawal pool. The math for the share reserves update is given by:
            //
            // z += dz - dz * (min(b_y, dy) / dy)
            shareReserves += _sharePayment.sub(
                withdrawalProceeds.divDown(_sharePrice)
            );
            bondReserves = HyperdriveMath.calculateBondReserves(
                shareReserves,
                totalSupply[AssetId._LP_ASSET_ID],
                initialSharePrice,
                apr,
                positionDuration,
                timeStretch
            );
        } else {
            shareReserves += _sharePayment;
            bondReserves -= _poolBondDelta;
        }
    }

    // TODO: If we find that this checkpointing flow is too heavy (which is
    // quite possible), we can store the share price and update some key metrics
    // about matured positions and add a poking system that performs the rest of
    // the computation.
    //
    /// @dev Creates a new checkpoint if necessary.
    /// @param _checkpointTime The time of the checkpoint to create.
    /// @param _sharePrice The current share price.
    /// @return openSharePrice The open share price of the latest checkpoint.
    function _applyCheckpoint(
        uint256 _checkpointTime,
        uint256 _sharePrice
    ) internal returns (uint256 openSharePrice) {
        // Return early if the checkpoint has already been updated.
        if (checkpoints[_checkpointTime] != 0) {
            return checkpoints[_checkpointTime];
        }

        // Create the share price checkpoint.
        checkpoints[_checkpointTime] = _sharePrice;

        // Pay out the long withdrawal pool for longs that have matured.
        uint256 maturedLongsAmount = totalSupply[
            AssetId.encodeAssetId(AssetId.AssetIdPrefix.Long, _checkpointTime)
        ];
        if (maturedLongsAmount > 0) {
            // TODO: YieldSpaceMath currently returns a positive quantity at
            //       redemption. With this in mind, this will represent a
            //       slight inaccuracy until this problem is fixed.
            _applyCloseLong(
                maturedLongsAmount,
                0,
                maturedLongsAmount,
                _sharePrice,
                _checkpointTime
            );
        }

        // Pay out the short withdrawal pool for shorts that have matured.
        uint256 maturedShortsAmount = totalSupply[
            AssetId.encodeAssetId(AssetId.AssetIdPrefix.Short, _checkpointTime)
        ];
        if (maturedShortsAmount > 0) {
            // TODO: YieldSpaceMath currently returns a positive quantity at
            //       redemption. With this in mind, this will represent a
            //       slight inaccuracy until this problem is fixed.
            _applyCloseShort(
                maturedShortsAmount,
                0,
                maturedShortsAmount,
                _sharePrice
            );
        }

        return checkpoints[_checkpointTime];
    }

    /// @dev Applies a withdrawal share redemption to the contract's state.
    /// @param _assetId The asset ID of the withdrawal share to redeem.
    /// @param _withdrawalShares The amount of withdrawal shares to redeem.
    /// @param _withdrawalSharesOutstanding The amount of withdrawal shares
    ///        outstanding.
    /// @param _withdrawalShareProceeds The proceeds that have accrued to the
    ///        withdrawal share pool.
    /// @return proceeds The proceeds from redeeming the withdrawal shares.
    function _applyWithdrawalShareRedemption(
        uint256 _assetId,
        uint256 _withdrawalShares,
        uint256 _withdrawalSharesOutstanding,
        uint256 _withdrawalShareProceeds
    ) internal returns (uint256 proceeds) {
        if (_withdrawalShares > 0) {
            // Burn the withdrawal shares.
            _burn(_assetId, msg.sender, _withdrawalShares);

            // Calculate the base released from the withdrawal shares.
            uint256 withdrawalShareProportion = _withdrawalShares.divDown(
                totalSupply[_assetId].sub(_withdrawalSharesOutstanding)
            );
            proceeds = _withdrawalShareProceeds.mulDown(
                withdrawalShareProportion
            );
        }
        return proceeds;
    }

    /// @dev Calculates the normalized time remaining of a position.
    /// @param _maturityTime The maturity time of the position.
    /// @return timeRemaining The normalized time remaining (in [0, 1]).
    function _calculateTimeRemaining(
        uint256 _maturityTime
    ) internal view returns (uint256 timeRemaining) {
        timeRemaining = _maturityTime > block.timestamp
            ? _maturityTime - block.timestamp
            : 0;
        timeRemaining = (timeRemaining).divDown(positionDuration);
        return timeRemaining;
    }

    /// @dev Gets the most recent checkpoint time.
    /// @return latestCheckpoint The latest checkpoint.
    function _latestCheckpoint()
        internal
        view
        returns (uint256 latestCheckpoint)
    {
        latestCheckpoint =
            block.timestamp -
            (block.timestamp % checkpointDuration);
        return latestCheckpoint;
    }
}<|MERGE_RESOLUTION|>--- conflicted
+++ resolved
@@ -16,11 +16,7 @@
 /// @custom:disclaimer The language used in this code is for coding convenience
 ///                    only, and is not intended to, and does not, have any
 ///                    particular legal or regulatory significance.
-<<<<<<< HEAD
-abstract contract Hyperdrive is MultiToken {
-=======
-contract Hyperdrive is MultiToken, IHyperdrive {
->>>>>>> dfe0e0ad
+abstract contract Hyperdrive is MultiToken, IHyperdrive {
     using FixedPointMath for uint256;
 
     /// Tokens ///
@@ -118,11 +114,7 @@
     /// @return sharePrice The share price at time of deposit.
     function deposit(
         uint256 amount
-<<<<<<< HEAD
     ) internal virtual returns (uint256 sharesMinted, uint256 sharePrice);
-=======
-    ) internal virtual returns (uint256 sharesMinted, uint256 sharePrice) {}
->>>>>>> dfe0e0ad
 
     /// @notice Withdraws shares from the yield source and sends the base
     ///         released to the destination.
@@ -133,19 +125,11 @@
     function withdraw(
         uint256 shares,
         address destination
-<<<<<<< HEAD
     ) internal virtual returns (uint256 amountWithdrawn, uint256 sharePrice);
 
     ///@notice Loads the share price from the yield source
     ///@return sharePrice The current share price.
     function pricePerShare() internal view virtual returns (uint256 sharePrice);
-=======
-    ) internal virtual returns (uint256 amountWithdrawn, uint256 sharePrice) {}
-
-    ///@notice Loads the share price from the yield source
-    ///@return sharePrice The current share price.
-    function pricePerShare() internal virtual returns (uint256 sharePrice) {}
->>>>>>> dfe0e0ad
 
     /// LP ///
 
@@ -160,7 +144,6 @@
 
         // Deposit for the user, this transfers from them.
         (uint256 shares, uint256 sharePrice) = deposit(_contribution);
-<<<<<<< HEAD
 
         // Create an initial checkpoint.
         _applyCheckpoint(_latestCheckpoint(), sharePrice);
@@ -172,19 +155,6 @@
             shares,
             sharePrice,
             initialSharePrice,
-=======
-
-        // Create an initial checkpoint.
-        _applyCheckpoint(_latestCheckpoint(), sharePrice);
-
-        // Update the reserves. The bond reserves are calculated so that the
-        // pool is initialized with the target APR.
-        shareReserves = shares;
-        bondReserves = HyperdriveMath.calculateBondReserves(
-            shares,
-            shares,
-            sharePrice,
->>>>>>> dfe0e0ad
             _apr,
             positionDuration,
             timeStretch
@@ -503,19 +473,12 @@
     /// @notice Closes a long position with a specified maturity time.
     /// @param _maturityTime The maturity time of the short.
     /// @param _bondAmount The amount of longs to close.
-<<<<<<< HEAD
-    /// @return The amount of underlying the user receives.
-    function closeLong(
-        uint256 _maturityTime,
-        uint256 _bondAmount
-=======
     /// @param _minOutput The minimum base the user should receive from this trade
     /// @return The amount of underlying the user receives.
     function closeLong(
         uint256 _maturityTime,
         uint256 _bondAmount,
         uint256 _minOutput
->>>>>>> dfe0e0ad
     ) external returns (uint256) {
         if (_bondAmount == 0) {
             revert Errors.ZeroAmount();
@@ -567,14 +530,10 @@
 
         // Withdraw the profit to the trader.
         // TODO: Better destination support.
-<<<<<<< HEAD
-        withdraw(shareProceeds, msg.sender);
-=======
         (uint256 baseProceeds, ) = withdraw(shareProceeds, msg.sender);
 
         // Enforce min user outputs
         if (_minOutput > baseProceeds) revert Errors.OutputLimit();
->>>>>>> dfe0e0ad
 
         return (baseProceeds);
     }
@@ -628,14 +587,10 @@
         uint256 owedInterest = (sharePrice.divDown(openSharePrice) -
             FixedPointMath.ONE_18).mulDown(_bondAmount);
         uint256 baseProceeds = shareProceeds.mulDown(sharePrice);
-<<<<<<< HEAD
-        deposit((_bondAmount - baseProceeds) + owedInterest); // max_loss + interest
-=======
         uint256 userDeposit = (_bondAmount - baseProceeds) + owedInterest;
         // Enforce min user outputs
         if (_maxDeposit < userDeposit) revert Errors.OutputLimit();
         deposit(userDeposit); // max_loss + interest
->>>>>>> dfe0e0ad
 
         // Apply the trading deltas to the reserves and increase the bond buffer
         // by the amount of bonds that were shorted. We don't need to add the
@@ -665,9 +620,6 @@
     /// @notice Closes a short position with a specified maturity time.
     /// @param _maturityTime The maturity time of the short.
     /// @param _bondAmount The amount of shorts to close.
-<<<<<<< HEAD
-    function closeShort(uint256 _maturityTime, uint256 _bondAmount) external {
-=======
     /// @param _minOutput The minimum output of this trade.
     /// @return The amount of base tokens produced by closing this short
     function closeShort(
@@ -675,7 +627,6 @@
         uint256 _bondAmount,
         uint256 _minOutput
     ) external returns (uint256) {
->>>>>>> dfe0e0ad
         if (_bondAmount == 0) {
             revert Errors.ZeroAmount();
         }
@@ -741,17 +692,10 @@
         if (_maturityTime <= block.timestamp) {
             closeSharePrice = checkpoints[_maturityTime];
         }
-<<<<<<< HEAD
-        uint256 shortProceeds = closeSharePrice
-            .mulDown(_bondAmount.divDown(openSharePrice).sub(sharePayment))
-            .divDown(sharePrice);
-=======
-        // Recycle a local variable
         _bondAmount = _bondAmount.divDown(openSharePrice).sub(sharePayment);
         uint256 shortProceeds = closeSharePrice.mulDown(_bondAmount).divDown(
             sharePrice
         );
->>>>>>> dfe0e0ad
         // TODO - Better destination support
         (uint256 baseProceeds, ) = withdraw(shortProceeds, msg.sender);
 
