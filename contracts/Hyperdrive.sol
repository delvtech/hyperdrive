--- conflicted
+++ resolved
@@ -16,11 +16,7 @@
 /// @custom:disclaimer The language used in this code is for coding convenience
 ///                    only, and is not intended to, and does not, have any
 ///                    particular legal or regulatory significance.
-<<<<<<< HEAD
 abstract contract Hyperdrive is MultiToken {
-=======
-contract Hyperdrive is MultiToken, IHyperdrive {
->>>>>>> f4aa3e93
     using FixedPointMath for uint256;
 
     /// Tokens ///
@@ -404,15 +400,11 @@
     /// @notice Closes a long position with a specified maturity time.
     /// @param _maturityTime The maturity time of the short.
     /// @param _bondAmount The amount of longs to close.
-<<<<<<< HEAD
-    function closeLong(uint256 _maturityTime, uint256 _bondAmount) external {
-=======
     /// @return The amount of underlying the user receives.
     function closeLong(
         uint256 _maturityTime,
         uint256 _bondAmount
     ) external returns (uint256) {
->>>>>>> f4aa3e93
         if (_bondAmount == 0) {
             revert Errors.ZeroAmount();
         }
