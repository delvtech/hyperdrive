// SPDX-License-Identifier: Apache-2.0
pragma solidity ^0.8.18;

import { HyperdriveMath } from "../src/libraries/HyperdriveMath.sol";

contract MockHyperdriveMath {
    function calculateAPRFromReserves(
        uint256 _shareReserves,
        uint256 _bondReserves,
        uint256 _lpTotalSupply,
        uint256 _initialSharePrice,
        uint256 _positionDuration,
        uint256 _timeStretch
    ) external pure returns (uint256) {
        uint256 result = HyperdriveMath.calculateAPRFromReserves(
            _shareReserves,
            _bondReserves,
            _lpTotalSupply,
            _initialSharePrice,
            _positionDuration,
            _timeStretch
        );
        return result;
    }

    function calculateInitialBondReserves(
        uint256 _shareReserves,
        uint256 _sharePrice,
        uint256 _initialSharePrice,
        uint256 _apr,
        uint256 _positionDuration,
        uint256 _timeStretch
    ) external pure returns (uint256) {
        uint256 result = HyperdriveMath.calculateInitialBondReserves(
            _shareReserves,
            _sharePrice,
            _initialSharePrice,
            _apr,
            _positionDuration,
            _timeStretch
        );
        return result;
    }

    function calculateBondReserves(
        uint256 _shareReserves,
        uint256 _lpTotalSupply,
        uint256 _initialSharePrice,
        uint256 _apr,
        uint256 _positionDuration,
        uint256 _timeStretch
    ) external pure returns (uint256) {
        uint256 result = HyperdriveMath.calculateBondReserves(
            _shareReserves,
            _lpTotalSupply,
            _initialSharePrice,
            _apr,
            _positionDuration,
            _timeStretch
        );
        return result;
    }

    function calculateOpenLong(
        uint256 _shareReserves,
        uint256 _bondReserves,
        uint256 _bondReserveAdjustment,
        uint256 _amountIn,
        uint256 _normalizedTimeRemaining,
        uint256 _timeStretch,
        uint256 _sharePrice,
        uint256 _initialSharePrice
    ) external pure returns (uint256, uint256, uint256) {
        (uint256 result1, uint256 result2, uint256 result3) = HyperdriveMath
            .calculateOpenLong(
                _shareReserves,
                _bondReserves,
                _bondReserveAdjustment,
                _amountIn,
                _normalizedTimeRemaining,
                _timeStretch,
                _sharePrice,
                _initialSharePrice
            );
        return (result1, result2, result3);
    }

    function calculateCloseLong(
        uint256 _shareReserves,
        uint256 _bondReserves,
        uint256 _bondReserveAdjustment,
        uint256 _amountIn,
        uint256 _normalizedTimeRemaining,
        uint256 _timeStretch,
        uint256 _sharePrice,
        uint256 _initialSharePrice
    ) external pure returns (uint256, uint256, uint256) {
        (uint256 result1, uint256 result2, uint256 result3) = HyperdriveMath
            .calculateCloseLong(
                _shareReserves,
                _bondReserves,
                _bondReserveAdjustment,
                _amountIn,
                _normalizedTimeRemaining,
                _timeStretch,
                _sharePrice,
                _initialSharePrice
            );
        return (result1, result2, result3);
    }

    function calculateOpenShort(
        uint256 _shareReserves,
        uint256 _bondReserves,
        uint256 _bondReserveAdjustment,
        uint256 _amountIn,
        uint256 _normalizedTimeRemaining,
        uint256 _timeStretch,
        uint256 _sharePrice,
        uint256 _initialSharePrice
    ) external pure returns (uint256, uint256, uint256) {
        (uint256 result1, uint256 result2, uint256 result3) = HyperdriveMath
            .calculateOpenShort(
                _shareReserves,
                _bondReserves,
                _bondReserveAdjustment,
                _amountIn,
                _normalizedTimeRemaining,
                _timeStretch,
                _sharePrice,
                _initialSharePrice
            );
        return (result1, result2, result3);
    }

<<<<<<< HEAD
    function calculateCloseShort(
        uint256 _shareReserves,
        uint256 _bondReserves,
        uint256 _bondReserveAdjustment,
        uint256 _amountOut,
        uint256 _normalizedTimeRemaining,
        uint256 _timeStretch,
        uint256 _sharePrice,
        uint256 _initialSharePrice
    ) external pure returns (uint256, uint256, uint256) {
        (uint256 result1, uint256 result2, uint256 result3) = HyperdriveMath
            .calculateCloseShort(
                _shareReserves,
                _bondReserves,
                _bondReserveAdjustment,
                _amountOut,
                _normalizedTimeRemaining,
                _timeStretch,
                _sharePrice,
                _initialSharePrice
            );
        return (result1, result2, result3);
    }

=======
>>>>>>> 8c19ffff
    function calculateSpotPrice(
        uint256 _shareReserves,
        uint256 _bondReserves,
        uint256 _lpTotalSupply,
        uint256 _initialSharePrice,
        uint256 _normalizedTimeRemaining,
        uint256 _timeStretch
    ) external pure returns (uint256) {
        uint256 result = HyperdriveMath.calculateSpotPrice(
            _shareReserves,
            _bondReserves,
            _lpTotalSupply,
            _initialSharePrice,
            _normalizedTimeRemaining,
            _timeStretch
        );
        return result;
    }

    function calculateBaseVolume(
        uint256 _baseAmount,
        uint256 _bondAmount,
        uint256 _timeRemaining
    ) external pure returns (uint256) {
        uint256 result = HyperdriveMath.calculateBaseVolume(
            _baseAmount,
            _bondAmount,
            _timeRemaining
        );
        return result;
    }

    function calculateLpAllocationAdjustment(
        uint256 _positionsOutstanding,
        uint256 _baseVolume,
        uint256 _averageTimeRemaining,
        uint256 _sharePrice
    ) external pure returns (uint256) {
        uint256 result = HyperdriveMath.calculateLpAllocationAdjustment(
            _positionsOutstanding,
            _baseVolume,
            _averageTimeRemaining,
            _sharePrice
        );
        return result;
    }

    function calculateOutForLpSharesIn(
        uint256 _shares,
        uint256 _shareReserves,
        uint256 _lpTotalSupply,
        uint256 _longsOutstanding,
        uint256 _shortsOutstanding,
        uint256 _sharePrice
    ) external pure returns (uint256, uint256, uint256) {
        (uint256 result1, uint256 result2, uint256 result3) = HyperdriveMath
            .calculateOutForLpSharesIn(
                _shares,
                _shareReserves,
                _lpTotalSupply,
                _longsOutstanding,
                _shortsOutstanding,
                _sharePrice
            );
        return (result1, result2, result3);
    }
}<|MERGE_RESOLUTION|>--- conflicted
+++ resolved
@@ -133,7 +133,6 @@
         return (result1, result2, result3);
     }
 
-<<<<<<< HEAD
     function calculateCloseShort(
         uint256 _shareReserves,
         uint256 _bondReserves,
@@ -158,8 +157,6 @@
         return (result1, result2, result3);
     }
 
-=======
->>>>>>> 8c19ffff
     function calculateSpotPrice(
         uint256 _shareReserves,
         uint256 _bondReserves,
