// SPDX-License-Identifier: Apache-2.0
pragma solidity 0.8.19;

import { Hyperdrive } from "contracts/src/external/Hyperdrive.sol";
import { HyperdriveTarget0 } from "contracts/src/external/HyperdriveTarget0.sol";
import { HyperdriveTarget1 } from "contracts/src/external/HyperdriveTarget1.sol";
import { HyperdriveTarget2 } from "contracts/src/external/HyperdriveTarget2.sol";
import { HyperdriveTarget3 } from "contracts/src/external/HyperdriveTarget3.sol";
import { HyperdriveBase } from "contracts/src/internal/HyperdriveBase.sol";
import { IHyperdrive } from "contracts/src/interfaces/IHyperdrive.sol";
import { IHyperdrive } from "contracts/src/interfaces/IHyperdrive.sol";
import { FixedPointMath } from "contracts/src/libraries/FixedPointMath.sol";
import { ERC20Mintable } from "contracts/test/ERC20Mintable.sol";
import { ETH } from "test/utils/Constants.sol";
import { HyperdriveUtils } from "test/utils/HyperdriveUtils.sol";

interface IMockHyperdrive {
    function accrue(uint256 time, int256 apr) external;

    function calculateTimeRemaining(
        uint256 _maturityTime
    ) external view returns (uint256);

    function calculateTimeRemainingScaled(
        uint256 _maturityTime
    ) external view returns (uint256);

    function latestCheckpoint() external view returns (uint256);

    function updateLiquidity(uint256 shareReservesDelta) external;

    function setReserves(uint256 shareReserves, uint256 bondReserves) external;

    function getGovernanceFeesAccrued() external view returns (uint256);
}

abstract contract MockHyperdriveBase is HyperdriveBase {
    using FixedPointMath for uint256;

    uint256 internal totalShares;

    function _deposit(
        uint256 amount,
        IHyperdrive.Options calldata options
    ) internal override returns (uint256, uint256) {
        // Calculate the base amount of the deposit.
        uint256 assets;
        if (address(_baseToken) == ETH) {
            assets = address(this).balance;
        } else {
            assets = _baseToken.balanceOf(address(this));
        }
        uint256 baseAmount = options.asBase
            ? amount
<<<<<<< HEAD
            : amount.mulDown(_pricePerVaultShare());
=======
            : amount.mulDivDown(assets, totalShares);

>>>>>>> 10691c2a
        // Transfer the specified amount of funds from the trader. If the trader
        // overpaid, we return the excess amount.
        bool success = true;
        if (address(_baseToken) == ETH) {
            if (msg.value < baseAmount) {
                revert IHyperdrive.TransferFailed();
            }
            if (msg.value > baseAmount) {
                (success, ) = payable(msg.sender).call{
                    value: msg.value - baseAmount
                }("");
            }
        } else {
            success = _baseToken.transferFrom(
                msg.sender,
                address(this),
                baseAmount
            );
        }
        if (!success) {
            revert IHyperdrive.TransferFailed();
        }

        // Increase the total shares and return with the amount of shares minted
        // and the current share price.
        if (totalShares == 0) {
            totalShares = amount.divDown(_initialVaultSharePrice);
            return (totalShares, _initialVaultSharePrice);
        } else {
            uint256 newShares = amount.mulDivDown(totalShares, assets);
            totalShares += newShares;
            return (newShares, _pricePerVaultShare());
        }
    }

    function _withdraw(
        uint256 shares,
        uint256 sharePrice,
        IHyperdrive.Options calldata options
    ) internal override returns (uint256 withdrawValue) {
        // Get the total amount of assets held in the pool.
        uint256 assets;
        if (address(_baseToken) == ETH) {
            assets = address(this).balance;
        } else {
            assets = _baseToken.balanceOf(address(this));
        }

        // Correct for any error that crept into the calculation of the share
        // amount by converting the shares to base and then back to shares
        // using the vault's share conversion logic.
        uint256 baseAmount = shares.mulDown(sharePrice);
        shares = baseAmount.mulDivDown(totalShares, assets);

        // If the shares to withdraw is greater than the total shares, we clamp
        // to the total shares.
        shares = shares > totalShares ? totalShares : shares;

        // Calculate the base proceeds.
        withdrawValue = totalShares != 0
            ? shares.mulDivDown(assets, totalShares)
            : 0;

        // Transfer the base proceeds to the destination and burn the shares.
        totalShares -= shares;
        bool success;
        if (address(_baseToken) == ETH) {
            (success, ) = payable(options.destination).call{
                value: withdrawValue
            }("");
        } else {
            success = _baseToken.transfer(options.destination, withdrawValue);
        }
        if (!success) {
            revert IHyperdrive.TransferFailed();
        }
        withdrawValue = options.asBase
            ? withdrawValue
            : withdrawValue.divDown(_pricePerVaultShare());

        return withdrawValue;
    }

    function _pricePerVaultShare()
        internal
        view
        override
        returns (uint256 vaultSharePrice)
    {
        // Get the total amount of base held in Hyperdrive.
        uint256 assets;
        if (address(_baseToken) == ETH) {
            assets = address(this).balance;
        } else {
            assets = _baseToken.balanceOf(address(this));
        }

        // The share price is the total amount of base divided by the total
        // amount of shares.
        vaultSharePrice = totalShares != 0 ? assets.divDown(totalShares) : 0;
    }

    // This overrides checkMessageValue to serve the dual purpose of making
    // ETH yield source instances to be payable and non-ETH yield
    // source instances non-payable.
    function _checkMessageValue() internal view override {
        if (address(_baseToken) != ETH && msg.value > 0) {
            revert IHyperdrive.NotPayable();
        }
    }
}

contract MockHyperdrive is Hyperdrive, MockHyperdriveBase {
    using FixedPointMath for uint256;

    constructor(
        IHyperdrive.PoolConfig memory _config
    )
        Hyperdrive(
            _config,
            address(new MockHyperdriveTarget0(_config)),
            address(new MockHyperdriveTarget1(_config)),
            address(new MockHyperdriveTarget2(_config)),
            address(new MockHyperdriveTarget3(_config))
        )
    {}

    /// Mocks ///

    function setMarketState(
        IHyperdrive.MarketState memory _marketState_
    ) external {
        _marketState = _marketState_;
    }

    function setTotalShares(uint256 _totalShares) external {
        totalShares = _totalShares;
    }

    // Accrues compounded interest for a given number of seconds and readjusts
    // share price to reflect such compounding
    function accrue(uint256 time, int256 apr) external {
        (, int256 interest) = HyperdriveUtils.calculateCompoundInterest(
            _baseToken.balanceOf(address(this)),
            apr,
            time
        );

        if (interest > 0) {
            ERC20Mintable(address(_baseToken)).mint(
                address(this),
                uint256(interest)
            );
        } else if (interest < 0) {
            ERC20Mintable(address(_baseToken)).burn(
                address(this),
                uint256(-interest)
            );
        }
    }

    function calculateFeesGivenShares(
        uint256 _shareAmount,
        uint256 _spotPrice,
        uint256 vaultSharePrice
    ) external view returns (uint256 curveFee, uint256 governanceCurveFee) {
        (curveFee, governanceCurveFee) = _calculateFeesGivenShares(
            _shareAmount,
            _spotPrice,
            vaultSharePrice
        );
        return (curveFee, governanceCurveFee);
    }

    function calculateFeesGivenBonds(
        uint256 _bondAmount,
        uint256 _normalizedTimeRemaining,
        uint256 _spotPrice,
        uint256 vaultSharePrice
    )
        external
        view
        returns (
            uint256 totalCurveFee,
            uint256 totalFlatFee,
            uint256 governanceCurveFee,
            uint256 totalGovernanceFee
        )
    {
        (
            totalCurveFee,
            totalFlatFee,
            governanceCurveFee,
            totalGovernanceFee
        ) = _calculateFeesGivenBonds(
            _bondAmount,
            _normalizedTimeRemaining,
            _spotPrice,
            vaultSharePrice
        );
        return (
            totalCurveFee,
            totalFlatFee,
            governanceCurveFee,
            totalGovernanceFee
        );
    }

    // Calls Hyperdrive._calculateOpenLong
    function calculateOpenLong(
        uint256 _shareAmount,
        uint256 _vaultSharePrice
    )
        external
        view
        returns (
            uint256 shareReservesDelta,
            uint256 bondReservesDelta,
            uint256 bondProceeds,
            uint256 totalGovernanceFee
        )
    {
        return _calculateOpenLong(_shareAmount, _vaultSharePrice);
    }

    function calculateTimeRemaining(
        uint256 _maturityTime
    ) external view returns (uint256 timeRemaining) {
        return _calculateTimeRemaining(_maturityTime);
    }

    function calculateTimeRemainingScaled(
        uint256 _maturityTime
    ) external view returns (uint256 timeRemaining) {
        return _calculateTimeRemainingScaled(_maturityTime);
    }

    function latestCheckpoint() external view returns (uint256 checkpointTime) {
        return _latestCheckpoint();
    }

    function updateLiquidity(int256 _shareReservesDelta) external {
        _updateLiquidity(_shareReservesDelta);
    }

    function calculateIdleShareReserves(
        uint256 _vaultSharePrice
    ) external view returns (uint256) {
        return _calculateIdleShareReserves(_vaultSharePrice);
    }

    function getTotalShares() external view returns (uint256) {
        return totalShares;
    }

    function setReserves(uint128 shareReserves, uint128 bondReserves) external {
        _marketState.shareReserves = shareReserves;
        _marketState.bondReserves = bondReserves;
    }

    function setLongExposure(uint128 longExposure) external {
        _marketState.longExposure = longExposure;
    }
}

contract MockHyperdriveTarget0 is HyperdriveTarget0, MockHyperdriveBase {
    constructor(
        IHyperdrive.PoolConfig memory _config
    ) HyperdriveTarget0(_config) {}

    /// Mocks ///

    function getGovernanceFeesAccrued() external view returns (uint256) {
        _revert(abi.encode(_governanceFeesAccrued));
    }
}

contract MockHyperdriveTarget1 is HyperdriveTarget1, MockHyperdriveBase {
    constructor(
        IHyperdrive.PoolConfig memory _config
    ) HyperdriveTarget1(_config) {}
}

contract MockHyperdriveTarget2 is HyperdriveTarget2, MockHyperdriveBase {
    constructor(
        IHyperdrive.PoolConfig memory _config
    ) HyperdriveTarget2(_config) {}
}

contract MockHyperdriveTarget3 is HyperdriveTarget3, MockHyperdriveBase {
    constructor(
        IHyperdrive.PoolConfig memory _config
    ) HyperdriveTarget3(_config) {}
}<|MERGE_RESOLUTION|>--- conflicted
+++ resolved
@@ -52,12 +52,8 @@
         }
         uint256 baseAmount = options.asBase
             ? amount
-<<<<<<< HEAD
-            : amount.mulDown(_pricePerVaultShare());
-=======
             : amount.mulDivDown(assets, totalShares);
 
->>>>>>> 10691c2a
         // Transfer the specified amount of funds from the trader. If the trader
         // overpaid, we return the excess amount.
         bool success = true;
