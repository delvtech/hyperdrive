--- conflicted
+++ resolved
@@ -32,32 +32,20 @@
         DsrManager _dsrManager
     )
         MakerDsrHyperdrive(
-<<<<<<< HEAD
-            IHyperdrive.HyperdriveConfig({
-                baseToken: IERC20(address(_dsrManager.dai())),
-                initialSharePrice: FixedPointMath.ONE_18,
-                checkpointsPerTerm: 365,
-=======
             IHyperdrive.PoolConfig({
                 baseToken: IERC20(address(_dsrManager.dai())),
                 initialSharePrice: FixedPointMath.ONE_18,
                 positionDuration: 365 days,
->>>>>>> 79e11920
                 checkpointDuration: 1 days,
                 timeStretch: FixedPointMath.ONE_18.divDown(
                     22.186877016851916266e18
                 ),
                 governance: address(0),
-<<<<<<< HEAD
+                fees: IHyperdrive.Fees({ curve: 0, flat: 0, governance: 0 }),
                 oracleSize: 2,
-                updateGap: 0,
-                fees: IHyperdrive.Fees({ curve: 0, flat: 0, governance: 0 })
-            }),
-=======
-                fees: IHyperdrive.Fees({ curve: 0, flat: 0, governance: 0 })
+                updateGap: 0
             }),
             _dataProvider,
->>>>>>> 79e11920
             bytes32(0),
             address(0),
             _dsrManager
