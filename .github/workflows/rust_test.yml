--- conflicted
+++ resolved
@@ -29,10 +29,5 @@
           toolchain: nightly
           override: true
 
-<<<<<<< HEAD
-      - name: test cargo
-        run: export RUSTUP_INIT_SKIP_PATH_CHECK=yes && curl https://sh.rustup.rs -sSf | sh -s -- -y && source $HOME/.cargo/env && rustup default nightly && cargo test -- --test-threads=1
-=======
       - name: test
-        run: make test-rust
->>>>>>> bdac1aa2
+        run: make test-rust