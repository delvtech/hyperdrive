[profile.default]
solc_version = '0.8.24'
# The source directory
src = 'contracts'
# The artifact directory
out = 'out'
# A list of paths to look for libraries in
libs = ['node_modules', 'lib']
# The test directory
test = 'test'
# Whether to cache builds or not
cache = true
# The cache directory if enabled
cache_path = 'forge-cache'
# Import statement remappings
remappings = [
  'aave/=lib/aave-v3-origin/src/core/contracts',
  'aerodrome/=lib/aerodrome/contracts',
  'forge-std/=lib/forge-std/src',
  'morpho-blue/=lib/morpho-blue',
  'nomad/=lib/ExcessivelySafeCall/src',
  'openzeppelin/=lib/openzeppelin-contracts/contracts',
  'solmate/=lib/solmate/src',
  'etherfi/=lib/smart-contracts',
  'createx/=lib/createx/src',
]
# gas limit - max u64
gas_limit = "18446744073709551615"
# allows the ffi to be used
ffi = true
# the evm version
evm_version = "cancun"
# See more config options https://github.com/foundry-rs/foundry/tree/master/config

[profile.production]
# strict warnings
deny_warnings = true
# optimizer settings
optimizer = true
optimizer_runs = 13000
via_ir = false
# Enable gas-reporting for all contracts
gas_reports = ["*"]
<<<<<<< HEAD
=======
evm_version = "cancun"
>>>>>>> 77a52c93
verbosity = 4

[profile.lite]
optimizer = false
via_ir = false

[fuzz]
runs = 1000

[rpc_endpoints]
mainnet = "${MAINNET_RPC_URL}"
gnosis = "${GNOSIS_RPC_URL}"
sepolia = "${SEPOLIA_RPC_URL}"
optimism_sepolia = "${OPTIMISM_SEPOLIA_RPC_URL}"<|MERGE_RESOLUTION|>--- conflicted
+++ resolved
@@ -41,10 +41,7 @@
 via_ir = false
 # Enable gas-reporting for all contracts
 gas_reports = ["*"]
-<<<<<<< HEAD
-=======
 evm_version = "cancun"
->>>>>>> 77a52c93
 verbosity = 4
 
 [profile.lite]
