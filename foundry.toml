--- conflicted
+++ resolved
@@ -25,11 +25,7 @@
 deny_warnings = true
 # optimizer settings
 optimizer = true
-<<<<<<< HEAD
-optimizer_runs = 2000
-=======
 optimizer_runs = 1000
->>>>>>> 014108ab
 # Enable via-ir
 via_ir = true
 # Enable gas-reporting for all contracts
