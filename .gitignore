--- conflicted
+++ resolved
@@ -63,9 +63,5 @@
 # etherscan debugging
 etherscan_requests/
 
-<<<<<<< HEAD
-# Notes
-=======
 # todos
->>>>>>> b56cffef
 TODO.md