cache/
out/
forge-cache/

node_modules/
yarn-error.log

<<<<<<< HEAD
.direnv

# Vim
remappings.txt
=======
# nix/shell extension - https://direnv.net/
.direnv

# code coverage
lcov.info
>>>>>>> 7658bcc2
<|MERGE_RESOLUTION|>--- conflicted
+++ resolved
@@ -5,15 +5,11 @@
 node_modules/
 yarn-error.log
 
-<<<<<<< HEAD
-.direnv
-
-# Vim
-remappings.txt
-=======
 # nix/shell extension - https://direnv.net/
 .direnv
 
+# vim
+remappings.txt
+
 # code coverage
-lcov.info
->>>>>>> 7658bcc2
+lcov.info