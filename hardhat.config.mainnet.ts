import "@nomicfoundation/hardhat-foundry";
import "@nomicfoundation/hardhat-toolbox-viem";
import "@nomicfoundation/hardhat-viem";
import "dotenv/config";
import "hardhat-deploy";
import { HardhatUserConfig } from "hardhat/config";
import baseConfig from "./hardhat.config";
import "./tasks";
import {
    MAINNET_ERC4626_COORDINATOR,
    MAINNET_EZETH_182DAY,
    MAINNET_EZETH_COORDINATOR,
    MAINNET_FACTORY,
    MAINNET_MORPHO_BLUE_CBBTC_USDC_182DAY,
    MAINNET_MORPHO_BLUE_COORDINATOR,
    MAINNET_MORPHO_BLUE_SUSDE_DAI_182DAY,
    MAINNET_MORPHO_BLUE_USDE_DAI_182DAY,
    MAINNET_MORPHO_BLUE_WBTC_USDC_182DAY,
    MAINNET_MORPHO_BLUE_WSTETH_USDA_182DAY,
    MAINNET_RETH_182DAY,
    MAINNET_RETH_COORDINATOR,
<<<<<<< HEAD
    MAINNET_SCRVUSD_182DAY,
=======
    MAINNET_SGYD_182DAY,
>>>>>>> 5e39e300
    MAINNET_STUSD_182DAY,
    MAINNET_SUSDE_182DAY,
} from "./tasks/deploy/config/mainnet";

const { env } = process;

const config: HardhatUserConfig = {
    ...baseConfig,
    networks: {
        mainnet: {
            live: true,
            url: env.HYPERDRIVE_ETHEREUM_URL!,
            accounts: [env.DEPLOYER_PRIVATE_KEY!, env.PAUSER_PRIVATE_KEY!],
            hyperdriveDeploy: {
                factories: [MAINNET_FACTORY],
                coordinators: [
                    MAINNET_ERC4626_COORDINATOR,
                    MAINNET_EZETH_COORDINATOR,
                    MAINNET_RETH_COORDINATOR,
                    MAINNET_MORPHO_BLUE_COORDINATOR,
                ],
                instances: [
                    MAINNET_EZETH_182DAY,
                    MAINNET_RETH_182DAY,
                    MAINNET_MORPHO_BLUE_SUSDE_DAI_182DAY,
                    MAINNET_MORPHO_BLUE_USDE_DAI_182DAY,
                    MAINNET_MORPHO_BLUE_WSTETH_USDA_182DAY,
                    MAINNET_MORPHO_BLUE_WBTC_USDC_182DAY,
                    MAINNET_MORPHO_BLUE_CBBTC_USDC_182DAY,
                    MAINNET_SCRVUSD_182DAY,
                    MAINNET_STUSD_182DAY,
                    MAINNET_SUSDE_182DAY,
                    MAINNET_SGYD_182DAY,
                ],
                checkpointRewarders: [],
                checkpointSubrewarders: [],
            },
        },
    },
};

export default config;<|MERGE_RESOLUTION|>--- conflicted
+++ resolved
@@ -19,11 +19,8 @@
     MAINNET_MORPHO_BLUE_WSTETH_USDA_182DAY,
     MAINNET_RETH_182DAY,
     MAINNET_RETH_COORDINATOR,
-<<<<<<< HEAD
     MAINNET_SCRVUSD_182DAY,
-=======
     MAINNET_SGYD_182DAY,
->>>>>>> 5e39e300
     MAINNET_STUSD_182DAY,
     MAINNET_SUSDE_182DAY,
 } from "./tasks/deploy/config/mainnet";
