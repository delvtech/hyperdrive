--- conflicted
+++ resolved
@@ -22,11 +22,7 @@
 #
 # Run the Solidity tests and write the test name and the gas used to a markdown table.
 try:
-<<<<<<< HEAD
-    test_output = subprocess.check_output('FOUNDRY_FUZZ_RUNS=100 forge test --no-match-path \'test/instances/*\' --no-match-path \'*/combinatorial/*\' --gas-report', shell=True).decode()
-=======
     test_output = subprocess.check_output('FOUNDRY_FUZZ_RUNS=100 forge test --no-match-path \'test/instances/*\' --no-match-contract \'MultiToken__transferFrom\' --gas-report', shell=True).decode()
->>>>>>> bad6abb8
 except subprocess.CalledProcessError as e:
     print(e.output)
     exit(1)
