--- conflicted
+++ resolved
@@ -3,13 +3,8 @@
 use dotenvy::dotenv;
 use ethers::signers::LocalWallet;
 use eyre::Result;
-<<<<<<< HEAD
-use hyperdrive_wrappers::wrappers::ierc4626_hyperdrive::IERC4626Hyperdrive;
+use hyperdrive_wrappers::wrappers::ihyperdrive::IHyperdrive;
 use test_utils::{chain::Chain, infra::query_addresses};
-=======
-use hyperdrive_wrappers::wrappers::ihyperdrive::IHyperdrive;
-use test_utils::chain::{Chain, DevChain, MNEMONIC};
->>>>>>> 06eb6ead
 
 #[tokio::main]
 async fn main() -> Result<()> {
@@ -23,11 +18,7 @@
 
     // Pause the pool.
     println!("Pausing the pool...");
-<<<<<<< HEAD
-    let hyperdrive = IERC4626Hyperdrive::new(addresses.erc4626_hyperdrive, client);
-=======
-    let hyperdrive = IHyperdrive::new(chain.addresses().erc4626_hyperdrive, client);
->>>>>>> 06eb6ead
+    let hyperdrive = IHyperdrive::new(addresses.erc4626_hyperdrive, client);
     hyperdrive.pause(true).send().await?.await?;
 
     // Check that the pool is paused.
