--- conflicted
+++ resolved
@@ -75,11 +75,7 @@
                     match self
                         .calculate_shares_out_given_bonds_in_down_safe(net_curve_position.into())
                     {
-<<<<<<< HEAD
-                        Ok(net_curve_trade) => -I256::from(net_curve_trade),
-=======
                         Ok(net_curve_trade) => -I256::try_from(net_curve_trade).unwrap(),
->>>>>>> cf9ebdbc
                         Err(err) => {
                             // If the net curve position is smaller than the
                             // minimum transaction amount and the trade fails,
@@ -104,11 +100,7 @@
                     match self
                         .calculate_shares_in_given_bonds_out_up_safe(net_curve_position.into())
                     {
-<<<<<<< HEAD
-                        Ok(net_curve_trade) => I256::from(net_curve_trade),
-=======
                         Ok(net_curve_trade) => I256::try_from(net_curve_trade).unwrap(),
->>>>>>> cf9ebdbc
                         Err(err) => {
                             // If the net curve position is smaller than the
                             // minimum transaction amount and the trade fails,
