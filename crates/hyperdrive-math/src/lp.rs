use std::cmp::Ordering;

use ethers::types::{I256, U256};
use eyre::{eyre, Result};
use fixed_point::FixedPoint;
use fixed_point_macros::{fixed, int256};

use crate::{calculate_effective_share_reserves, State, YieldSpace};

impl State {
    // Calculates the lp_shares for a given contribution when adding liquidity.
    pub fn calculate_add_liquidity(
        &self,
        current_block_timestamp: U256,
        contribution: FixedPoint,
        min_lp_share_price: FixedPoint,
        min_apr: FixedPoint,
        max_apr: FixedPoint,
        as_base: bool,
    ) -> Result<FixedPoint> {
        // Ensure that the contribution is greater than or equal to the minimum
        // transaction amount.
        if contribution < self.minimum_transaction_amount() {
            return Err(eyre!(
                "MinimumTransactionAmount: Contribution is smaller than the minimum transaction."
            ));
        }

        // Enforce the slippage guard.
        let apr = self.calculate_spot_rate();
        if apr < min_apr || apr > max_apr {
            return Err(eyre!("InvalidApr: Apr is outside the slippage guard."));
        }

        // Get lp_total_supply for the lp_shares calculation.
        let lp_total_supply = self.lp_total_supply();

        // Get the starting_present_value.
        let starting_present_value = self.calculate_present_value(current_block_timestamp);

        // Get the ending_present_value.
        let share_contribution = {
            if as_base {
                // Attempt a crude conversion from base to shares.
                I256::try_from(contribution / self.vault_share_price()).unwrap()
            } else {
                I256::try_from(contribution).unwrap()
            }
        };
        let new_state = self.get_state_after_liquidity_update(share_contribution);
        let ending_present_value = new_state.calculate_present_value(current_block_timestamp);

        // Ensure the present value didn't decrease after adding liquidity.
        if ending_present_value < starting_present_value {
            return Err(eyre!("DecreasedPresentValueWhenAddingLiquidity: Present value decreased after adding liquidity."));
        }

        // Calculate the lp_shares.
        let lp_shares = (ending_present_value - starting_present_value)
            .mul_div_down(lp_total_supply, starting_present_value);

        // Ensure that enough lp_shares are minted so that they can be redeemed.
        if lp_shares < self.minimum_transaction_amount() {
            return Err(eyre!(
                "MinimumTransactionAmount: Not enough lp shares minted."
            ));
        }

        // Enforce the minimum LP share price slippage guard.
        if contribution.div_down(lp_shares) < min_lp_share_price {
            return Err(eyre!("OutputLimit: Not enough lp shares minted."));
        }

        Ok(lp_shares)
    }

    // Gets the resulting state when updating liquidity.
    pub fn get_state_after_liquidity_update(&self, share_reserves_delta: I256) -> State {
        let share_reserves = self.share_reserves();
        let share_adjustment = self.share_adjustment();
        let bond_reserves = self.bond_reserves();
        let minimum_share_reserves = self.minimum_share_reserves();

        // Calculate new reserve and adjustment levels.
        let (updated_share_reserves, updated_share_adjustment, updated_bond_reserves) = self
            .calculate_update_liquidity(
                share_reserves,
                share_adjustment,
                bond_reserves,
                minimum_share_reserves,
                share_reserves_delta,
            )
            .unwrap();

        // Update and return the new state.
        let mut new_info = self.info.clone();
        new_info.share_reserves = U256::from(updated_share_reserves);
        new_info.share_adjustment = updated_share_adjustment;
        new_info.bond_reserves = U256::from(updated_bond_reserves);
        State {
            config: self.config.clone(),
            info: new_info,
        }
    }

    // Calculates the resulting share_reserves, share_adjustment, and
    // bond_reserves when updating liquidity with a share_reserves_delta.
    fn calculate_update_liquidity(
        &self,
        share_reserves: FixedPoint,
        share_adjustment: I256,
        bond_reserves: FixedPoint,
        minimum_share_reserves: FixedPoint,
        share_reserves_delta: I256,
    ) -> Result<(FixedPoint, I256, FixedPoint), &'static str> {
        if share_reserves_delta == I256::zero() {
            return Ok((share_reserves, share_adjustment, bond_reserves));
        }

        // Get the updated share reserves.
        let new_share_reserves = if share_reserves_delta > I256::zero() {
            I256::try_from(share_reserves).unwrap() + share_reserves_delta
        } else {
            I256::try_from(share_reserves).unwrap() - share_reserves_delta
        };

        // Ensure the minimum share reserve level.
        if new_share_reserves < I256::try_from(minimum_share_reserves).unwrap() {
            return Err("Update would result in share reserves below minimum.");
        }

        // Convert to Fixedpoint to allow the math below.
        let new_share_reserves = FixedPoint::from(new_share_reserves);

        // Get the updated share adjustment.
        let new_share_adjustment = if share_adjustment >= I256::zero() {
            let share_adjustment_fp = FixedPoint::from(share_adjustment);
            I256::try_from(new_share_reserves.mul_div_down(share_adjustment_fp, share_reserves))
                .unwrap()
        } else {
            let share_adjustment_fp = FixedPoint::from(-share_adjustment);
            -I256::try_from(new_share_reserves.mul_div_up(share_adjustment_fp, share_reserves))
                .unwrap()
        };

        // Get the updated bond reserves.
        let old_effective_share_reserves = calculate_effective_share_reserves(
            self.effective_share_reserves(),
            self.share_adjustment(),
        );
        let new_effective_share_reserves =
            calculate_effective_share_reserves(new_share_reserves, new_share_adjustment);
        let new_bond_reserves =
            bond_reserves.mul_div_down(new_effective_share_reserves, old_effective_share_reserves);

        Ok((new_share_reserves, new_share_adjustment, new_bond_reserves))
    }

    /// Calculates the number of base that are not reserved by open positions.
    pub fn calculate_idle_share_reserves_in_base(&self) -> FixedPoint {
        // NOTE: Round up to underestimate the pool's idle.
        let long_exposure = self.long_exposure().div_up(self.vault_share_price());

        // Calculate the idle base reserves.
        let mut idle_shares_in_base = fixed!(0);
        if self.share_reserves() > (long_exposure + self.minimum_share_reserves()) {
            idle_shares_in_base =
                (self.share_reserves() - long_exposure - self.minimum_share_reserves())
                    * self.vault_share_price();
        }

        idle_shares_in_base
    }

    /// Calculates the present value of LPs capital in the pool.
    pub fn calculate_present_value(&self, current_block_timestamp: U256) -> FixedPoint {
        // Calculate the average time remaining for the longs and shorts.
        let long_average_time_remaining = self.calculate_normalized_time_remaining(
            self.long_average_maturity_time().into(),
            current_block_timestamp,
        );
        let short_average_time_remaining = self.calculate_normalized_time_remaining(
            self.short_average_maturity_time().into(),
            current_block_timestamp,
        );

        let present_value: I256 = I256::try_from(self.share_reserves()).unwrap()
            + self.calculate_net_curve_trade(
                long_average_time_remaining,
                short_average_time_remaining,
            )
            + self.calculate_net_flat_trade(
                long_average_time_remaining,
                short_average_time_remaining,
            )
            - I256::try_from(self.minimum_share_reserves()).unwrap();

        if present_value < int256!(0) {
            panic!("Negative present value!");
        }
        present_value.into()
    }

    pub fn calculate_net_curve_trade(
        &self,
        long_average_time_remaining: FixedPoint,
        short_average_time_remaining: FixedPoint,
    ) -> I256 {
        // NOTE: To underestimate the impact of closing the net curve position,
        // we round up the long side of the net curve position (since this
        // results in a larger value removed from the share reserves) and round
        // down the short side of the net curve position (since this results in
        // a smaller value added to the share reserves).
        //
        // The net curve position is the net of the longs and shorts that are
        // currently tradeable on the curve. Given the amount of outstanding
        // longs `y_l` and shorts `y_s` as well as the average time remaining
        // of outstanding longs `t_l` and shorts `t_s`, we can
        // compute the net curve position as:
        //
        // netCurveTrade = y_l * t_l - y_s * t_s.
        let net_curve_position: I256 =
            I256::try_from(self.longs_outstanding().mul_up(long_average_time_remaining)).unwrap()
                - I256::try_from(
                    self.shorts_outstanding()
                        .mul_down(short_average_time_remaining),
                )
                .unwrap();

        // If the net curve position is positive, then the pool is net long.
        // Closing the net curve position results in the longs being paid out
        // from the share reserves, so we negate the result.
        match net_curve_position.cmp(&int256!(0)) {
            Ordering::Greater => {
                let net_curve_position: FixedPoint = FixedPoint::from(net_curve_position);
                let max_curve_trade = self
                    .calculate_max_sell_bonds_in_safe(self.minimum_share_reserves())
                    .unwrap();
                if max_curve_trade >= net_curve_position {
                    match self.calculate_shares_out_given_bonds_in_down_safe(net_curve_position) {
                        Ok(net_curve_trade) => -I256::try_from(net_curve_trade).unwrap(),
                        Err(err) => {
                            // If the net curve position is smaller than the
                            // minimum transaction amount and the trade fails,
                            // we mark it to 0. This prevents liveness problems
                            // when the net curve position is very small.
                            if net_curve_position < self.minimum_transaction_amount() {
                                I256::zero()
                            } else {
                                panic!("net_curve_trade failure: {}", err);
                            }
                        }
                    }
                } else {
                    // If the share adjustment is greater than or equal to zero,
                    // then the effective share reserves are less than or equal to
                    // the share reserves. In this case, the maximum amount of
                    // shares that can be removed from the share reserves is
                    // `effectiveShareReserves - minimumShareReserves`.
                    if self.share_adjustment() >= I256::from(0) {
                        -I256::try_from(
                            self.effective_share_reserves() - self.minimum_share_reserves(),
                        )
                        .unwrap()

                    // Otherwise, the effective share reserves are greater than the
                    // share reserves. In this case, the maximum amount of shares
                    // that can be removed from the share reserves is
                    // `shareReserves - minimumShareReserves`.
                    } else {
                        -I256::try_from(self.share_reserves() - self.minimum_share_reserves())
                            .unwrap()
                    }
                }
            }
            Ordering::Less => {
                let net_curve_position: FixedPoint = FixedPoint::from(-net_curve_position);
                let max_curve_trade = self.calculate_max_buy_bonds_out_safe().unwrap();
                if max_curve_trade >= net_curve_position {
                    match self.calculate_shares_in_given_bonds_out_up_safe(net_curve_position) {
                        Ok(net_curve_trade) => I256::try_from(net_curve_trade).unwrap(),
                        Err(err) => {
                            // If the net curve position is smaller than the
                            // minimum transaction amount and the trade fails,
                            // we mark it to 0. This prevents liveness problems
                            // when the net curve position is very small.
                            if net_curve_position < self.minimum_transaction_amount() {
                                I256::zero()
                            } else {
                                panic!("net_curve_trade failure: {}", err);
                            }
                        }
                    }
                } else {
                    let max_share_payment = self.calculate_max_buy_shares_in_safe().unwrap();

                    // NOTE: We round the difference down to underestimate the
                    // impact of closing the net curve position.
                    I256::try_from(
                        max_share_payment
                            + (net_curve_position - max_curve_trade)
                                .div_down(self.vault_share_price()),
                    )
                    .unwrap()
                }
            }
            Ordering::Equal => int256!(0),
        }
    }

    pub fn calculate_net_flat_trade(
        &self,
        long_average_time_remaining: FixedPoint,
        short_average_time_remaining: FixedPoint,
    ) -> I256 {
        // NOTE: In order to underestimate the impact of closing all of the
        // flat trades, we round the impact of closing the shorts down and round
        // the impact of closing the longs up.
        //
        // Compute the net of the longs and shorts that will be traded flat and
        // apply this net to the reserves.
        I256::try_from(self.shorts_outstanding().mul_div_down(
            fixed!(1e18) - short_average_time_remaining,
            self.vault_share_price(),
        ))
        .unwrap()
            - I256::try_from(self.longs_outstanding().mul_div_up(
                fixed!(1e18) - long_average_time_remaining,
                self.vault_share_price(),
            ))
            .unwrap()
    }
}

#[cfg(test)]
mod tests {
    use std::{
        panic,
        panic::{catch_unwind, AssertUnwindSafe},
    };

    use fixed_point_macros::uint256;
    use hyperdrive_wrappers::wrappers::mock_lp_math::PresentValueParams;
    use rand::{thread_rng, Rng};
<<<<<<< HEAD
    use test_utils::{chain::TestChain, constants::FAST_FUZZ_RUNS};
=======
    use test_utils::{
        agent::Agent,
        chain::{Chain, TestChain, TestChainWithMocks},
        constants::{FAST_FUZZ_RUNS, FUZZ_RUNS},
    };
>>>>>>> f959d2b7

    use super::*;

    #[tokio::test]
    async fn fuzz_test_calculate_add_liquidity_unhappy_with_random_state() -> Result<()> {
        // Get the State from solidity before adding liquidity.
        let mut rng = thread_rng();

        for _ in 0..*FAST_FUZZ_RUNS {
            let state = rng.gen::<State>();
            let contribution = rng.gen_range(fixed!(0)..=state.bond_reserves());
            let current_block_timestamp = U256::from(rng.gen_range(0..=60 * 60 * 24 * 365));
            let min_lp_share_price = rng.gen_range(fixed!(0)..=fixed!(10e18));
            let min_apr = rng.gen_range(fixed!(0)..fixed!(1e18));
            let max_apr = rng.gen_range(fixed!(5e17)..fixed!(1e18));

            // Calculate lp_shares from the rust function.
            let result = catch_unwind(AssertUnwindSafe(|| {
                state.calculate_add_liquidity(
                    current_block_timestamp,
                    contribution,
                    min_lp_share_price,
                    min_apr,
                    max_apr,
                    true,
                )
            }));

            // Testing mostly unhappy paths here since random state will mostly fail.
            match result {
                Ok(result) => match result {
                    Ok(lp_shares) => {
                        assert!(lp_shares >= min_lp_share_price);
                    }
                    Err(err) => {
                        let message = err.to_string();

                        if message == "MinimumTransactionAmount: Contribution is smaller than the minimum transaction." {
                          assert!(contribution < state.minimum_transaction_amount());
                        }

                        else if message == "InvalidApr: Apr is outside the slippage guard." {
                            let apr = state.calculate_spot_rate();
                            assert!(apr < min_apr || apr > max_apr);
                        }

                        else if message == "DecreasedPresentValueWhenAddingLiquidity: Present value decreased after adding liquidity." {
                            let share_contribution =
                                I256::try_from(contribution / state.vault_share_price()).unwrap();
                            let new_state = state.get_state_after_liquidity_update(share_contribution);
                            let starting_present_value = state.calculate_present_value(current_block_timestamp);
                            let ending_present_value = new_state.calculate_present_value(current_block_timestamp);
                            assert!(ending_present_value < starting_present_value);
                        }

                        else if message == "MinimumTransactionAmount: Not enough lp shares minted." {
                            let share_contribution =
                                I256::try_from(contribution / state.vault_share_price()).unwrap();
                            let new_state = state.get_state_after_liquidity_update(share_contribution);
                            let starting_present_value = state.calculate_present_value(current_block_timestamp);
                            let ending_present_value = new_state.calculate_present_value(current_block_timestamp);
                            let lp_shares = (ending_present_value - starting_present_value)
                                .mul_div_down(state.lp_total_supply(), starting_present_value);
                            assert!(lp_shares < state.minimum_transaction_amount());
                        }

                        else if message == "OutputLimit: Not enough lp shares minted." {
                            let share_contribution =
                                I256::try_from(contribution / state.vault_share_price()).unwrap();
                            let new_state = state.get_state_after_liquidity_update(share_contribution);
                            let starting_present_value = state.calculate_present_value(current_block_timestamp);
                            let ending_present_value = new_state.calculate_present_value(current_block_timestamp);
                            let lp_shares = (ending_present_value - starting_present_value)
                                .mul_div_down(state.lp_total_supply(), starting_present_value);
                            assert!(contribution.div_down(lp_shares) < min_lp_share_price);
                        }
                    }
                },
                // ignore inner panics
                Err(_) => {}
            }
        }

        Ok(())
    }
    #[tokio::test]
    async fn fuzz_test_calculate_add_liquidity() -> Result<()> {
        // Spawn a test chain and create two agents -- Alice and Bob.
        let mut rng = thread_rng();
        let chain = TestChain::new(2).await?;
        let (alice, bob) = (chain.accounts()[0].clone(), chain.accounts()[1].clone());
        let mut alice =
            Agent::new(chain.client(alice).await?, chain.addresses().clone(), None).await?;
        let mut bob = Agent::new(chain.client(bob).await?, chain.addresses(), None).await?;
        let config = bob.get_config().clone();

        // Test happy paths.
        for _ in 0..*FUZZ_RUNS {
            // Snapshot the chain.
            let id = chain.snapshot().await?;

            // Fund Alice and Bob.
            let fixed_rate = rng.gen_range(fixed!(0.01e18)..=fixed!(0.1e18));
            let contribution = rng.gen_range(fixed!(10_000e18)..=fixed!(500_000_000e18));
            let budget = rng.gen_range(fixed!(10e18)..=fixed!(500_000_000e18));
            alice.fund(contribution).await?;
            bob.fund(budget).await?;

            // Alice initializes the pool.
            alice.initialize(fixed_rate, contribution, None).await?;

            // Some of the checkpoint passes and variable interest accrues.
            alice
                .checkpoint(alice.latest_checkpoint().await?, uint256!(0), None)
                .await?;
            let rate = rng.gen_range(fixed!(0)..=fixed!(0.5e18));
            alice
                .advance_time(
                    rate,
                    FixedPoint::from(config.checkpoint_duration) * fixed!(0.5e18),
                )
                .await?;

            // Get the State from solidity before adding liquidity.
            let hd_state = bob.get_state().await?;
            let state = State {
                config: hd_state.config.clone(),
                info: hd_state.info.clone(),
            };

            // Bob adds liquidity
            bob.add_liquidity(budget, None).await?;
            let lp_shares_mock = bob.lp_shares();

            // Calculate lp_shares from the rust function.
            let lp_shares = state
                .calculate_add_liquidity(
                    bob.now().await?,
                    budget,
                    fixed!(0),
                    fixed!(0),
                    FixedPoint::from(U256::MAX),
                    true,
                )
                .unwrap();

            // Rust can't account for slippage.
            assert!(lp_shares >= lp_shares_mock, "Should over estimate.");
            // Answer should still be mostly the same.
            assert!(
                fixed!(1e18) - lp_shares_mock / lp_shares < fixed!(1e11),
                "Difference should be less than 0.0000001."
            );

            // Revert to the snapshot and reset the agent's wallets.
            chain.revert(id).await?;
            alice.reset(Default::default());
            bob.reset(Default::default());
        }

        Ok(())
    }

    #[tokio::test]
    async fn fuzz_calculate_present_value() -> Result<()> {
        let chain = TestChain::new().await?;

        // Fuzz the rust and solidity implementations against each other.
        let mut rng = thread_rng();
        for _ in 0..*FAST_FUZZ_RUNS {
            let state = rng.gen::<State>();
            let current_block_timestamp = rng.gen_range(fixed!(1)..=fixed!(1e4));
            let actual = panic::catch_unwind(|| {
                state.calculate_present_value(current_block_timestamp.into())
            });
            match chain
                .mock_lp_math()
                .calculate_present_value(PresentValueParams {
                    share_reserves: state.info.share_reserves,
                    bond_reserves: state.info.bond_reserves,
                    longs_outstanding: state.info.longs_outstanding,
                    share_adjustment: state.info.share_adjustment,
                    time_stretch: state.config.time_stretch,
                    vault_share_price: state.info.vault_share_price,
                    initial_vault_share_price: state.config.initial_vault_share_price,
                    minimum_share_reserves: state.config.minimum_share_reserves,
                    minimum_transaction_amount: state.config.minimum_transaction_amount,
                    long_average_time_remaining: state
                        .calculate_normalized_time_remaining(
                            state.long_average_maturity_time().into(),
                            current_block_timestamp.into(),
                        )
                        .into(),
                    short_average_time_remaining: state
                        .calculate_normalized_time_remaining(
                            state.short_average_maturity_time().into(),
                            current_block_timestamp.into(),
                        )
                        .into(),
                    shorts_outstanding: state.shorts_outstanding().into(),
                })
                .call()
                .await
            {
                Ok(expected) => {
                    assert_eq!(actual.unwrap(), FixedPoint::from(expected));
                }
                Err(_) => assert!(actual.is_err()),
            }
        }

        Ok(())
    }

    #[tokio::test]
    async fn fuzz_calculate_net_curve_trade() -> Result<()> {
        let chain = TestChain::new().await?;

        // Fuzz the rust and solidity implementations against each other.
        let mut rng = thread_rng();
        for _ in 0..*FAST_FUZZ_RUNS {
            let state = rng.gen::<State>();
            let current_block_timestamp = rng.gen_range(fixed!(1)..=fixed!(1e4));
            let long_average_time_remaining = state.calculate_normalized_time_remaining(
                state.long_average_maturity_time().into(),
                current_block_timestamp.into(),
            );
            let short_average_time_remaining = state.calculate_normalized_time_remaining(
                state.short_average_maturity_time().into(),
                current_block_timestamp.into(),
            );
            let actual = panic::catch_unwind(|| {
                state.calculate_net_curve_trade(
                    long_average_time_remaining,
                    short_average_time_remaining,
                )
            });
            match chain
                .mock_lp_math()
                .calculate_net_curve_trade(PresentValueParams {
                    share_reserves: state.info.share_reserves,
                    bond_reserves: state.info.bond_reserves,
                    longs_outstanding: state.info.longs_outstanding,
                    share_adjustment: state.info.share_adjustment,
                    time_stretch: state.config.time_stretch,
                    vault_share_price: state.info.vault_share_price,
                    initial_vault_share_price: state.config.initial_vault_share_price,
                    minimum_share_reserves: state.config.minimum_share_reserves,
                    minimum_transaction_amount: state.config.minimum_transaction_amount,
                    long_average_time_remaining: long_average_time_remaining.into(),
                    short_average_time_remaining: short_average_time_remaining.into(),
                    shorts_outstanding: state.shorts_outstanding().into(),
                })
                .call()
                .await
            {
                Ok(expected) => {
                    assert_eq!(actual.unwrap(), I256::from(expected));
                }
                Err(_) => assert!(actual.is_err()),
            }
        }

        Ok(())
    }

    #[tokio::test]
    async fn fuzz_calculate_net_flat_trade() -> Result<()> {
        let chain = TestChain::new().await?;

        // Fuzz the rust and solidity implementations against each other.
        let mut rng = thread_rng();
        for _ in 0..*FAST_FUZZ_RUNS {
            let state = rng.gen::<State>();
            let current_block_timestamp = rng.gen_range(fixed!(1)..=fixed!(1e4));
            let long_average_time_remaining = state.calculate_normalized_time_remaining(
                state.long_average_maturity_time().into(),
                current_block_timestamp.into(),
            );
            let short_average_time_remaining = state.calculate_normalized_time_remaining(
                state.short_average_maturity_time().into(),
                current_block_timestamp.into(),
            );
            let actual = panic::catch_unwind(|| {
                state.calculate_net_flat_trade(
                    long_average_time_remaining,
                    short_average_time_remaining,
                )
            });
            match chain
                .mock_lp_math()
                .calculate_net_flat_trade(PresentValueParams {
                    share_reserves: state.info.share_reserves,
                    bond_reserves: state.info.bond_reserves,
                    longs_outstanding: state.info.longs_outstanding,
                    share_adjustment: state.info.share_adjustment,
                    time_stretch: state.config.time_stretch,
                    vault_share_price: state.info.vault_share_price,
                    initial_vault_share_price: state.config.initial_vault_share_price,
                    minimum_share_reserves: state.config.minimum_share_reserves,
                    minimum_transaction_amount: state.config.minimum_transaction_amount,
                    long_average_time_remaining: long_average_time_remaining.into(),
                    short_average_time_remaining: short_average_time_remaining.into(),
                    shorts_outstanding: state.shorts_outstanding().into(),
                })
                .call()
                .await
            {
                Ok(expected) => {
                    assert_eq!(actual.unwrap(), I256::from(expected));
                }
                Err(_) => assert!(actual.is_err()),
            }
        }

        Ok(())
    }
}<|MERGE_RESOLUTION|>--- conflicted
+++ resolved
@@ -342,15 +342,10 @@
     use fixed_point_macros::uint256;
     use hyperdrive_wrappers::wrappers::mock_lp_math::PresentValueParams;
     use rand::{thread_rng, Rng};
-<<<<<<< HEAD
-    use test_utils::{chain::TestChain, constants::FAST_FUZZ_RUNS};
-=======
     use test_utils::{
-        agent::Agent,
-        chain::{Chain, TestChain, TestChainWithMocks},
+        chain::TestChain,
         constants::{FAST_FUZZ_RUNS, FUZZ_RUNS},
     };
->>>>>>> f959d2b7
 
     use super::*;
 
@@ -440,11 +435,9 @@
     async fn fuzz_test_calculate_add_liquidity() -> Result<()> {
         // Spawn a test chain and create two agents -- Alice and Bob.
         let mut rng = thread_rng();
-        let chain = TestChain::new(2).await?;
-        let (alice, bob) = (chain.accounts()[0].clone(), chain.accounts()[1].clone());
-        let mut alice =
-            Agent::new(chain.client(alice).await?, chain.addresses().clone(), None).await?;
-        let mut bob = Agent::new(chain.client(bob).await?, chain.addresses(), None).await?;
+        let chain = TestChain::new().await?;
+        let mut alice = chain.alice().await?;
+        let mut bob = chain.bob().await?;
         let config = bob.get_config().clone();
 
         // Test happy paths.
