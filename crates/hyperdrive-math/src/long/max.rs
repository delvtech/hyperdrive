--- conflicted
+++ resolved
@@ -536,14 +536,8 @@
     /// `calculate_max_long` with a budget of `U256::MAX` to ensure that the two
     /// functions are equivalent.
     #[tokio::test]
-<<<<<<< HEAD
-    async fn fuzz_get_max_long() -> Result<()> {
+    async fn fuzz_calculate_max_long() -> Result<()> {
         let mock = setup().await?;
-=======
-    async fn fuzz_calculate_max_long() -> Result<()> {
-        let chain = TestChainWithMocks::new(1).await?;
-        let mock = chain.mock_hyperdrive_math();
->>>>>>> 06eb6ead
 
         // Fuzz the rust and solidity implementations against each other.
         let mut rng = thread_rng();
@@ -601,7 +595,7 @@
         // the pool. Bob is funded with a small amount of capital so that we
         // can test `calculate_max_long` when budget is the primary constraint.
         let mut rng = thread_rng();
-        let chain = Chain::connect(None).await?;
+        let chain = Chain::connect(std::env::var("HYPERDRIVE_ETHEREUM_URL").ok()).await?;
         chain.deal(ALICE.address(), uint256!(100_000e18)).await?;
         chain.deal(BOB.address(), uint256!(100_000e18)).await?;
         let addresses = chain.test_deploy(ALICE.clone()).await?;
