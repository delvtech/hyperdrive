--- conflicted
+++ resolved
@@ -551,7 +551,6 @@
 
     use super::*;
 
-<<<<<<< HEAD
     async fn setup() -> Result<MockHyperdriveMath<ChainClient<LocalWallet>>> {
         let chain = Chain::connect(std::env::var("HYPERDRIVE_ETHEREUM_URL").ok()).await?;
         chain.deal(ALICE.address(), uint256!(100_000e18)).await?;
@@ -561,23 +560,15 @@
         Ok(mock)
     }
 
-    /// This test differentially fuzzes the `get_max_short` function against the
-=======
-    /// This test differentially fuzzes the `calculate_max_short` function against the
->>>>>>> 06eb6ead
-    /// Solidity analogue `calculateMaxShort`. `calculateMaxShort` doesn't take
+    /// This test differentially fuzzes the `calculate_max_short` function against
+    /// the Solidity analogue `calculateMaxShort`. `calculateMaxShort` doesn't take
     /// a trader's budget into account, so it only provides a subset of
     /// `calculate_max_short`'s functionality. With this in mind, we provide
     /// `calculate_max_short` with a budget of `U256::MAX` to ensure that the two
     /// functions are equivalent.
     #[tokio::test]
-<<<<<<< HEAD
-    async fn fuzz_get_max_short_no_budget() -> Result<()> {
+    async fn fuzz_calculate_max_short_no_budget() -> Result<()> {
         let mock = setup().await?;
-=======
-    async fn fuzz_calculate_max_short_no_budget() -> Result<()> {
-        let chain = TestChainWithMocks::new(1).await?;
->>>>>>> 06eb6ead
 
         // Fuzz the rust and solidity implementations against each other.
         let mut rng = thread_rng();
