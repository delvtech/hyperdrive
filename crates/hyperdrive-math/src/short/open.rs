use eyre::Result;
use fixed_point::FixedPoint;
use fixed_point_macros::fixed;

use crate::{State, YieldSpace};

impl State {
    /// Calculates the amount of base the trader will need to deposit for a short of
    /// a given size.
    ///
    /// The short deposit is made up of several components:
    /// - The long's fixed rate (without considering fees): $\Delta y - c \cdot \Delta
    /// - The curve fee: $c \cdot (1 - p) \cdot \Delta y$
    /// - The backpaid short interest: $(c - c_0) \cdot \Delta y$
    /// - The flat fee: $f \cdot \Delta y$
    ///
    /// Putting these components together, we can write out the short deposit
    /// function as:
    ///
    /// $$
    /// D(x) = \Delta y - (c \cdot P(x) - \phi_{curve} \cdot (1 - p) \cdot \Delta y)
    ///        + (c - c_0) \cdot \tfrac{\Delta y}{c_0} + \phi_{flat} \cdot \Delta y \\
    ///      = \tfrac{c}{c_0} \cdot \Delta y - (c \cdot P(x) - \phi_{curve} \cdot (1 - p) \cdot \Delta y)
    ///        + \phi_{flat} \cdot \Delta y
    /// $$
    ///
    /// $x$ is the number of bonds being shorted and $P(x)$ is the amount of
    /// shares the curve says the LPs need to pay the shorts (i.e. the LP
    /// principal).
    pub fn calculate_open_short(
        &self,
        short_amount: FixedPoint,
        spot_price: FixedPoint,
        mut open_vault_share_price: FixedPoint,
    ) -> Result<FixedPoint> {
        if short_amount < self.config.minimum_transaction_amount.into() {
            // TODO would be nice to return a `Result` here instead of a panic.
            panic!("MinimumTransactionAmount: Input amount too low");
        }

        // If the open share price hasn't been set, we use the current share
        // price, since this is what will be set as the checkpoint share price
        // in the next transaction.
        if open_vault_share_price == fixed!(0) {
            open_vault_share_price = self.vault_share_price();
        }

        let share_reserves_delta_in_base = self
            .vault_share_price()
            .mul_up(self.short_principal(short_amount)?);
        // If the base proceeds of selling the bonds is greater than the bond
        // amount, then the trade occurred in the negative interest domain. We
        // revert in these pathological cases.
        if share_reserves_delta_in_base > short_amount {
            // TODO would be nice to return a `Result` here instead of a panic.
            panic!("InsufficientLiquidity: Negative Interest");
        }

        // NOTE: The order of additions and subtractions is important to avoid underflows.
        Ok(
            short_amount.mul_div_down(self.vault_share_price(), open_vault_share_price)
                + self.flat_fee() * short_amount
                + self.curve_fee() * (fixed!(1e18) - spot_price) * short_amount
                - share_reserves_delta_in_base,
        )
    }

    /// Calculates the spot price after opening a Hyperdrive short.
    pub fn calculate_spot_price_after_short(
        &self,
        bond_amount: FixedPoint,
        base_amount: Option<FixedPoint>,
    ) -> FixedPoint {
        let shares_amount = match base_amount {
            Some(base_amount) => base_amount / self.vault_share_price(),
            None => {
                let spot_price = self.calculate_spot_price();
                self.calculate_shares_out_given_bonds_in_down(bond_amount)
                    - self.open_short_curve_fee(bond_amount, spot_price)
                    + self.open_short_governance_fee(bond_amount, spot_price)
            }
        };
        let mut state: State = self.clone();
        state.info.bond_reserves += bond_amount.into();
        state.info.share_reserves -= shares_amount.into();
        state.calculate_spot_price()
    }

    /// Calculates the amount of short principal that the LPs need to pay to back a
    /// short before fees are taken into consideration, $P(x)$.
    ///
    /// Let the LP principal that backs $x$ shorts be given by $P(x)$. We can
    /// solve for this in terms of $x$ using the YieldSpace invariant:
    ///
    /// $$
    /// k = \tfrac{c}{\mu} \cdot (\mu \cdot (z - P(x)))^{1 - t_s} + (y + x)^{1 - t_s} \\
    /// \implies \\
    /// P(x) = z - \tfrac{1}{\mu} \cdot (\tfrac{\mu}{c} \cdot (k - (y + x)^{1 - t_s}))^{\tfrac{1}{1 - t_s}}
    /// $$
    pub fn short_principal(&self, short_amount: FixedPoint) -> Result<FixedPoint> {
        self.calculate_shares_out_given_bonds_in_down_safe(short_amount)
    }
}

#[cfg(test)]
mod tests {
<<<<<<< HEAD
    use std::panic;

    use ethers::{
        signers::{LocalWallet, Signer},
        types::U256,
    };
    use eyre::Result;
    use fixed_point_macros::uint256;
    use hyperdrive_wrappers::wrappers::mock_hyperdrive_math::{MaxTradeParams, MockHyperdriveMath};
    use rand::{thread_rng, Rng};
    use test_utils::{
        chain::{Chain, ChainClient},
        constants::{ALICE, FAST_FUZZ_RUNS},
=======
    use fixed_point_macros::fixed;
    use rand::{thread_rng, Rng};
    use test_utils::{
        agent::Agent,
        chain::{Chain, TestChain},
        constants::FUZZ_RUNS,
>>>>>>> 06eb6ead
    };

    use super::*;

<<<<<<< HEAD
    async fn setup() -> Result<MockHyperdriveMath<ChainClient<LocalWallet>>> {
        let chain = Chain::connect(std::env::var("HYPERDRIVE_ETHEREUM_URL").ok()).await?;
        chain.deal(ALICE.address(), uint256!(100_000e18)).await?;
        let mock = MockHyperdriveMath::deploy(chain.client(ALICE.clone()).await?, ())?
            .send()
            .await?;
        Ok(mock)
    }

    /// This test differentially fuzzes the `get_max_short` function against the
    /// Solidity analogue `calculateMaxShort`. `calculateMaxShort` doesn't take
    /// a trader's budget into account, so it only provides a subset of
    /// `get_max_short`'s functionality. With this in mind, we provide
    /// `get_max_short` with a budget of `U256::MAX` to ensure that the two
    /// functions are equivalent.
    #[tokio::test]
    async fn fuzz_get_max_short_no_budget() -> Result<()> {
        let mock = setup().await?;

        // Fuzz the rust and solidity implementations against each other.
=======
    #[tokio::test]
    async fn fuzz_calculate_spot_price_after_short() -> Result<()> {
        // Spawn a test chain and create two agents -- Alice and Bob. Alice is
        // funded with a large amount of capital so that she can initialize the
        // pool. Bob is funded with a small amount of capital so that we can
        // test opening a short and verify that the ending spot price is what we
        // expect.
>>>>>>> 06eb6ead
        let mut rng = thread_rng();
        let chain = TestChain::new(2).await?;
        let (alice, bob) = (chain.accounts()[0].clone(), chain.accounts()[1].clone());
        let mut alice =
            Agent::new(chain.client(alice).await?, chain.addresses().clone(), None).await?;
        let mut bob = Agent::new(chain.client(bob).await?, chain.addresses(), None).await?;

        for _ in 0..*FUZZ_RUNS {
            // Snapshot the chain.
            let id = chain.snapshot().await?;

            // Fund Alice and Bob.
            let fixed_rate = rng.gen_range(fixed!(0.01e18)..=fixed!(0.1e18));
            let contribution = rng.gen_range(fixed!(10_000e18)..=fixed!(500_000_000e18));
            let budget = rng.gen_range(fixed!(10e18)..=fixed!(500_000_000e18));
            alice.fund(contribution).await?;
            bob.fund(budget).await?;

            // Alice initializes the pool.
            alice.initialize(fixed_rate, contribution, None).await?;

            // Attempt to predict the spot price after opening a short.
            let short_amount =
                rng.gen_range(fixed!(0.01e18)..=bob.calculate_max_short(None).await?);
            let current_state = bob.get_state().await?;
            let expected_spot_price =
                current_state.calculate_spot_price_after_short(short_amount, None);

            // Open the short.
            bob.open_short(short_amount, None, None).await?;

            // Verify that the predicted spot price is equal to the ending spot
            // price. These won't be exactly equal because the vault share price
            // increases between the prediction and opening the short.
            let actual_spot_price = bob.get_state().await?.calculate_spot_price();
            let delta = if actual_spot_price > expected_spot_price {
                actual_spot_price - expected_spot_price
            } else {
                expected_spot_price - actual_spot_price
            };
<<<<<<< HEAD
            let max_iterations = 7;
            let actual = panic::catch_unwind(|| {
                state.get_max_short(
                    U256::MAX,
                    fixed!(0),
                    checkpoint_exposure,
                    None,
                    Some(max_iterations),
                )
            });
            match mock
                .calculate_max_short(
                    MaxTradeParams {
                        share_reserves: state.info.share_reserves,
                        bond_reserves: state.info.bond_reserves,
                        longs_outstanding: state.info.longs_outstanding,
                        long_exposure: state.info.long_exposure,
                        share_adjustment: state.info.share_adjustment,
                        time_stretch: state.config.time_stretch,
                        vault_share_price: state.info.vault_share_price,
                        initial_vault_share_price: state.config.initial_vault_share_price,
                        minimum_share_reserves: state.config.minimum_share_reserves,
                        curve_fee: state.config.fees.curve,
                        flat_fee: state.config.fees.flat,
                        governance_lp_fee: state.config.fees.governance_lp,
                    },
                    checkpoint_exposure,
                    max_iterations.into(),
                )
                .call()
                .await
            {
                Ok(expected) => {
                    assert_eq!(actual.unwrap(), FixedPoint::from(expected));
                }
                Err(_) => assert!(actual.is_err()),
            }
=======
            // TODO: Why can't this pass with a tolerance of 1e9?
            let tolerance = fixed!(1e11);

            assert!(
                delta < tolerance,
                "expected: delta = {} < {} = tolerance",
                delta,
                tolerance
            );

            // Revert to the snapshot and reset the agent's wallets.
            chain.revert(id).await?;
            alice.reset(Default::default());
            bob.reset(Default::default());
>>>>>>> 06eb6ead
        }

        Ok(())
    }

    // Tests open short with an amount smaller than the minimum.
    #[tokio::test]
    async fn test_error_open_short_min_txn_amount() -> Result<()> {
        let mut rng = thread_rng();
        let state = rng.gen::<State>();
        let result = std::panic::catch_unwind(|| {
            state.calculate_open_short(
                (state.config.minimum_transaction_amount - 10).into(),
                state.calculate_spot_price(),
                state.vault_share_price(),
            )
        });
        assert!(result.is_err());
        Ok(())
    }

    // TODO ideally we would test calculate open short with an amount larger than the maximum size.
    // However, `calculate_max_short` requires a `checkpoint_exposure`` argument, which requires
    // implementing checkpointing in the rust sdk.
    // https://github.com/delvtech/hyperdrive/issues/862

    // TODO ideally we would add a solidity fuzz test that tests `calculate_open_short` against
    // opening longs in solidity, where we attempt to trade outside of expected values (so that
    // we can also test error parities as well). However, the current test chain only exposes
    // the underlying hyperdrive math functions, which doesn't take into account fees and negative
    // interest checks.
    // https://github.com/delvtech/hyperdrive/issues/937
}<|MERGE_RESOLUTION|>--- conflicted
+++ resolved
@@ -104,54 +104,34 @@
 
 #[cfg(test)]
 mod tests {
-<<<<<<< HEAD
-    use std::panic;
-
-    use ethers::{
-        signers::{LocalWallet, Signer},
-        types::U256,
-    };
+    use ethers::signers::{LocalWallet, Signer};
     use eyre::Result;
-    use fixed_point_macros::uint256;
-    use hyperdrive_wrappers::wrappers::mock_hyperdrive_math::{MaxTradeParams, MockHyperdriveMath};
+    use fixed_point_macros::{fixed, uint256};
     use rand::{thread_rng, Rng};
-    use test_utils::{
-        chain::{Chain, ChainClient},
-        constants::{ALICE, FAST_FUZZ_RUNS},
-=======
-    use fixed_point_macros::fixed;
-    use rand::{thread_rng, Rng};
+    use rand_chacha::ChaCha8Rng;
     use test_utils::{
         agent::Agent,
-        chain::{Chain, TestChain},
-        constants::FUZZ_RUNS,
->>>>>>> 06eb6ead
+        chain::{Chain, ChainClient},
+        constants::{ALICE, BOB, FUZZ_RUNS},
     };
 
     use super::*;
 
-<<<<<<< HEAD
-    async fn setup() -> Result<MockHyperdriveMath<ChainClient<LocalWallet>>> {
+    async fn setup() -> Result<(
+        Chain,
+        Agent<ChainClient<LocalWallet>, ChaCha8Rng>,
+        Agent<ChainClient<LocalWallet>, ChaCha8Rng>,
+    )> {
         let chain = Chain::connect(std::env::var("HYPERDRIVE_ETHEREUM_URL").ok()).await?;
         chain.deal(ALICE.address(), uint256!(100_000e18)).await?;
-        let mock = MockHyperdriveMath::deploy(chain.client(ALICE.clone()).await?, ())?
-            .send()
-            .await?;
-        Ok(mock)
-    }
-
-    /// This test differentially fuzzes the `get_max_short` function against the
-    /// Solidity analogue `calculateMaxShort`. `calculateMaxShort` doesn't take
-    /// a trader's budget into account, so it only provides a subset of
-    /// `get_max_short`'s functionality. With this in mind, we provide
-    /// `get_max_short` with a budget of `U256::MAX` to ensure that the two
-    /// functions are equivalent.
-    #[tokio::test]
-    async fn fuzz_get_max_short_no_budget() -> Result<()> {
-        let mock = setup().await?;
-
-        // Fuzz the rust and solidity implementations against each other.
-=======
+        chain.deal(BOB.address(), uint256!(100_000e18)).await?;
+        let addresses = chain.test_deploy(ALICE.clone()).await?;
+        let alice = Agent::new(chain.client(ALICE.clone()).await?, addresses.clone(), None).await?;
+        let bob = Agent::new(chain.client(BOB.clone()).await?, addresses.clone(), None).await?;
+
+        Ok((chain, alice, bob))
+    }
+
     #[tokio::test]
     async fn fuzz_calculate_spot_price_after_short() -> Result<()> {
         // Spawn a test chain and create two agents -- Alice and Bob. Alice is
@@ -159,13 +139,8 @@
         // pool. Bob is funded with a small amount of capital so that we can
         // test opening a short and verify that the ending spot price is what we
         // expect.
->>>>>>> 06eb6ead
         let mut rng = thread_rng();
-        let chain = TestChain::new(2).await?;
-        let (alice, bob) = (chain.accounts()[0].clone(), chain.accounts()[1].clone());
-        let mut alice =
-            Agent::new(chain.client(alice).await?, chain.addresses().clone(), None).await?;
-        let mut bob = Agent::new(chain.client(bob).await?, chain.addresses(), None).await?;
+        let (chain, mut alice, mut bob) = setup().await?;
 
         for _ in 0..*FUZZ_RUNS {
             // Snapshot the chain.
@@ -200,45 +175,6 @@
             } else {
                 expected_spot_price - actual_spot_price
             };
-<<<<<<< HEAD
-            let max_iterations = 7;
-            let actual = panic::catch_unwind(|| {
-                state.get_max_short(
-                    U256::MAX,
-                    fixed!(0),
-                    checkpoint_exposure,
-                    None,
-                    Some(max_iterations),
-                )
-            });
-            match mock
-                .calculate_max_short(
-                    MaxTradeParams {
-                        share_reserves: state.info.share_reserves,
-                        bond_reserves: state.info.bond_reserves,
-                        longs_outstanding: state.info.longs_outstanding,
-                        long_exposure: state.info.long_exposure,
-                        share_adjustment: state.info.share_adjustment,
-                        time_stretch: state.config.time_stretch,
-                        vault_share_price: state.info.vault_share_price,
-                        initial_vault_share_price: state.config.initial_vault_share_price,
-                        minimum_share_reserves: state.config.minimum_share_reserves,
-                        curve_fee: state.config.fees.curve,
-                        flat_fee: state.config.fees.flat,
-                        governance_lp_fee: state.config.fees.governance_lp,
-                    },
-                    checkpoint_exposure,
-                    max_iterations.into(),
-                )
-                .call()
-                .await
-            {
-                Ok(expected) => {
-                    assert_eq!(actual.unwrap(), FixedPoint::from(expected));
-                }
-                Err(_) => assert!(actual.is_err()),
-            }
-=======
             // TODO: Why can't this pass with a tolerance of 1e9?
             let tolerance = fixed!(1e11);
 
@@ -253,7 +189,6 @@
             chain.revert(id).await?;
             alice.reset(Default::default());
             bob.reset(Default::default());
->>>>>>> 06eb6ead
         }
 
         Ok(())
