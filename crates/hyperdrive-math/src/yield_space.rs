use ethers::types::I256;
use eyre::{eyre, Result};
use fixed_point::FixedPoint;
use fixed_point_macros::fixed;

use crate::calculate_effective_share_reserves;

pub trait YieldSpace {
    /// Info ///

    /// The effective share reserves.
    fn ze(&self) -> FixedPoint {
        calculate_effective_share_reserves(self.z(), self.zeta())
    }

    /// The share reserves.
    fn z(&self) -> FixedPoint;

    /// The share adjustment.
    fn zeta(&self) -> I256;

    /// The bond reserves.
    fn y(&self) -> FixedPoint;

    /// The share price.
    fn c(&self) -> FixedPoint;

    /// The initial vault share price.
    fn mu(&self) -> FixedPoint;

    /// The YieldSpace time parameter.
    fn t(&self) -> FixedPoint;

    /// Core ///

    fn calculate_spot_price(&self) -> FixedPoint {
        ((self.mu() * self.ze()) / self.y()).pow(self.t())
    }

    /// Calculates the amount of bonds a user will receive from the pool by
    /// providing a specified amount of shares. We underestimate the amount of
    /// bonds out to prevent sandwiches.
    fn calculate_bonds_out_given_shares_in_down(&self, dz: FixedPoint) -> FixedPoint {
        // NOTE: We round k up to make the rhs of the equation larger.
        //
        // k = (c / µ) * (µ * ze)^(1 - t) + y^(1 - t)
        let k = self.k_up();

        // NOTE: We round z down to make the rhs of the equation larger.
        //
        // (µ * (ze + dz))^(1 - t)
        let mut ze = (self.mu() * (self.ze() + dz)).pow(fixed!(1e18) - self.t());
        // (c / µ) * (µ * (ze + dz))^(1 - t)
        ze = self.c().mul_div_down(ze, self.mu());

        // NOTE: We round _y up to make the rhs of the equation larger.
        //
        // k - (c / µ) * (µ * (ze + dz))^(1 - t))^(1 / (1 - t)))
        let mut y = k - ze;
        if y >= fixed!(1e18) {
            // Rounding up the exponent results in a larger result.
            y = y.pow(fixed!(1e18).div_up(fixed!(1e18) - self.t()));
        } else {
            // Rounding down the exponent results in a larger result.
            y = y.pow(fixed!(1e18) / (fixed!(1e18) - self.t()));
        }

        // Δy = y - (k - (c / µ) * (µ * (z + dz))^(1 - t))^(1 / (1 - t)))
        self.y() - y
    }

    /// Calculates the amount of shares a user must provide the pool to receive
    /// a specified amount of bonds. We overestimate the amount of shares in.
    fn calculate_shares_in_given_bonds_out_up_safe(&self, dy: FixedPoint) -> Result<FixedPoint> {
        // NOTE: We round k up to make the lhs of the equation larger.
        //
        // k = (c / µ) * (µ * z)^(1 - t) + y^(1 - t)
        let k = self.k_up();

        // (y - dy)^(1 - t)
        if self.y() < dy {
            return Err(eyre!(
                "calculate_shares_in_given_bonds_out_up_safe: y = {} < {} = dy",
                self.y(),
                dy,
            ));
        }
        let y = (self.y() - dy).pow(fixed!(1e18) - self.t());

        // NOTE: We round _z up to make the lhs of the equation larger.
        //
        // ((k - (y - dy)^(1 - t) ) / (c / µ))^(1 / (1 - t))
        if k < y {
            return Err(eyre!(
                "calculate_shares_in_given_bonds_out_up_safe: k = {} < {} = y",
                k,
                y,
            ));
        }
        let mut _z = (k - y).mul_div_up(self.mu(), self.c());
        if _z >= fixed!(1e18) {
            // Rounding up the exponent results in a larger result.
            _z = _z.pow(fixed!(1e18).div_up(fixed!(1e18) - self.t()));
        } else {
            // Rounding down the exponent results in a larger result.
            _z = _z.pow(fixed!(1e18) / (fixed!(1e18) - self.t()));
        }
        // ((k - (y - dy)^(1 - t) ) / (c / µ))^(1 / (1 - t))) / µ
        _z = _z.div_up(self.mu());

        // Δz = (((k - (y - dy)^(1 - t) ) / (c / µ))^(1 / (1 - t))) / µ - ze
        if _z < self.ze() {
            return Err(eyre!(
                "calculate_shares_in_given_bonds_out_up_safe: _z = {} < {} = ze",
                _z,
                self.ze(),
            ));
        }
        Ok(_z - self.ze())
    }

    /// Calculates the amount of shares a user must provide the pool to receive
    /// a specified amount of bonds. We underestimate the amount of shares in.
    fn calculate_shares_in_given_bonds_out_down(&self, dy: FixedPoint) -> FixedPoint {
        // NOTE: We round k down to make the lhs of the equation smaller.
        //
        // k = (c / µ) * (µ * ze)^(1 - t) + y^(1 - t)
        let k = self.k_down();

        // (y - dy)^(1 - t)
        let y = (self.y() - dy).pow(fixed!(1e18) - self.t());

        // NOTE: We round _ze down to make the lhs of the equation smaller.
        //
        // ((k - (y - dy)^(1 - t) ) / (c / µ))^(1 / (1 - t))
        let mut ze = (k - y).mul_div_down(self.mu(), self.c());
        if ze >= fixed!(1e18) {
            // Rounding down the exponent results in a smaller result.
            ze = ze.pow(fixed!(1e18) / (fixed!(1e18) - self.t()));
        } else {
            // Rounding up the exponent results in a smaller result.
            ze = ze.pow(fixed!(1e18).div_up(fixed!(1e18) - self.t()));
        }
        // ((k - (y - dy)^(1 - t) ) / (c / µ))^(1 / (1 - t))) / µ
        ze /= self.mu();

        // Δz = (((k - (y - dy)^(1 - t) ) / (c / µ))^(1 / (1 - t))) / µ - ze
        ze - self.ze()
    }

    /// Calculates the amount of shares a user will receive from the pool by
    /// providing a specified amount of bonds. This function reverts if an
    /// integer overflow or underflow occurs. We underestimate the amount of
    /// shares out.
    fn calculate_shares_out_given_bonds_in_down(&self, dy: FixedPoint) -> FixedPoint {
        self.calculate_shares_out_given_bonds_in_down_safe(dy)
            .unwrap()
    }

    /// Calculates the amount of shares a user will receive from the pool by
    /// providing a specified amount of bonds. This function returns a Result
    /// instead of panicking. We underestimate the amount of shares out.
    fn calculate_shares_out_given_bonds_in_down_safe(&self, dy: FixedPoint) -> Result<FixedPoint> {
        // NOTE: We round k up to make the rhs of the equation larger.
        //
        // k = (c / µ) * (µ * ze)^(1 - t) + y^(1 - t)
        let k = self.k_up();

        // (y + dy)^(1 - t)
        let y = (self.y() + dy).pow(fixed!(1e18) - self.t());

        // If k is less than y, we return with a failure flag.
        if k < y {
            return Err(eyre!(
                "calculate_shares_out_given_bonds_in_down_safe: k = {} < {} = y",
                k,
                y
            ));
        }

        // NOTE: We round _ze up to make the rhs of the equation larger.
        //
        // ((k - (y + dy)^(1 - t)) / (c / µ))^(1 / (1 - t)))
        let mut ze = (k - y).mul_div_up(self.mu(), self.c());
        if ze >= fixed!(1e18) {
            // Rounding the exponent up results in a larger outcome.
            ze = ze.pow(fixed!(1e18).div_up(fixed!(1e18) - self.t()));
        } else {
            // Rounding the exponent down results in a larger outcome.
            ze = ze.pow(fixed!(1e18) / (fixed!(1e18) - self.t()));
        }
        // ((k - (y + dy)^(1 - t) ) / (c / µ))^(1 / (1 - t))) / µ
        ze = ze.div_up(self.mu());

        // Δz = ze - ((k - (y + dy)^(1 - t) ) / (c / µ))^(1 / (1 - t)) / µ
        if self.ze() > ze {
            Ok(self.ze() - ze)
        } else {
            Ok(fixed!(0))
        }
    }

    /// Calculates the share payment required to purchase the maximum
    /// amount of bonds from the pool.
    fn calculate_max_buy_shares_in_safe(&self) -> Result<FixedPoint> {
        // We solve for the maximum buy using the constraint that the pool's
        // spot price can never exceed 1. We do this by noting that a spot price
        // of 1, ((mu * ze) / y) ** tau = 1, implies that mu * ze = y. This
        // simplifies YieldSpace to:
        //
        // k = ((c / mu) + 1) * (mu * ze') ** (1 - tau),
        //
        // This gives us the maximum share reserves of:
        //
        // ze' = (1 / mu) * (k / ((c / mu) + 1)) ** (1 / (1 - tau)).
        let k = self.k_down();
        let mut optimal_ze = k.div_down(self.c().div_up(self.mu()) + fixed!(1e18));
        if optimal_ze >= fixed!(1e18) {
            // Rounding the exponent up results in a larger outcome.
            optimal_ze = optimal_ze.pow(fixed!(1e18).div_down(fixed!(1e18) - self.t()));
        } else {
            // Rounding the exponent down results in a larger outcome.
            optimal_ze = optimal_ze.pow(fixed!(1e18) / (fixed!(1e18) - self.t()));
        }
        optimal_ze = optimal_ze.div_down(self.mu());

        // The optimal trade size is given by dz = ze' - ze. If the calculation
        // underflows, we return a failure flag.
        if optimal_ze >= self.ze() {
            Ok(optimal_ze - self.ze())
        } else {
            Err(eyre!(
                "calculate_max_buy_shares_in_safe: optimal_ze = {} < {} = ze",
                optimal_ze,
                self.ze(),
            ))
        }
    }

    /// Calculates the maximum amount of bonds that can be purchased with the
    /// specified reserves. We round so that the max buy amount is
    /// underestimated.
    fn calculate_max_buy_bonds_out_safe(&self) -> Result<FixedPoint> {
        // We solve for the maximum buy using the constraint that the pool's
        // spot price can never exceed 1. We do this by noting that a spot price
        // of 1, (mu * ze) / y ** tau = 1, implies that mu * ze = y. This
        // simplifies YieldSpace to k = ((c / mu) + 1) * y' ** (1 - tau), and
        // gives us the maximum bond reserves of
        // y' = (k / ((c / mu) + 1)) ** (1 / (1 - tau)) and the maximum share
        // reserves of ze' = y/mu.
        let k = self.k_up();
        let mut optimal_y = k.div_up(self.c() / self.mu() + fixed!(1e18));
        if optimal_y >= fixed!(1e18) {
            // Rounding the exponent up results in a larger outcome.
            optimal_y = optimal_y.pow(fixed!(1e18).div_up(fixed!(1e18) - self.t()));
        } else {
            // Rounding the exponent down results in a larger outcome.
            optimal_y = optimal_y.pow(fixed!(1e18) / (fixed!(1e18) - self.t()));
        }

        // The optimal trade size is given by dy = y - y'. If the calculation
        // underflows, we return a failure flag.
        if self.y() >= optimal_y {
            Ok(self.y() - optimal_y)
        } else {
            Err(eyre!(
                "calculate_max_buy_bonds_out_safe: y = {} < {} = optimal_y",
                self.y(),
                optimal_y,
            ))
        }
    }

    /// Calculates the maximum amount of bonds that can be sold with the
    /// specified reserves. We round so that the max sell amount is
    /// underestimated.
    fn calculate_max_sell_bonds_in_safe(&self, mut z_min: FixedPoint) -> Result<FixedPoint> {
        // If the share adjustment is negative, the minimum share reserves is
        // given by `z_min - zeta`, which ensures that the share reserves never
        // fall below the minimum share reserves. Otherwise, the minimum share
        // reserves is just zMin.
        if self.zeta() < I256::zero() {
            z_min = z_min + FixedPoint::from(-self.zeta());
        }

        // We solve for the maximum sell using the constraint that the pool's
        // share reserves can never fall below the minimum share reserves zMin.
        // Substituting z = zMin simplifies YieldSpace to
        // k = (c / mu) * (mu * (zMin)) ** (1 - tau) + y' ** (1 - tau), and
        // gives us the maximum bond reserves of
        // y' = (k - (c / mu) * (mu * (zMin)) ** (1 - tau)) ** (1 / (1 - tau)).
        let k = self.k_down();
        let mut optimal_y = k - self.c().mul_div_up(
            self.mu().mul_up(z_min).pow(fixed!(1e18) - self.t()),
            self.mu(),
        );
        if optimal_y >= fixed!(1e18) {
            // Rounding the exponent down results in a smaller outcome.
            optimal_y = optimal_y.pow(fixed!(1e18) / (fixed!(1e18) - self.t()));
        } else {
            // Rounding the exponent up results in a smaller outcome.
            optimal_y = optimal_y.pow(fixed!(1e18).div_up(fixed!(1e18) - self.t()));
        }

        // The optimal trade size is given by dy = y' - y. If this subtraction
        // will underflow, we return a failure flag.
        if optimal_y >= self.y() {
            Ok(optimal_y - self.y())
        } else {
            Err(eyre!(
                "calculate_max_sell_bonds_in_safe: optimal_y = {} < {} = y",
                optimal_y,
                self.y(),
            ))
        }
    }

    /// Calculates the YieldSpace invariant k. This invariant is given by:
    ///
    /// k = (c / µ) * (µ * ze)^(1 - t) + y^(1 - t)
    ///
    /// This variant of the calculation overestimates the result.
    fn k_up(&self) -> FixedPoint {
        self.c().mul_div_up(
            (self.mu().mul_up(self.ze())).pow(fixed!(1e18) - self.t()),
            self.mu(),
        ) + self.y().pow(fixed!(1e18) - self.t())
    }

    /// Calculates the YieldSpace invariant k. This invariant is given by:
    ///
    /// k = (c / µ) * (µ * ze)^(1 - t) + y^(1 - t)
    ///
    /// This variant of the calculation underestimates the result.
    fn k_down(&self) -> FixedPoint {
        self.c().mul_div_down(
            (self.mu() * self.ze()).pow(fixed!(1e18) - self.t()),
            self.mu(),
        ) + self.y().pow(fixed!(1e18) - self.t())
    }
}

#[cfg(test)]
mod tests {
    use std::panic;

<<<<<<< HEAD
    use ethers::signers::LocalWallet;
    use eyre::Result;
    use hyperdrive_wrappers::wrappers::mock_yield_space_math::MockYieldSpaceMath;
=======
>>>>>>> 06eb6ead
    use rand::{thread_rng, Rng};
    use test_utils::{
        chain::{Chain, ChainClient},
        constants::{ALICE, FAST_FUZZ_RUNS},
    };

    use super::*;
    use crate::State;

    async fn setup() -> Result<MockYieldSpaceMath<ChainClient<LocalWallet>>> {
        let chain = Chain::connect(std::env::var("HYPERDRIVE_ETHEREUM_URL").ok()).await?;
        let mock = MockYieldSpaceMath::deploy(chain.client(ALICE.clone()).await?, ())?
            .send()
            .await?;
        Ok(mock)
    }

    #[tokio::test]
    async fn fuzz_calculate_bonds_out_given_shares_in() -> Result<()> {
        let mock = setup().await?;

        // Fuzz the rust and solidity implementations against each other.
        let mut rng = thread_rng();
        for _ in 0..*FAST_FUZZ_RUNS {
            let state = rng.gen::<State>();
            let in_ = rng.gen::<FixedPoint>();
            let actual =
                panic::catch_unwind(|| state.calculate_bonds_out_given_shares_in_down(in_));
            match mock
                .calculate_bonds_out_given_shares_in_down(
                    state.ze().into(),
                    state.y().into(),
                    in_.into(),
                    (fixed!(1e18) - state.t()).into(),
                    state.c().into(),
                    state.mu().into(),
                )
                .call()
                .await
            {
                Ok(expected) => assert_eq!(actual.unwrap(), FixedPoint::from(expected)),
                Err(_) => assert!(actual.is_err()),
            }
        }

        Ok(())
    }

    #[tokio::test]
    async fn fuzz_calculate_shares_in_given_bonds_out_up() -> Result<()> {
        let mock = setup().await?;

        // Fuzz the rust and solidity implementations against each other.
        let mut rng = thread_rng();
        for _ in 0..*FAST_FUZZ_RUNS {
            let state = rng.gen::<State>();
            let in_ = rng.gen::<FixedPoint>();
            let actual = state.calculate_shares_in_given_bonds_out_up_safe(in_);
            match mock
                .calculate_shares_in_given_bonds_out_up(
                    state.ze().into(),
                    state.y().into(),
                    in_.into(),
                    (fixed!(1e18) - state.t()).into(),
                    state.c().into(),
                    state.mu().into(),
                )
                .call()
                .await
            {
                Ok(expected) => {
                    assert_eq!(actual.unwrap(), FixedPoint::from(expected));
                }
                Err(_) => assert!(actual.is_err()),
            }
        }

        Ok(())
    }

    #[tokio::test]
    async fn fuzz_calculate_shares_in_given_bonds_out_down() -> Result<()> {
        let mock = setup().await?;

        // Fuzz the rust and solidity implementations against each other.
        let mut rng = thread_rng();
        for _ in 0..*FAST_FUZZ_RUNS {
            let state = rng.gen::<State>();
            let out = rng.gen::<FixedPoint>();
            let actual =
                panic::catch_unwind(|| state.calculate_shares_in_given_bonds_out_down(out));
            match mock
                .calculate_shares_in_given_bonds_out_down(
                    state.ze().into(),
                    state.y().into(),
                    out.into(),
                    (fixed!(1e18) - state.t()).into(),
                    state.c().into(),
                    state.mu().into(),
                )
                .call()
                .await
            {
                Ok(expected) => {
                    assert_eq!(actual.unwrap(), FixedPoint::from(expected));
                }
                Err(_) => assert!(actual.is_err()),
            }
        }

        Ok(())
    }

    #[tokio::test]
    async fn fuzz_calculate_shares_out_given_bonds_in_down() -> Result<()> {
        let mock = setup().await?;

        // Fuzz the rust and solidity implementations against each other.
        let mut rng = thread_rng();
        for _ in 0..*FAST_FUZZ_RUNS {
            let state = rng.gen::<State>();
            let in_ = rng.gen::<FixedPoint>();
            let actual =
                panic::catch_unwind(|| state.calculate_shares_out_given_bonds_in_down(in_));
            match mock
                .calculate_shares_out_given_bonds_in_down(
                    state.ze().into(),
                    state.y().into(),
                    in_.into(),
                    (fixed!(1e18) - state.t()).into(),
                    state.c().into(),
                    state.mu().into(),
                )
                .call()
                .await
            {
                Ok(expected) => {
                    assert_eq!(actual.unwrap(), FixedPoint::from(expected));
                }
                Err(_) => assert!(actual.is_err()),
            }
        }

        Ok(())
    }

    #[tokio::test]
    async fn fuzz_calculate_shares_out_given_bonds_in_down_safe() -> Result<()> {
        let mock = setup().await?;

        // Fuzz the rust and solidity implementations against each other.
        let mut rng = thread_rng();
        for _ in 0..*FAST_FUZZ_RUNS {
            let state = rng.gen::<State>();
            let in_ = rng.gen::<FixedPoint>();
            let actual =
                panic::catch_unwind(|| state.calculate_shares_out_given_bonds_in_down_safe(in_));
            match mock
                .calculate_shares_out_given_bonds_in_down_safe(
                    state.ze().into(),
                    state.y().into(),
                    in_.into(),
                    (fixed!(1e18) - state.t()).into(),
                    state.c().into(),
                    state.mu().into(),
                )
                .call()
                .await
            {
                Ok((expected_out, expected_status)) => {
                    let actual = actual.unwrap();
                    assert_eq!(actual.is_ok(), expected_status);
                    assert_eq!(actual.unwrap_or(fixed!(0)), FixedPoint::from(expected_out));
                }
                Err(_) => assert!(actual.is_err()),
            }
        }

        Ok(())
    }

    #[tokio::test]
    async fn fuzz_calculate_max_buy_shares_in_safe() -> Result<()> {
        let mock = setup().await?;

        // Fuzz the rust and solidity implementations against each other.
        let mut rng = thread_rng();
        for _ in 0..*FAST_FUZZ_RUNS {
            let state = rng.gen::<State>();
            let actual = panic::catch_unwind(|| state.calculate_max_buy_shares_in_safe());
            match mock
                .calculate_max_buy_shares_in_safe(
                    state.ze().into(),
                    state.y().into(),
                    (fixed!(1e18) - state.t()).into(),
                    state.c().into(),
                    state.mu().into(),
                )
                .call()
                .await
            {
                Ok((expected_out, expected_status)) => {
                    let actual = actual.unwrap();
                    assert_eq!(actual.is_ok(), expected_status);
                    assert_eq!(actual.unwrap_or(fixed!(0)), FixedPoint::from(expected_out));
                }
                Err(_) => assert!(actual.is_err()),
            }
        }

        Ok(())
    }

    #[tokio::test]
    async fn fuzz_calculate_max_buy_bounds_out_safe() -> Result<()> {
        let mock = setup().await?;

        // Fuzz the rust and solidity implementations against each other.
        let mut rng = thread_rng();
        for _ in 0..*FAST_FUZZ_RUNS {
            let state = rng.gen::<State>();
            let actual = panic::catch_unwind(|| state.calculate_max_buy_bonds_out_safe());
            match mock
                .calculate_max_buy_bonds_out_safe(
                    state.ze().into(),
                    state.y().into(),
                    (fixed!(1e18) - state.t()).into(),
                    state.c().into(),
                    state.mu().into(),
                )
                .call()
                .await
            {
                Ok((expected_out, expected_status)) => {
                    let actual = actual.unwrap();
                    assert_eq!(actual.is_ok(), expected_status);
                    assert_eq!(actual.unwrap_or(fixed!(0)), FixedPoint::from(expected_out));
                }
                Err(_) => assert!(actual.is_err()),
            }
        }

        Ok(())
    }

    #[tokio::test]
    async fn fuzz_calculate_max_sell_bonds_in_safe() -> Result<()> {
        let mock = setup().await?;

        // Fuzz the rust and solidity implementations against each other.
        let mut rng = thread_rng();
        for _ in 0..*FAST_FUZZ_RUNS {
            let state = rng.gen::<State>();
            let z_min = rng.gen::<FixedPoint>();
            let actual = panic::catch_unwind(|| state.calculate_max_sell_bonds_in_safe(z_min));
            match mock
                .calculate_max_sell_bonds_in_safe(
                    state.z().into(),
                    state.zeta().into(),
                    state.y().into(),
                    z_min.into(),
                    (fixed!(1e18) - state.t()).into(),
                    state.c().into(),
                    state.mu().into(),
                )
                .call()
                .await
            {
                Ok((expected_out, expected_status)) => {
                    let actual = actual.unwrap();
                    assert_eq!(actual.is_ok(), expected_status);
                    assert_eq!(actual.unwrap_or(fixed!(0)), FixedPoint::from(expected_out));
                }
                Err(_) => assert!(actual.is_err()),
            }
        }

        Ok(())
    }

    #[tokio::test]
    async fn fuzz_k_down() -> Result<()> {
        let mock = setup().await?;

        // Fuzz the rust and solidity implementations against each other.
        let mut rng = thread_rng();
        for _ in 0..*FAST_FUZZ_RUNS {
            let state = rng.gen::<State>();
            let actual = panic::catch_unwind(|| state.k_down());
            match mock
                .k_down(
                    state.ze().into(),
                    state.y().into(),
                    (fixed!(1e18) - state.t()).into(),
                    state.c().into(),
                    state.mu().into(),
                )
                .call()
                .await
            {
                Ok(expected) => assert_eq!(actual.unwrap(), FixedPoint::from(expected)),
                Err(_) => assert!(actual.is_err()),
            }
        }

        Ok(())
    }

    #[tokio::test]
    async fn fuzz_k_up() -> Result<()> {
        let mock = setup().await?;

        // Fuzz the rust and solidity implementations against each other.
        let mut rng = thread_rng();
        for _ in 0..*FAST_FUZZ_RUNS {
            let state = rng.gen::<State>();
            let actual = panic::catch_unwind(|| state.k_up());
            match mock
                .k_up(
                    state.ze().into(),
                    state.y().into(),
                    (fixed!(1e18) - state.t()).into(),
                    state.c().into(),
                    state.mu().into(),
                )
                .call()
                .await
            {
                Ok(expected) => assert_eq!(actual.unwrap(), FixedPoint::from(expected)),
                Err(_) => assert!(actual.is_err()),
            }
        }

        Ok(())
    }
}<|MERGE_RESOLUTION|>--- conflicted
+++ resolved
@@ -344,12 +344,9 @@
 mod tests {
     use std::panic;
 
-<<<<<<< HEAD
     use ethers::signers::LocalWallet;
     use eyre::Result;
     use hyperdrive_wrappers::wrappers::mock_yield_space_math::MockYieldSpaceMath;
-=======
->>>>>>> 06eb6ead
     use rand::{thread_rng, Rng};
     use test_utils::{
         chain::{Chain, ChainClient},
