[package]
name = "hyperdrive-math-py"
version = "0.1.0"
edition = "2021"

[lib]
name = "hyperdrive_math_py"
# "cdylib" is necessary to produce a shared library for Python to import from.
crate-type = ["cdylib"]

[dependencies]
ethers = "2.0.8"
eyre = "0.6.8"
rand = "0.8.5"
tokio = { version = "1", features = ["full"] }

<<<<<<< HEAD
hyperdrive-math = { path = "../hyperdrive-math" }
fixed-point = { path = "../fixed-point" }
fixed-point-macros = { path = "../fixed-point-macros" }
hyperdrive-wrappers = { path = "../hyperdrive-wrappers" }
=======
fixed-point = { version = "0.1.0", path = "../fixed-point" }
fixed-point-macros = { version = "0.1.0", path = "../fixed-point-macros" }
hyperdrive-math = { version = "0.1.0", path = "../hyperdrive-math" }
hyperdrive-wrappers = { version = "0.1.0", path = "../hyperdrive-wrappers" }
>>>>>>> 3a4d534d

[dependencies.pyo3]
version = "0.19.0"
# "abi3-py37" tells pyo3 (and maturin) to build using the stable ABI with minimum Python version 3.7
features = ["abi3-py37"]<|MERGE_RESOLUTION|>--- conflicted
+++ resolved
@@ -14,17 +14,10 @@
 rand = "0.8.5"
 tokio = { version = "1", features = ["full"] }
 
-<<<<<<< HEAD
-hyperdrive-math = { path = "../hyperdrive-math" }
 fixed-point = { path = "../fixed-point" }
 fixed-point-macros = { path = "../fixed-point-macros" }
+hyperdrive-math = { path = "../hyperdrive-math" }
 hyperdrive-wrappers = { path = "../hyperdrive-wrappers" }
-=======
-fixed-point = { version = "0.1.0", path = "../fixed-point" }
-fixed-point-macros = { version = "0.1.0", path = "../fixed-point-macros" }
-hyperdrive-math = { version = "0.1.0", path = "../hyperdrive-math" }
-hyperdrive-wrappers = { version = "0.1.0", path = "../hyperdrive-wrappers" }
->>>>>>> 3a4d534d
 
 [dependencies.pyo3]
 version = "0.19.0"
