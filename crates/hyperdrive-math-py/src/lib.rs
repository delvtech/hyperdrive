--- conflicted
+++ resolved
@@ -132,11 +132,7 @@
             extract_u256_from_attr(ob, "withdrawal_shares_ready_to_withdraw")?;
         let withdrawal_shares_proceeds = extract_u256_from_attr(ob, "withdrawal_shares_proceeds")?;
         let lp_share_price = extract_u256_from_attr(ob, "lp_share_price")?;
-<<<<<<< HEAD
-        let long_exposure = extract_i256_from_attr(ob, "exposure")?;
-=======
         let long_exposure = extract_i256_from_attr(ob, "long_exposure")?;
->>>>>>> 1aa45ea8
 
         let pool_info = PoolInfo {
             share_reserves,
