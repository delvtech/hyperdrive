--- conflicted
+++ resolved
@@ -2,13 +2,8 @@
 pragma solidity ^0.8.18;
 
 import { Test } from "forge-std/Test.sol";
-<<<<<<< HEAD
-import { Errors } from "contracts/src/libraries/Errors.sol";
-=======
-import { console } from "forge-std/console.sol";
 import { DataProvider } from "contracts/src/DataProvider.sol";
 import { IHyperdrive } from "contracts/src/interfaces/IHyperdrive.sol";
->>>>>>> 0db71121
 
 contract MockProvider {
     function get() external pure returns (uint256) {
