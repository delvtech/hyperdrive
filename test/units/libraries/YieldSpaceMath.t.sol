--- conflicted
+++ resolved
@@ -159,16 +159,7 @@
                         fixedRate,
                         365 days,
                         timeStretch
-<<<<<<< HEAD
-                    ) +
-                    sharePrice.mulDown(shareReserves);
-
-                // Select a trade size above the specified order of magnitude
-                // and ensure that trade size doesn't result in an output of
-                // zero.
-=======
                     );
->>>>>>> 25938c8e
                 tradeSize = tradeSize.normalizeToRange(
                     10 ** j,
                     HyperdriveMath
@@ -218,7 +209,6 @@
             HyperdriveMath.calculateInitialBondReserves(
                 shareReserves,
                 initialSharePrice,
-                initialSharePrice,
                 fixedRate,
                 365 days,
                 timeStretch
