--- conflicted
+++ resolved
@@ -543,7 +543,6 @@
         assertApproxEqAbs(result, expectedAPR.divDown(100e18), 6e12);
     }
 
-<<<<<<< HEAD
     function test__calculateCloseShortAtMaturity() public {
         // NOTE: Coverage only works if I initialize the fixture in the test function
         MockHyperdriveMath hyperdriveMath = new MockHyperdriveMath();
@@ -617,126 +616,6 @@
         assertApproxEqAbs(result, expectedAPR.divDown(100e18), 3e12);
     }
 
-    function test__calcFeesInGivenOut() public {
-        // NOTE: Coverage only works if I initialize the fixture in the test function
-        MockHyperdriveMath hyperdriveMath = new MockHyperdriveMath();
-        (uint256 curveFee, uint256 flatFee) = hyperdriveMath
-            .calculateFeesInGivenOut(
-                1 ether, // amountOut
-                1 ether, // timeRemaining
-                0.9 ether, // spotPrice
-                1 ether, // sharePrice
-                0.1 ether, // curveFeePercent
-                0.1 ether // flatFeePercent
-            );
-        assertEq(
-            curveFee,
-            .01 ether // ~ 0.011 ether or 10% of the price difference
-        );
-        assertEq(
-            flatFee,
-            0 ether // ~ 0.011 ether or 10% of the price difference
-        );
-
-        (curveFee, flatFee) = hyperdriveMath.calculateFeesInGivenOut(
-            1 ether, // amountOut
-            0, // timeRemaining
-            0.9 ether, // spotPrice
-            1 ether, // sharePrice
-            0.1 ether, // curveFeePercent
-            0.1 ether // flatFeePercent
-        );
-        assertEq(
-            curveFee,
-            0 ether // ~ 0.011 ether or 10% of the price difference
-        );
-        assertEq(
-            flatFee,
-            0.1 ether // ~ 0.011 ether or 10% of the price difference
-        );
-    }
-
-    function test__calcFeesOutGivenIn() public {
-        // NOTE: Coverage only works if I initialize the fixture in the test function
-        MockHyperdriveMath hyperdriveMath = new MockHyperdriveMath();
-        (uint256 curveFee, uint256 flatFee) = hyperdriveMath
-            .calculateFeesOutGivenIn(
-                1 ether, // amountIn
-                1 ether, // timeRemaining
-                0.9 ether, // spotPrice
-                1 ether, // sharePrice
-                0.1 ether, // curveFeePercent
-                0.1 ether, // flatFeePercent
-                true // isShareIn
-            );
-        assertEq(
-            curveFee,
-            .011111111111111111 ether // ~ 0.011 ether or 10% of the price difference
-        );
-        assertEq(
-            flatFee,
-            0 ether // ~ 0.011 ether or 10% of the price difference
-        );
-
-        (curveFee, flatFee) = hyperdriveMath.calculateFeesOutGivenIn(
-            1 ether, // amountIn
-            1 ether, // timeRemaining
-            0.9 ether, // spotPrice
-            1 ether, // sharePrice
-            0.1 ether, // curveFeePercent
-            0.1 ether, // flatFeePercent
-            false // isShareIn
-        );
-        assertEq(
-            curveFee,
-            .01 ether // ~ 0.011 ether or 10% of the price difference
-        );
-        assertEq(
-            flatFee,
-            0 ether // ~ 0.011 ether or 10% of the price difference
-        );
-
-        (curveFee, flatFee) = hyperdriveMath.calculateFeesOutGivenIn(
-            1 ether, // amountIn
-            0, // timeRemaining
-            0.9 ether, // spotPrice
-            1 ether, // sharePrice
-            0.1 ether, // curveFeePercent
-            0.1 ether, // flatFeePercent
-            true // isShareIn
-        );
-        assertEq(
-            curveFee,
-            0 ether // ~ 0.011 ether or 10% of the price difference
-        );
-        assertEq(
-            flatFee,
-            0.1 ether, // ~ 0.011 ether or 10% of the price difference
-            "test 1"
-        );
-
-        (curveFee, flatFee) = hyperdriveMath.calculateFeesOutGivenIn(
-            1 ether, // amountIn
-            0, // timeRemaining
-            0.9 ether, // spotPrice
-            1 ether, // sharePrice
-            0.1 ether, // curveFeePercent
-            0.1 ether, // flatFeePercent
-            false // isShareIn
-        );
-        assertEq(
-            curveFee,
-            0 ether // ~ 0.011 ether or 10% of the price difference
-        );
-        assertEq(
-            flatFee,
-            0.1 ether, // ~ 0.011 ether or 10% of the price difference
-            "test 2"
-        );
-    }
-
-=======
->>>>>>> 8c19ffff
     function test__calculateBaseVolume() public {
         // NOTE: Coverage only works if I initialize the fixture in the test function
         MockHyperdriveMath hyperdriveMath = new MockHyperdriveMath();
