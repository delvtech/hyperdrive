--- conflicted
+++ resolved
@@ -697,13 +697,10 @@
         vm.stopPrank();
         vm.startPrank(bob);
         finalLongAmount = finalLongAmount.normalizeToRange(
-<<<<<<< HEAD
-            maxLong.mulDown(0.1e18),
-            maxLong.mulDown(1000e18)
-=======
-            MINIMUM_TRANSACTION_AMOUNT,
-            100_000_000e18
->>>>>>> 0cb80cc7
+            maxLong.mulDown(0.1e18).max(MINIMUM_TRANSACTION_AMOUNT),
+            maxLong.mulDown(1000e18).max(
+                MINIMUM_TRANSACTION_AMOUNT.mulDown(10e18)
+            )
         );
         baseToken.mint(bob, finalLongAmount);
         baseToken.approve(address(hyperdrive), finalLongAmount);
