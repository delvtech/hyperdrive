// SPDX-License-Identifier: Apache-2.0
pragma solidity ^0.8.18;

import { VmSafe } from "forge-std/Vm.sol";
import { stdError } from "forge-std/StdError.sol";
import { AssetId } from "contracts/src/libraries/AssetId.sol";
import { Errors } from "contracts/src/libraries/Errors.sol";
import { FixedPointMath } from "contracts/src/libraries/FixedPointMath.sol";
import { HyperdriveMath } from "contracts/src/libraries/HyperdriveMath.sol";
import { YieldSpaceMath } from "contracts/src/libraries/YieldSpaceMath.sol";
import { HyperdriveTest, HyperdriveUtils, IHyperdrive } from "../../utils/HyperdriveTest.sol";
import { Lib } from "../../utils/Lib.sol";

contract CloseShortTest is HyperdriveTest {
    using FixedPointMath for uint256;
    using Lib for *;

    function setUp() public override {
        super.setUp();

        // Start recording event logs.
        vm.recordLogs();
    }

    function test_close_short_failure_zero_amount() external {
        uint256 apr = 0.05e18;

        // Initialize the pool with a large amount of capital.
        uint256 contribution = 500_000_000e18;
        initialize(alice, apr, contribution);

        // Open a short.
        uint256 bondAmount = 10e18;
        (uint256 maturityTime, ) = openShort(bob, bondAmount);

        // Attempt to close zero shorts. This should fail.
        vm.stopPrank();
        vm.startPrank(bob);
        vm.expectRevert(Errors.ZeroAmount.selector);
        hyperdrive.closeShort(maturityTime, 0, 0, bob, true);
    }

    function test_close_short_failure_invalid_amount() external {
        uint256 apr = 0.05e18;

        // Initialize the pool with a large amount of capital.
        uint256 contribution = 500_000_000e18;
        initialize(alice, apr, contribution);

        // Open a short.
        uint256 bondAmount = 10e18;
        (uint256 maturityTime, ) = openShort(bob, bondAmount);

        // Attempt to close too many shorts. This should fail.
        vm.stopPrank();
        vm.startPrank(bob);
        vm.expectRevert(stdError.arithmeticError);
        hyperdrive.closeShort(maturityTime, bondAmount + 1, 0, bob, true);
    }

    function test_close_short_failure_invalid_timestamp() external {
        uint256 apr = 0.05e18;

        // Initialize the pool with a large amount of capital.
        uint256 contribution = 500_000_000e18;
        initialize(alice, apr, contribution);

        // Open a short.
        uint256 bondAmount = 10e18;
        openShort(bob, bondAmount);

        // Attempt to use a timestamp greater than the maximum range.
        vm.stopPrank();
        vm.startPrank(bob);
        vm.expectRevert(Errors.InvalidTimestamp.selector);
        hyperdrive.closeShort(uint256(type(uint248).max) + 1, 1, 0, bob, true);
    }

    function test_close_short_immediately_with_regular_amount() external {
        uint256 apr = 0.05e18;

        // Initialize the pool with a large amount of capital.
        uint256 contribution = 500_000_000e18;
        initialize(alice, apr, contribution);

        // Purchase some bonds.
        uint256 bondAmount = 10e18;
        (uint256 maturityTime, uint256 basePaid) = openShort(bob, bondAmount);

        // Get the reserves before closing the long.
        IHyperdrive.PoolInfo memory poolInfoBefore = hyperdrive.getPoolInfo();

        // Immediately close the bonds.
        uint256 baseProceeds = closeShort(bob, maturityTime, bondAmount);

        // Verify that Bob doesn't end up with more base than he started with.
        assertGe(basePaid, baseProceeds);

        // Verify that the close long updates were correct.
        verifyCloseShort(
            poolInfoBefore,
            baseProceeds,
            bondAmount,
            maturityTime,
            false
        );
    }

    function test_close_short_immediately_with_small_amount() external {
        uint256 apr = 0.05e18;

        // Initialize the pool with a large amount of capital.
        uint256 contribution = 500_000_000e18;
        initialize(alice, apr, contribution);

        // Short some bonds.
        uint256 bondAmount = .1e18;
        (uint256 maturityTime, uint256 basePaid) = openShort(bob, bondAmount);

        // Get the reserves before closing the long.
        IHyperdrive.PoolInfo memory poolInfoBefore = hyperdrive.getPoolInfo();

        // Immediately close the bonds.
        uint256 baseProceeds = closeShort(bob, maturityTime, bondAmount);

        // Verify that Bob doesn't end up with more base than he started with.
        assertGe(basePaid, baseProceeds);

        // Verify that the close long updates were correct.
        verifyCloseShort(
            poolInfoBefore,
            baseProceeds,
            bondAmount,
            maturityTime,
            false
        );
    }

    // This stress tests the aggregate accounting by making the bond amount of
    // the second trade is off by 1 wei.
    function test_close_short_dust_amount() external {
        uint256 apr = 0.05e18;

        // Initialize the pool with a large amount of capital.
        uint256 contribution = 500_000_000e18;
        initialize(alice, apr, contribution);

        // Open a short position.
        uint256 shortAmount = 10_000_000e18;
        (uint256 maturityTime, uint256 basePaid) = openShort(bob, shortAmount);

        // Immediately close the bonds. We close the long in two transactions
        // to ensure that the close long function can handle small input amounts.
        uint256 baseProceeds = closeShort(bob, maturityTime, shortAmount / 2);
        baseProceeds += closeShort(bob, maturityTime, shortAmount / 2 - 1);

        // Verify that Bob doesn't end up with more base than he started with.
        assertGe(basePaid, baseProceeds);

        // Ensure that the average maturity time was updated correctly.
        assertEq(
            hyperdrive.getPoolInfo().shortAverageMaturityTime,
            maturityTime * 1e18
        );
    }

    function test_close_short_redeem_at_maturity_zero_variable_interest()
        external
    {
        uint256 apr = 0.05e18;

        // Initialize the pool with a large amount of capital.
        uint256 contribution = 500_000_000e18;
        initialize(alice, apr, contribution);

        // Short some bonds.
        uint256 bondAmount = 10e18;
        (uint256 maturityTime, ) = openShort(bob, bondAmount);

        // Get the reserves before closing the long.
        IHyperdrive.PoolInfo memory poolInfoBefore = hyperdrive.getPoolInfo();

        // The term passes.
        vm.warp(block.timestamp + 365 days);

        // Redeem the bonds.
        uint256 baseProceeds = closeShort(bob, maturityTime, bondAmount);

        // Verify that Bob doesn't receive any base from closing the short.
        assertEq(baseProceeds, 0);

<<<<<<< HEAD
        // Verify that the close short updates were correct.
        verifyCloseShort(poolInfoBefore, bondAmount, maturityTime, false);
=======
        // Verify that the close long updates were correct.
        verifyCloseShort(
            poolInfoBefore,
            baseProceeds,
            bondAmount,
            maturityTime,
            false
        );
>>>>>>> 036d7bd1
    }

    function test_close_short_redeem_negative_interest() external {
        uint256 apr = 0.05e18;

        // Initialize the pool with a large amount of capital.
        uint256 contribution = 500_000_000e18;
        initialize(alice, apr, contribution);

        // Short some bonds.
        uint256 bondAmount = 10e18;
        (uint256 maturityTime, ) = openShort(bob, bondAmount);

        // The term passes.
        advanceTime(POSITION_DURATION, -0.2e18);

        // Get the reserves before closing the long.
        IHyperdrive.PoolInfo memory poolInfoBefore = hyperdrive.getPoolInfo();

        // Redeem the bonds.
        uint256 baseProceeds = closeShort(bob, maturityTime, bondAmount);

        // Verify that Bob doesn't receive any base from closing the short.
        assertEq(baseProceeds, 0);

<<<<<<< HEAD
        // Verify that the close short updates were correct.
        verifyCloseShort(poolInfoBefore, bondAmount, maturityTime, false);
=======
        // Verify that the close long updates were correct.
        verifyCloseShort(
            poolInfoBefore,
            baseProceeds,
            bondAmount,
            maturityTime,
            false
        );
>>>>>>> 036d7bd1
    }

    function test_close_short_redeem_negative_interest_half_term() external {
        uint256 apr = 0.05e18;

        // Initialize the pool with a large amount of capital.
        uint256 contribution = 500_000_000e18;
        initialize(alice, apr, contribution);

        // Short some bonds.
        uint256 bondAmount = 10e18;
        (uint256 maturityTime, ) = openShort(bob, bondAmount);

        // The term passes and shares lose value
        advanceTime(POSITION_DURATION.mulDown(0.5e18), -0.2e18);

        // Get the reserves before closing the short.
        IHyperdrive.PoolInfo memory poolInfoBefore = hyperdrive.getPoolInfo();

        // Redeem the bonds.
        uint256 baseProceeds = closeShort(bob, maturityTime, bondAmount);

        // Verify that Bob doesn't receive any base from closing the short.
        assertEq(baseProceeds, 0);

<<<<<<< HEAD
        // Verify that the close short updates were correct.
        verifyCloseShort(poolInfoBefore, bondAmount, maturityTime, false);
=======
        // Verify that the close long updates were correct.
        verifyCloseShort(
            poolInfoBefore,
            baseProceeds,
            bondAmount,
            maturityTime,
            false
        );
>>>>>>> 036d7bd1
    }

    function test_close_short_negative_interest_at_close() external {
        uint256 apr = 0.05e18;

        // Initialize the pool with a large amount of capital.
        uint256 contribution = 500_000_000e18;
        initialize(alice, apr, contribution);

        // Short some bonds.
        uint256 bondAmount = 10e18;
        (uint256 maturityTime, ) = openShort(bob, bondAmount);

        // The term passes and shares lose value
        advanceTime(POSITION_DURATION, -0.2e18);

        // A checkpoint is created to lock in the close price.
        hyperdrive.checkpoint(HyperdriveUtils.latestCheckpoint(hyperdrive));

        // Another term passes and positive interest accrues.
        advanceTime(POSITION_DURATION, 0.5e18);

        // Get the reserves before closing the short.
        IHyperdrive.PoolInfo memory poolInfoBefore = hyperdrive.getPoolInfo();

        // Redeem the bonds.
        uint256 baseProceeds = closeShort(bob, maturityTime, bondAmount);

        // Verify that Bob doesn't receive any base from closing the short.
        assertEq(baseProceeds, 0);

        // Verify that the close long updates were correct.
        verifyCloseShort(
            poolInfoBefore,
            baseProceeds,
            bondAmount,
            maturityTime,
            true
        );
    }

    function test_close_short_max_loss() external {
        uint256 apr = 0.05e18;

        // Initialize the pool with a large amount of capital.
        uint256 contribution = 500_000_000e18;
        initialize(alice, apr, contribution);

        // Short some bonds.
        uint256 bondAmount = 1000e18;
        (uint256 maturityTime, uint256 basePaid) = openShort(bob, bondAmount);

        // Advance and shares accrue 0% interest throughout the duration
        advanceTime(POSITION_DURATION, 0);
        assertEq(block.timestamp, maturityTime);

        // Get the reserves before closing the short.
        IHyperdrive.PoolInfo memory poolInfoBefore = hyperdrive.getPoolInfo();

        // Redeem the bonds.
        uint256 baseProceeds = closeShort(bob, maturityTime, bondAmount);

        // Should be near 100% of a loss
        assertApproxEqAbs(
            basePaid.sub(baseProceeds).divDown(basePaid),
            1e18,
            1e15 // TODO Large tolerance?
        );

        // Verify that the close short updates were correct.
        verifyCloseShort(
            poolInfoBefore,
            baseProceeds,
            bondAmount,
            maturityTime,
            false
        );
    }

    function verifyCloseShort(
        IHyperdrive.PoolInfo memory poolInfoBefore,
        uint256 baseProceeds,
        uint256 bondAmount,
        uint256 maturityTime,
        bool wasCheckpointed
    ) internal {
        uint256 checkpointTime = maturityTime - POSITION_DURATION;

        // Ensure that one `CloseShort` event was emitted with the correct
        // arguments.
        {
            VmSafe.Log[] memory logs = vm.getRecordedLogs().filterLogs(
                CloseShort.selector
            );
            assertEq(logs.length, 1);
            VmSafe.Log memory log = logs[0];
            assertEq(address(uint160(uint256(log.topics[1]))), bob);
            (
                uint256 eventMaturityTime,
                uint256 eventBaseAmount,
                uint256 eventBondAmount
            ) = abi.decode(log.data, (uint256, uint256, uint256));
            assertEq(eventMaturityTime, maturityTime);
            assertEq(eventBaseAmount, baseProceeds);
            assertEq(eventBondAmount, bondAmount);
        }

        // Verify that all of Bob's shorts were burned.
        assertEq(
            hyperdrive.balanceOf(
                AssetId.encodeAssetId(
                    AssetId.AssetIdPrefix.Short,
                    maturityTime
                ),
                bob
            ),
            0
        );

        // Retrieve the pool info after the trade.
        IHyperdrive.PoolInfo memory poolInfoAfter = hyperdrive.getPoolInfo();

        IHyperdrive.Checkpoint memory checkpoint = hyperdrive.getCheckpoint(
            checkpointTime
        );

        // Verify that the other state was updated correctly.
        uint256 timeRemaining = HyperdriveUtils.calculateCheckpointTimeRemaining(
            hyperdrive,
            maturityTime
        );

        if (wasCheckpointed) {
            assertEq(poolInfoAfter.shareReserves, poolInfoBefore.shareReserves);
            assertEq(
                poolInfoAfter.shortsOutstanding,
                poolInfoBefore.shortsOutstanding
            );
        } else {
            // TODO: Re-evaluate this. This is obviously correct; however, it may
            // be better to use HyperdriveMath or find an approximation so that we
            // aren't repeating ourselves.
            uint256 expectedShareReserves = poolInfoBefore.shareReserves +
                bondAmount.mulDivDown(
                    FixedPointMath.ONE_18 - timeRemaining,
                    poolInfoBefore.sharePrice
                ) +
                YieldSpaceMath.calculateSharesInGivenBondsOut(
                    poolInfoBefore.shareReserves,
                    poolInfoBefore.bondReserves,
                    bondAmount.mulDown(timeRemaining),
                    FixedPointMath.ONE_18 -
                        hyperdrive.getPoolConfig().timeStretch,
                    poolInfoBefore.sharePrice,
                    hyperdrive.getPoolConfig().initialSharePrice
                );
            assertApproxEqAbs(
                poolInfoAfter.shareReserves,
                expectedShareReserves,
                1e10
            );
            assertEq(
                poolInfoAfter.shortsOutstanding,
                poolInfoBefore.shortsOutstanding - bondAmount
            );
        }
        assertEq(poolInfoAfter.lpTotalSupply, poolInfoBefore.lpTotalSupply);
        assertEq(
            poolInfoAfter.longsOutstanding,
            poolInfoBefore.longsOutstanding
        );
        assertEq(poolInfoAfter.longAverageMaturityTime, 0);
        assertEq(poolInfoAfter.shortAverageMaturityTime, 0);
        assertEq(poolInfoAfter.shortBaseVolume, 0);
        assertEq(checkpoint.shortBaseVolume, 0);

        // TODO: Figure out how to test for this.
        //
        // Ensure that the bond reserves were updated to have the correct APR.
        // Due to the way that the flat part of the trade is applied, the bond
        // reserve updates may not exactly correspond to the amount of bonds
        // transferred; however, the pool's APR should be identical to the APR
        // that the bond amount transfer implies. The bond adjustment should be
        // equal to timeRemaining * bondAmount because the bond update decays as
        // the term progresses.
        // uint256 timeRemaining = calculateTimeRemaining(maturityTime);
        // assertApproxEqAbs(
        //     calculateAPRFromReserves(),
        //     HyperdriveMath.calculateAPRFromReserves(
        //         poolInfoAfter.shareReserves,
        //         poolInfoBefore.bondReserves - timeRemaining.mulDown(bondAmount),
        //         poolInfoAfter.lpTotalSupply,
        //         INITIAL_SHARE_PRICE,
        //         POSITION_DURATION,
        //         hyperdrive.timeStretch()
        //     ),
        //     5
        // );
    }
}<|MERGE_RESOLUTION|>--- conflicted
+++ resolved
@@ -96,7 +96,7 @@
         // Verify that Bob doesn't end up with more base than he started with.
         assertGe(basePaid, baseProceeds);
 
-        // Verify that the close long updates were correct.
+        // Verify that the close short updates were correct.
         verifyCloseShort(
             poolInfoBefore,
             baseProceeds,
@@ -126,7 +126,7 @@
         // Verify that Bob doesn't end up with more base than he started with.
         assertGe(basePaid, baseProceeds);
 
-        // Verify that the close long updates were correct.
+        // Verify that the close short updates were correct.
         verifyCloseShort(
             poolInfoBefore,
             baseProceeds,
@@ -189,19 +189,14 @@
         // Verify that Bob doesn't receive any base from closing the short.
         assertEq(baseProceeds, 0);
 
-<<<<<<< HEAD
-        // Verify that the close short updates were correct.
-        verifyCloseShort(poolInfoBefore, bondAmount, maturityTime, false);
-=======
-        // Verify that the close long updates were correct.
-        verifyCloseShort(
-            poolInfoBefore,
-            baseProceeds,
-            bondAmount,
-            maturityTime,
-            false
-        );
->>>>>>> 036d7bd1
+        // Verify that the close short updates were correct.
+        verifyCloseShort(
+            poolInfoBefore,
+            baseProceeds,
+            bondAmount,
+            maturityTime,
+            false
+        );
     }
 
     function test_close_short_redeem_negative_interest() external {
@@ -227,19 +222,14 @@
         // Verify that Bob doesn't receive any base from closing the short.
         assertEq(baseProceeds, 0);
 
-<<<<<<< HEAD
-        // Verify that the close short updates were correct.
-        verifyCloseShort(poolInfoBefore, bondAmount, maturityTime, false);
-=======
-        // Verify that the close long updates were correct.
-        verifyCloseShort(
-            poolInfoBefore,
-            baseProceeds,
-            bondAmount,
-            maturityTime,
-            false
-        );
->>>>>>> 036d7bd1
+        // Verify that the close short updates were correct.
+        verifyCloseShort(
+            poolInfoBefore,
+            baseProceeds,
+            bondAmount,
+            maturityTime,
+            false
+        );
     }
 
     function test_close_short_redeem_negative_interest_half_term() external {
@@ -265,19 +255,14 @@
         // Verify that Bob doesn't receive any base from closing the short.
         assertEq(baseProceeds, 0);
 
-<<<<<<< HEAD
-        // Verify that the close short updates were correct.
-        verifyCloseShort(poolInfoBefore, bondAmount, maturityTime, false);
-=======
-        // Verify that the close long updates were correct.
-        verifyCloseShort(
-            poolInfoBefore,
-            baseProceeds,
-            bondAmount,
-            maturityTime,
-            false
-        );
->>>>>>> 036d7bd1
+        // Verify that the close short updates were correct.
+        verifyCloseShort(
+            poolInfoBefore,
+            baseProceeds,
+            bondAmount,
+            maturityTime,
+            false
+        );
     }
 
     function test_close_short_negative_interest_at_close() external {
