// SPDX-License-Identifier: Apache-2.0
pragma solidity 0.8.19;

import { stdError } from "forge-std/StdError.sol";
import { VmSafe } from "forge-std/Vm.sol";
import { IHyperdrive } from "contracts/src/interfaces/IHyperdrive.sol";
import { AssetId } from "contracts/src/libraries/AssetId.sol";
import { FixedPointMath, ONE } from "contracts/src/libraries/FixedPointMath.sol";
import { HyperdriveMath } from "contracts/src/libraries/HyperdriveMath.sol";
import { YieldSpaceMath } from "contracts/src/libraries/YieldSpaceMath.sol";
import { HyperdriveTest, HyperdriveUtils } from "../../utils/HyperdriveTest.sol";
import { Lib } from "../../utils/Lib.sol";

contract CloseShortTest is HyperdriveTest {
    using FixedPointMath for uint256;
    using HyperdriveUtils for IHyperdrive;
    using Lib for *;

    function setUp() public override {
        super.setUp();

        // Start recording event logs.
        vm.recordLogs();
    }

    function test_close_short_failure_zero_amount() external {
        uint256 apr = 0.05e18;

        // Initialize the pool with a large amount of capital.
        uint256 contribution = 500_000_000e18;
        initialize(alice, apr, contribution);

        // Open a short.
        uint256 bondAmount = 10e18;
        (uint256 maturityTime, ) = openShort(bob, bondAmount);

        // Attempt to close zero shorts. This should fail.
        vm.stopPrank();
        vm.startPrank(bob);
        vm.expectRevert(IHyperdrive.MinimumTransactionAmount.selector);
        hyperdrive.closeShort(maturityTime, 0, 0, bob, true);
    }

    function test_close_short_failure_invalid_amount() external {
        uint256 apr = 0.05e18;

        // Initialize the pool with a large amount of capital.
        uint256 contribution = 500_000_000e18;
        initialize(alice, apr, contribution);

        // Open a short.
        uint256 bondAmount = 10e18;
        (uint256 maturityTime, ) = openShort(bob, bondAmount);

        // Attempt to close too many shorts. This should fail.
        vm.stopPrank();
        vm.startPrank(bob);
        vm.expectRevert(stdError.arithmeticError);
        hyperdrive.closeShort(maturityTime, bondAmount + 1, 0, bob, true);
    }

    function test_close_short_failure_invalid_timestamp() external {
        uint256 apr = 0.05e18;

        // Initialize the pool with a large amount of capital.
        uint256 contribution = 500_000_000e18;
        initialize(alice, apr, contribution);

        // Open a short.
        uint256 bondAmount = 10e18;
        openShort(bob, bondAmount);

        // Attempt to use a timestamp greater than the maximum range.
        vm.stopPrank();
        vm.startPrank(bob);
        vm.expectRevert(IHyperdrive.InvalidTimestamp.selector);
        hyperdrive.closeShort(
            uint256(type(uint248).max) + 1,
            MINIMUM_TRANSACTION_AMOUNT,
            0,
            bob,
            true
        );
    }

    function test_close_short_failure_negative_interest(
        uint256 fixedRate,
        uint256 contribution,
        uint256 initialShortAmount,
        uint256 finalShortAmount
    ) external {
        // Initialize the pool. We use a relatively small fixed rate to ensure
        // that the maximum close short is constrained by the price cap of 1
        // rather than because of exceeding the long buffer.
        fixedRate = fixedRate.normalizeToRange(0.0001e18, 0.1e18);
        contribution = contribution.normalizeToRange(1_000e18, 500_000_000e18);
        initialize(alice, fixedRate, contribution);

        // Bob opens a short.
        initialShortAmount = initialShortAmount.normalizeToRange(
            MINIMUM_TRANSACTION_AMOUNT,
            hyperdrive.calculateMaxShort() / 2
        );
        (uint256 maturityTime, ) = openShort(bob, initialShortAmount);

        // Celine opens a maximum long. This will prevent Bob from closing his
        // short by bringing the spot price very close to 1.
        openLong(celine, hyperdrive.calculateMaxLong());

        // Ensure that the max long results in spot price very close to 1 to
        // make sure that a negative interest failure is appropriate.
        assertLe(hyperdrive.calculateSpotPrice(), 1e18);
        assertApproxEqAbs(hyperdrive.calculateSpotPrice(), 1e18, 1e6);

        // Bob tries to close a small portion of his short. This should fail
        // the negative interest check.
        vm.stopPrank();
        vm.startPrank(bob);
        finalShortAmount = finalShortAmount.normalizeToRange(
            MINIMUM_TRANSACTION_AMOUNT,
            initialShortAmount
        );
        vm.expectRevert(IHyperdrive.NegativeInterest.selector);
        hyperdrive.closeShort(maturityTime, finalShortAmount, 0, bob, true);
    }

    function test_close_short_immediately_with_regular_amount() external {
        uint256 apr = 0.05e18;

        // Initialize the pool with a large amount of capital.
        uint256 contribution = 500_000_000e18;
        initialize(alice, apr, contribution);

        // Purchase some bonds.
        uint256 bondAmount = 10e18;
        (uint256 maturityTime, uint256 basePaid) = openShort(bob, bondAmount);

        // Get the reserves and account balances before closing the short.
        IHyperdrive.PoolInfo memory poolInfoBefore = hyperdrive.getPoolInfo();
        uint256 bobBaseBalanceBefore = baseToken.balanceOf(bob);
        uint256 hyperdriveBaseBalanceBefore = baseToken.balanceOf(
            address(hyperdrive)
        );

        // Immediately close the bonds.
        uint256 baseProceeds = closeShort(bob, maturityTime, bondAmount);

        // Verify that Bob doesn't end up with more base than he started with.
        assertGe(basePaid, baseProceeds);

        // Verify that the close short updates were correct.
        verifyCloseShort(
            TestCase({
                poolInfoBefore: poolInfoBefore,
                bobBaseBalanceBefore: bobBaseBalanceBefore,
                hyperdriveBaseBalanceBefore: hyperdriveBaseBalanceBefore,
                baseProceeds: baseProceeds,
                bondAmount: bondAmount,
                maturityTime: maturityTime,
                wasCheckpointed: false
            })
        );
    }

    function test_close_short_immediately_with_small_amount() external {
        uint256 apr = 0.05e18;

        // Initialize the pool with a large amount of capital.
        uint256 contribution = 500_000_000e18;
        initialize(alice, apr, contribution);

        // Short some bonds.
        uint256 bondAmount = .1e18;
        (uint256 maturityTime, uint256 basePaid) = openShort(bob, bondAmount);

        // Get the reserves and account balances before closing the short.
        IHyperdrive.PoolInfo memory poolInfoBefore = hyperdrive.getPoolInfo();
        uint256 bobBaseBalanceBefore = baseToken.balanceOf(bob);
        uint256 hyperdriveBaseBalanceBefore = baseToken.balanceOf(
            address(hyperdrive)
        );

        // Immediately close the bonds.
        uint256 baseProceeds = closeShort(bob, maturityTime, bondAmount);

        // Verify that Bob doesn't end up with more base than he started with.
        assertGe(basePaid, baseProceeds);

        // Verify that the close short updates were correct.
        verifyCloseShort(
            TestCase({
                poolInfoBefore: poolInfoBefore,
                bobBaseBalanceBefore: bobBaseBalanceBefore,
                hyperdriveBaseBalanceBefore: hyperdriveBaseBalanceBefore,
                baseProceeds: baseProceeds,
                bondAmount: bondAmount,
                maturityTime: maturityTime,
                wasCheckpointed: false
            })
        );
    }

    // This stress tests the aggregate accounting by making the bond amount of
    // the second trade is off by 1 wei.
    function test_close_short_dust_amount() external {
        uint256 apr = 0.05e18;

        // Initialize the pool with a large amount of capital.
        uint256 contribution = 500_000_000e18;
        initialize(alice, apr, contribution);

        // Open a short position.
        uint256 shortAmount = 10_000_000e18;
        (uint256 maturityTime, uint256 basePaid) = openShort(bob, shortAmount);

        // Immediately close the bonds. We close the long in two transactions
        // to ensure that the close long function can handle small input amounts.
        uint256 baseProceeds = closeShort(bob, maturityTime, shortAmount / 2);
        baseProceeds += closeShort(bob, maturityTime, shortAmount / 2 - 1);

        // Verify that Bob doesn't end up with more base than he started with.
        assertGe(basePaid, baseProceeds);

        // Ensure that the average maturity time was updated correctly.
        assertEq(
            hyperdrive.getPoolInfo().shortAverageMaturityTime,
            maturityTime * 1e18
        );
    }

    function test_close_short_redeem_at_maturity_zero_variable_interest()
        external
    {
        uint256 apr = 0.05e18;

        // Initialize the pool with a large amount of capital.
        uint256 contribution = 500_000_000e18;
        initialize(alice, apr, contribution);

        // Short some bonds.
        uint256 bondAmount = 10e18;
        (uint256 maturityTime, ) = openShort(bob, bondAmount);

        // Get the reserves and account balances before closing the short.
        IHyperdrive.PoolInfo memory poolInfoBefore = hyperdrive.getPoolInfo();
        uint256 bobBaseBalanceBefore = baseToken.balanceOf(bob);
        uint256 hyperdriveBaseBalanceBefore = baseToken.balanceOf(
            address(hyperdrive)
        );

        // The term passes.
        vm.warp(block.timestamp + 365 days);

        // Redeem the bonds.
        uint256 baseProceeds = closeShort(bob, maturityTime, bondAmount);

        // Verify that Bob doesn't receive any base from closing the short.
        assertEq(baseProceeds, 0);

        // Verify that the close short updates were correct.
        verifyCloseShort(
            TestCase({
                poolInfoBefore: poolInfoBefore,
                bobBaseBalanceBefore: bobBaseBalanceBefore,
                hyperdriveBaseBalanceBefore: hyperdriveBaseBalanceBefore,
                baseProceeds: baseProceeds,
                bondAmount: bondAmount,
                maturityTime: maturityTime,
                wasCheckpointed: false
            })
        );
    }

    function test_close_short_redeem_negative_interest() external {
        uint256 apr = 0.05e18;

        // Initialize the pool with a large amount of capital.
        uint256 contribution = 500_000_000e18;
        initialize(alice, apr, contribution);

        // Short some bonds.
        uint256 bondAmount = 10e18;
        (uint256 maturityTime, ) = openShort(bob, bondAmount);

        // The term passes.
        advanceTime(POSITION_DURATION, -0.2e18);

        // Get the reserves and account balances before closing the short.
        IHyperdrive.PoolInfo memory poolInfoBefore = hyperdrive.getPoolInfo();
        uint256 bobBaseBalanceBefore = baseToken.balanceOf(bob);
        uint256 hyperdriveBaseBalanceBefore = baseToken.balanceOf(
            address(hyperdrive)
        );

        // Redeem the bonds.
        uint256 baseProceeds = closeShort(bob, maturityTime, bondAmount);

        // Verify that Bob doesn't receive any base from closing the short.
        assertEq(baseProceeds, 0);

        // Verify that the close short updates were correct.
        verifyCloseShort(
            TestCase({
                poolInfoBefore: poolInfoBefore,
                bobBaseBalanceBefore: bobBaseBalanceBefore,
                hyperdriveBaseBalanceBefore: hyperdriveBaseBalanceBefore,
                baseProceeds: baseProceeds,
                bondAmount: bondAmount,
                maturityTime: maturityTime,
                wasCheckpointed: false
            })
        );
    }

    function test_close_short_redeem_negative_interest_half_term() external {
        uint256 apr = 0.05e18;

        // Initialize the pool with a large amount of capital.
        uint256 contribution = 500_000_000e18;
        initialize(alice, apr, contribution);

        // Short some bonds.
        uint256 bondAmount = 10e18;
        (uint256 maturityTime, ) = openShort(bob, bondAmount);

        // The term passes and shares lose value
        advanceTime(POSITION_DURATION.mulDown(0.5e18), -0.2e18);

        // Get the reserves and account balances before closing the short.
        IHyperdrive.PoolInfo memory poolInfoBefore = hyperdrive.getPoolInfo();
        uint256 bobBaseBalanceBefore = baseToken.balanceOf(bob);
        uint256 hyperdriveBaseBalanceBefore = baseToken.balanceOf(
            address(hyperdrive)
        );

        // Redeem the bonds.
        uint256 baseProceeds = closeShort(bob, maturityTime, bondAmount);

        // Verify that Bob doesn't receive any base from closing the short.
        assertEq(baseProceeds, 0);

        // Verify that the close short updates were correct.
        verifyCloseShort(
            TestCase({
                poolInfoBefore: poolInfoBefore,
                bobBaseBalanceBefore: bobBaseBalanceBefore,
                hyperdriveBaseBalanceBefore: hyperdriveBaseBalanceBefore,
                baseProceeds: baseProceeds,
                bondAmount: bondAmount,
                maturityTime: maturityTime,
                wasCheckpointed: false
            })
        );
    }

    function test_close_short_negative_interest_at_close() external {
        uint256 apr = 0.05e18;

        // Initialize the pool with a large amount of capital.
        uint256 contribution = 500_000_000e18;
        initialize(alice, apr, contribution);

        // Short some bonds.
        uint256 bondAmount = 10e18;
        (uint256 maturityTime, ) = openShort(bob, bondAmount);

        // The term passes and shares lose value
        advanceTime(POSITION_DURATION, -0.2e18);

        // A checkpoint is created to lock in the close price.
        hyperdrive.checkpoint(HyperdriveUtils.latestCheckpoint(hyperdrive));

        // Another term passes and positive interest accrues.
        advanceTime(POSITION_DURATION, 0.5e18);

        // Get the reserves and account balances before closing the short.
        IHyperdrive.PoolInfo memory poolInfoBefore = hyperdrive.getPoolInfo();
        uint256 bobBaseBalanceBefore = baseToken.balanceOf(bob);
        uint256 hyperdriveBaseBalanceBefore = baseToken.balanceOf(
            address(hyperdrive)
        );

        // Redeem the bonds.
        uint256 baseProceeds = closeShort(bob, maturityTime, bondAmount);

        // Verify that Bob doesn't receive any base from closing the short.
        assertEq(baseProceeds, 0);

        // Verify that the close long updates were correct.
        verifyCloseShort(
            TestCase({
                poolInfoBefore: poolInfoBefore,
                bobBaseBalanceBefore: bobBaseBalanceBefore,
                hyperdriveBaseBalanceBefore: hyperdriveBaseBalanceBefore,
                baseProceeds: baseProceeds,
                bondAmount: bondAmount,
                maturityTime: maturityTime,
                wasCheckpointed: true
            })
        );
    }

    function test_close_short_max_loss() external {
        uint256 apr = 0.05e18;

        // Initialize the pool with a large amount of capital.
        uint256 contribution = 500_000_000e18;
        initialize(alice, apr, contribution);

        // Short some bonds.
        uint256 bondAmount = 1000e18;
        (uint256 maturityTime, uint256 basePaid) = openShort(bob, bondAmount);

        // Advance and shares accrue 0% interest throughout the duration
        advanceTime(POSITION_DURATION, 0);
        assertEq(block.timestamp, maturityTime);

        // Get the reserves and account balances before closing the short.
        IHyperdrive.PoolInfo memory poolInfoBefore = hyperdrive.getPoolInfo();
        uint256 bobBaseBalanceBefore = baseToken.balanceOf(bob);
        uint256 hyperdriveBaseBalanceBefore = baseToken.balanceOf(
            address(hyperdrive)
        );

        // Redeem the bonds.
        uint256 baseProceeds = closeShort(bob, maturityTime, bondAmount);

        // Should be near 100% of a loss
        assertApproxEqAbs(
            (basePaid - baseProceeds).divDown(basePaid),
            1e18,
            1e15 // TODO Large tolerance?
        );

        // Verify that the close short updates were correct.
        verifyCloseShort(
            TestCase({
                poolInfoBefore: poolInfoBefore,
                bobBaseBalanceBefore: bobBaseBalanceBefore,
                hyperdriveBaseBalanceBefore: hyperdriveBaseBalanceBefore,
                baseProceeds: baseProceeds,
                bondAmount: bondAmount,
                maturityTime: maturityTime,
                wasCheckpointed: false
            })
        );
    }

    function test_short_fees_collect_on_close_at_maturity() external {
        uint256 fixedRate = 0.05e18;
        int256 variableRate = -0.05e18;
        uint256 contribution = 500_000_000e18;

        // 1. Deploy a pool with zero fees
        IHyperdrive.PoolConfig memory config = testConfig(fixedRate);
        deploy(address(deployer), config);
        // Initialize the pool with a large amount of capital.
        initialize(alice, fixedRate, contribution);

        // 2. A short is opened and the term passes. The long is closed at maturity.
        (uint256 maturityTime, uint256 baseAmount) = openShort(bob, 10e18);
        advanceTime(POSITION_DURATION, variableRate);
        closeShort(bob, maturityTime, baseAmount);

        // 3. Record Share Reserves
        IHyperdrive.MarketState memory zeroFeeState = hyperdrive
            .getMarketState();

        // 4. deploy a pool with 100% curve fees and 100% gov fees (this is nice bc
        // it ensures that all the fees are credited to governance and thus subtracted
        // from the shareReserves
        config = testConfig(fixedRate);
        config.fees = IHyperdrive.Fees({
            curve: 0,
            flat: 1e18,
            governance: 1e18
        });
        deploy(address(deployer), config);
        initialize(alice, fixedRate, contribution);

        // 5. Open and close a short at maturity, advancing the time
        (maturityTime, baseAmount) = openShort(
            bob,
            10e18,
            DepositOverrides({
                asUnderlying: false,
                // NOTE: Roughly double deposit amount needed to cover 100% flat fee
                depositAmount: 10e18 * 2,
                minSharePrice: 0,
                minSlippage: 0,
                maxSlippage: type(uint128).max
            })
        );
        advanceTime(POSITION_DURATION, variableRate);
        closeShort(bob, maturityTime, baseAmount - 10e18); // Account for flatFee
        // 6. Record Share Reserves
        IHyperdrive.MarketState memory maxFeeState = hyperdrive
            .getMarketState();

        uint256 govFees = hyperdrive.getUncollectedGovernanceFees();
        // Governance fees collected are non-zero
        assert(govFees > 1e5);

        // 7. deploy a pool with 100% curve fees and 0% gov fees
        config = testConfig(fixedRate);
        config.fees = IHyperdrive.Fees({ curve: 0, flat: 1e18, governance: 0 });
        // Deploy and initialize the new pool
        deploy(address(deployer), config);
        initialize(alice, fixedRate, contribution);

        // 8. Open and close another short at maturity as well, advancing the time
        (maturityTime, baseAmount) = openShort(
            bob,
            10e18,
            DepositOverrides({
                asUnderlying: false,
                // NOTE: Roughly double deposit amount needed to cover 100% flat fee
                depositAmount: 10e18 * 2,
                minSharePrice: 0,
                minSlippage: 0,
                maxSlippage: type(uint128).max
            })
        );
        advanceTime(POSITION_DURATION, variableRate);
        closeShort(bob, maturityTime, baseAmount - 10e18);

        // 9. Record Share Reserves
        IHyperdrive.MarketState memory maxFlatFeeState = hyperdrive
            .getMarketState();

        // Since the fees are subtracted from reserves and accounted for
        // seperately, this will be true
        assertEq(zeroFeeState.shareReserves, maxFeeState.shareReserves);
        assertGt(maxFlatFeeState.shareReserves, maxFeeState.shareReserves);
    }

    function test_governance_fees_collected_at_maturity() external {
        uint256 fixedRate = 0.05e18;
        int256 variableRate = -0.05e18;
        uint256 contribution = 500_000_000e18;
        uint256 maturityTime;

        // Initialize a pool with no flat fee as a baseline
        IHyperdrive.PoolConfig memory config = testConfig(fixedRate);
        config.fees = IHyperdrive.Fees({ curve: 0, flat: 0, governance: 0 });
        deploy(address(deployer), config);
        initialize(alice, fixedRate, contribution);

        // Open a short and note the deposit paid
        uint256 deposit0;
        (maturityTime, deposit0) = openShort(
            bob,
            10e18,
            DepositOverrides({
                asUnderlying: false,
                // NOTE: Roughly double deposit amount needed to cover 100% flat fee
                depositAmount: 10e18 * 2,
                minSharePrice: 0,
                minSlippage: 0,
                maxSlippage: type(uint128).max
            })
        );
        advanceTime(POSITION_DURATION, variableRate);

        // Close the short with yield, so flat fee is fully paid
        closeShort(bob, maturityTime, deposit0);

        // Record Share Reserves
        IHyperdrive.MarketState memory noFlatFee = hyperdrive.getMarketState();

        // Configure a pool with a 100% flatFee
        config = testConfig(fixedRate);
        config.fees = IHyperdrive.Fees({ curve: 0, flat: 1e18, governance: 0 });
        // Deploy and initialize the new pool
        deploy(address(deployer), config);
        initialize(alice, fixedRate, contribution);

        // Open a short and note the deposit
        uint256 deposit1;
        (maturityTime, deposit1) = openShort(
            bob,
            10e18,
            DepositOverrides({
                asUnderlying: false,
                // NOTE: Roughly double deposit amount needed to cover 100% flat fee
                depositAmount: 10e18 * 2,
                minSharePrice: 0,
                minSlippage: 0,
                maxSlippage: type(uint128).max
            })
        );
        advanceTime(POSITION_DURATION, variableRate);

        // Close the short with yield, so flat fee is fully paid
        closeShort(bob, maturityTime, deposit1 - 10e18);

        IHyperdrive.MarketState memory maxFlatFeeState = hyperdrive
            .getMarketState();

        // deposit0 should be lower as it does not have a 100% flatFee added on top
        assertLt(deposit0, deposit1);
        // Share reserves should be greater in the max fee state for accruing more in fees
        assertGt(maxFlatFeeState.shareReserves, noFlatFee.shareReserves);
    }

    struct TestCase {
        IHyperdrive.PoolInfo poolInfoBefore;
        uint256 bobBaseBalanceBefore;
        uint256 hyperdriveBaseBalanceBefore;
        uint256 baseProceeds;
        uint256 bondAmount;
        uint256 maturityTime;
        bool wasCheckpointed;
    }

    function verifyCloseShort(TestCase memory testCase) internal {
        // Ensure that one `CloseShort` event was emitted with the correct
        // arguments.
        {
            VmSafe.Log[] memory logs = vm.getRecordedLogs().filterLogs(
                CloseShort.selector
            );
            assertEq(logs.length, 1);
            VmSafe.Log memory log = logs[0];
            assertEq(address(uint160(uint256(log.topics[1]))), bob);
            assertEq(
                uint256(log.topics[2]),
                AssetId.encodeAssetId(
                    AssetId.AssetIdPrefix.Short,
                    testCase.maturityTime
                )
            );
            (
                uint256 eventMaturityTime,
                uint256 eventBaseAmount,
                uint256 eventBondAmount
            ) = abi.decode(log.data, (uint256, uint256, uint256));
            assertEq(eventMaturityTime, testCase.maturityTime);
            assertEq(eventBaseAmount, testCase.baseProceeds);
            assertEq(eventBondAmount, testCase.bondAmount);
        }

        // Ensure that the correct amount of base was transferred from
        // Hyperdrive to Bob.
        assertEq(
            baseToken.balanceOf(bob),
            testCase.bobBaseBalanceBefore + testCase.baseProceeds
        );
        assertEq(
            baseToken.balanceOf(address(hyperdrive)),
            testCase.hyperdriveBaseBalanceBefore - testCase.baseProceeds
        );

        // Verify that all of Bob's shorts were burned.
        assertEq(
            hyperdrive.balanceOf(
                AssetId.encodeAssetId(
                    AssetId.AssetIdPrefix.Short,
                    testCase.maturityTime
                ),
                bob
            ),
            0
        );

        // Retrieve the pool info after the trade.
        IHyperdrive.PoolInfo memory poolInfoAfter = hyperdrive.getPoolInfo();

        // Verify that the other state was updated correctly.
        uint256 timeRemaining = HyperdriveUtils.calculateTimeRemaining(
            hyperdrive,
            testCase.maturityTime
        );
        if (testCase.wasCheckpointed) {
            assertEq(
                poolInfoAfter.shareReserves,
                testCase.poolInfoBefore.shareReserves
            );
            assertEq(
                poolInfoAfter.shareAdjustment,
                testCase.poolInfoBefore.shareAdjustment
            );
            assertEq(
                poolInfoAfter.shortsOutstanding,
                testCase.poolInfoBefore.shortsOutstanding
            );
        } else {
            // TODO: Re-evaluate this. This is obviously correct; however, it may
            // be better to use HyperdriveMath or find an approximation so that we
            // aren't repeating ourselves.
<<<<<<< HEAD
            uint256 shareReservesDelta = testCase.bondAmount.mulDivDown(
                FixedPointMath.ONE_18 - timeRemaining,
                testCase.poolInfoBefore.sharePrice
=======
            uint256 shareReservesDelta = bondAmount.mulDivDown(
                FixedPointMath.ONE_18 - timeRemaining,
                poolInfoBefore.sharePrice
>>>>>>> 314cd408
            ) +
                YieldSpaceMath.calculateSharesInGivenBondsOut(
                    testCase.poolInfoBefore.shareReserves,
                    testCase.poolInfoBefore.bondReserves,
                    testCase.bondAmount.mulDown(timeRemaining),
                    FixedPointMath.ONE_18 -
                        hyperdrive.getPoolConfig().timeStretch,
                    testCase.poolInfoBefore.sharePrice,
                    hyperdrive.getPoolConfig().initialSharePrice
                );
            uint256 timeElapsed = ONE -
<<<<<<< HEAD
                hyperdrive.calculateTimeRemaining(testCase.maturityTime);
            uint256 shareAdjustmentDelta = testCase.bondAmount.mulDivDown(
                timeElapsed,
                poolInfoAfter.sharePrice
            );
            uint256 initialSharePrice = hyperdrive
                .getPoolConfig()
                .initialSharePrice;
=======
                hyperdrive.calculateTimeRemaining(maturityTime);
            uint256 shareAdjustmentDelta = bondAmount.mulDivDown(
                timeElapsed,
                poolInfoAfter.sharePrice
            );
>>>>>>> 314cd408
            if (
                poolInfoAfter.sharePrice <
                hyperdrive.getPoolConfig().initialSharePrice
            ) {
                shareReservesDelta = shareReservesDelta.mulDivDown(
                    poolInfoAfter.sharePrice,
                    hyperdrive.getPoolConfig().initialSharePrice
                );
                shareAdjustmentDelta = shareAdjustmentDelta.mulDivDown(
                    poolInfoAfter.sharePrice,
                    hyperdrive.getPoolConfig().initialSharePrice
                );
            }
            assertApproxEqAbs(
                poolInfoAfter.shareReserves,
<<<<<<< HEAD
                testCase.poolInfoBefore.shareReserves + shareReservesDelta,
                1e10
            );

            // There are two components of the share adjustment delta. The first
            // is from negative interest and the second is from the flat update.
            // Without re-doing the calculation here, we can check that the
            // share adjustment delta is greater than or equal to the flat update
            // and verify that k remained invariant.
            assertLe(
                poolInfoAfter.shareAdjustment,
                testCase.poolInfoBefore.shareAdjustment +
                    int256(shareAdjustmentDelta)
            );
            assertApproxEqAbs(
                YieldSpaceMath.modifiedYieldSpaceConstant(
                    poolInfoAfter.sharePrice.divDown(initialSharePrice),
                    initialSharePrice,
                    HyperdriveMath.calculateEffectiveShareReserves(
                        poolInfoAfter.shareReserves,
                        poolInfoAfter.shareAdjustment
                    ),
                    ONE - hyperdrive.getPoolConfig().timeStretch,
                    poolInfoAfter.bondReserves
                ),
                YieldSpaceMath.modifiedYieldSpaceConstant(
                    testCase.poolInfoBefore.sharePrice.divDown(
                        initialSharePrice
                    ),
                    initialSharePrice,
                    HyperdriveMath.calculateEffectiveShareReserves(
                        testCase.poolInfoBefore.shareReserves,
                        testCase.poolInfoBefore.shareAdjustment
                    ),
                    ONE - hyperdrive.getPoolConfig().timeStretch,
                    testCase.poolInfoBefore.bondReserves
                ),
=======
                poolInfoBefore.shareReserves + shareReservesDelta,
>>>>>>> 314cd408
                1e10
            );
            assertApproxEqAbs(
                poolInfoAfter.shareAdjustment,
                poolInfoBefore.shareAdjustment + int256(shareAdjustmentDelta),
                1
            );
            assertEq(
                poolInfoAfter.shortsOutstanding,
                testCase.poolInfoBefore.shortsOutstanding - testCase.bondAmount
            );
        }
<<<<<<< HEAD
        assertEq(
            poolInfoAfter.lpTotalSupply,
            testCase.poolInfoBefore.lpTotalSupply
        );
=======
        assertEq(poolInfoAfter.lpTotalSupply, poolInfoBefore.lpTotalSupply);
>>>>>>> 314cd408
        assertEq(
            poolInfoAfter.longsOutstanding,
            testCase.poolInfoBefore.longsOutstanding
        );
        assertEq(poolInfoAfter.longAverageMaturityTime, 0);
        assertEq(poolInfoAfter.shortAverageMaturityTime, 0);
    }
}<|MERGE_RESOLUTION|>--- conflicted
+++ resolved
@@ -688,15 +688,9 @@
             // TODO: Re-evaluate this. This is obviously correct; however, it may
             // be better to use HyperdriveMath or find an approximation so that we
             // aren't repeating ourselves.
-<<<<<<< HEAD
             uint256 shareReservesDelta = testCase.bondAmount.mulDivDown(
                 FixedPointMath.ONE_18 - timeRemaining,
                 testCase.poolInfoBefore.sharePrice
-=======
-            uint256 shareReservesDelta = bondAmount.mulDivDown(
-                FixedPointMath.ONE_18 - timeRemaining,
-                poolInfoBefore.sharePrice
->>>>>>> 314cd408
             ) +
                 YieldSpaceMath.calculateSharesInGivenBondsOut(
                     testCase.poolInfoBefore.shareReserves,
@@ -708,7 +702,6 @@
                     hyperdrive.getPoolConfig().initialSharePrice
                 );
             uint256 timeElapsed = ONE -
-<<<<<<< HEAD
                 hyperdrive.calculateTimeRemaining(testCase.maturityTime);
             uint256 shareAdjustmentDelta = testCase.bondAmount.mulDivDown(
                 timeElapsed,
@@ -717,13 +710,6 @@
             uint256 initialSharePrice = hyperdrive
                 .getPoolConfig()
                 .initialSharePrice;
-=======
-                hyperdrive.calculateTimeRemaining(maturityTime);
-            uint256 shareAdjustmentDelta = bondAmount.mulDivDown(
-                timeElapsed,
-                poolInfoAfter.sharePrice
-            );
->>>>>>> 314cd408
             if (
                 poolInfoAfter.sharePrice <
                 hyperdrive.getPoolConfig().initialSharePrice
@@ -739,7 +725,6 @@
             }
             assertApproxEqAbs(
                 poolInfoAfter.shareReserves,
-<<<<<<< HEAD
                 testCase.poolInfoBefore.shareReserves + shareReservesDelta,
                 1e10
             );
@@ -777,9 +762,6 @@
                     ONE - hyperdrive.getPoolConfig().timeStretch,
                     testCase.poolInfoBefore.bondReserves
                 ),
-=======
-                poolInfoBefore.shareReserves + shareReservesDelta,
->>>>>>> 314cd408
                 1e10
             );
             assertApproxEqAbs(
@@ -792,14 +774,10 @@
                 testCase.poolInfoBefore.shortsOutstanding - testCase.bondAmount
             );
         }
-<<<<<<< HEAD
         assertEq(
             poolInfoAfter.lpTotalSupply,
             testCase.poolInfoBefore.lpTotalSupply
         );
-=======
-        assertEq(poolInfoAfter.lpTotalSupply, poolInfoBefore.lpTotalSupply);
->>>>>>> 314cd408
         assertEq(
             poolInfoAfter.longsOutstanding,
             testCase.poolInfoBefore.longsOutstanding
