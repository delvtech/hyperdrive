--- conflicted
+++ resolved
@@ -1,10 +1,6 @@
 // SPDX-License-Identifier: Apache-2.0
 pragma solidity 0.8.19;
 
-<<<<<<< HEAD
-=======
-import { ERC4626HyperdriveFactory } from "contracts/src/factory/ERC4626HyperdriveFactory.sol";
->>>>>>> 90981f40
 import { HyperdriveFactory } from "contracts/src/factory/HyperdriveFactory.sol";
 import { IERC20 } from "contracts/src/interfaces/IERC20.sol";
 import { IERC4626 } from "contracts/src/interfaces/IERC4626.sol";
@@ -36,20 +32,7 @@
         address[] memory defaults = new address[](1);
         defaults[0] = bob;
         forwarderFactory = new ForwarderFactory();
-<<<<<<< HEAD
         HyperdriveFactory factory = new HyperdriveFactory(
-            HyperdriveFactory.FactoryConfig(
-                alice,
-                bob,
-                bob,
-                IHyperdrive.Fees(0, 0, 0),
-                IHyperdrive.Fees(1e18, 1e18, 1e18),
-                defaults
-            ),
-            address(forwarderFactory),
-            forwarderFactory.ERC20LINK_HASH()
-=======
-        ERC4626HyperdriveFactory factory = new ERC4626HyperdriveFactory(
             HyperdriveFactory.FactoryConfig({
                 governance: alice,
                 hyperdriveGovernance: bob,
@@ -57,14 +40,9 @@
                 feeCollector: bob,
                 fees: IHyperdrive.Fees(0, 0, 0),
                 maxFees: IHyperdrive.Fees(1e18, 1e18, 1e18),
-                hyperdriveDeployer: new ERC4626HyperdriveDeployer(),
-                target0Deployer: new ERC4626Target0Deployer(),
-                target1Deployer: new ERC4626Target1Deployer(),
                 linkerFactory: address(forwarderFactory),
                 linkerCodeHash: forwarderFactory.ERC20LINK_HASH()
-            }),
-            new address[](0)
->>>>>>> 90981f40
+            })
         );
 
         assertEq(factory.governance(), alice);
