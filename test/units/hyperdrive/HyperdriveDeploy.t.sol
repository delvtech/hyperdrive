--- conflicted
+++ resolved
@@ -31,27 +31,10 @@
         vm.startPrank(deployer);
 
         // Deploy the ERC4626Hyperdrive factory and deployer.
-<<<<<<< HEAD
-        IERC4626 pool = IERC4626(
-            address(
-                new MockERC4626(
-                    ERC20Mintable(address(dai)),
-                    "yearn dai",
-                    "yDai",
-                    0,
-                    address(0),
-                    false
-                )
-            )
-        );
-
-=======
->>>>>>> 6eec8aaf
         address[] memory defaults = new address[](1);
         defaults[0] = bob;
         forwarderFactory = new ForwarderFactory();
         ERC4626HyperdriveFactory factory = new ERC4626HyperdriveFactory(
-<<<<<<< HEAD
             HyperdriveFactory.FactoryConfig({
                 governance: alice,
                 hyperdriveGovernance: bob,
@@ -59,26 +42,12 @@
                 feeCollector: bob,
                 fees: IHyperdrive.Fees(0, 0, 0),
                 maxFees: IHyperdrive.Fees(1e18, 1e18, 1e18),
-                hyperdriveDeployer: new ERC4626HyperdriveDeployer(pool),
-                target0Deployer: new ERC4626Target0Deployer(pool),
-                target1Deployer: new ERC4626Target1Deployer(pool),
+                hyperdriveDeployer: new ERC4626HyperdriveDeployer(),
+                target0Deployer: new ERC4626Target0Deployer(),
+                target1Deployer: new ERC4626Target1Deployer(),
                 linkerFactory: address(forwarderFactory),
                 linkerCodeHash: forwarderFactory.ERC20LINK_HASH()
             }),
-            pool,
-=======
-            HyperdriveFactory.FactoryConfig(
-                alice,
-                bob,
-                bob,
-                IHyperdrive.Fees(0, 0, 0),
-                IHyperdrive.Fees(1e18, 1e18, 1e18),
-                defaults
-            ),
-            new ERC4626HyperdriveDeployer(),
-            address(forwarderFactory),
-            forwarderFactory.ERC20LINK_HASH(),
->>>>>>> 6eec8aaf
             new address[](0)
         );
         assertEq(factory.governance(), alice);
