// SPDX-License-Identifier: Apache-2.0
pragma solidity 0.8.20;

import { VmSafe } from "forge-std/Vm.sol";
import { IHyperdrive } from "contracts/src/interfaces/IHyperdrive.sol";
import { FixedPointMath } from "contracts/src/libraries/FixedPointMath.sol";
import { HyperdriveTest, HyperdriveUtils, MockHyperdrive, IHyperdrive } from "test/utils/HyperdriveTest.sol";
import { Lib } from "test/utils/Lib.sol";

contract CheckpointTest is HyperdriveTest {
<<<<<<< HEAD
=======
    using FixedPointMath for uint256;
    using HyperdriveUtils for IHyperdrive;
>>>>>>> ed2bc6d4
    using Lib for *;

    function test_checkpoint_failure_future_checkpoint() external {
        vm.expectRevert(IHyperdrive.InvalidCheckpointTime.selector);
        hyperdrive.checkpoint(block.timestamp + CHECKPOINT_DURATION, 0);
    }

    function test_checkpoint_failure_invalid_checkpoint_time() external {
        uint256 checkpointTime = HyperdriveUtils.latestCheckpoint(hyperdrive);
        vm.expectRevert(IHyperdrive.InvalidCheckpointTime.selector);
        hyperdrive.checkpoint(checkpointTime + 1, 0);
    }

    function test_checkpoint_preset_checkpoint() external {
        // Initialize the Hyperdrive pool.
        initialize(alice, 0.05e18, 500_000_000e18);

        // Open a long and a short.
        (, uint256 longAmount) = openLong(bob, 10_000_000e18);
        uint256 shortAmount = 50_000e18;
        openShort(celine, shortAmount);

        // Update the share price. Since the long and short were opened in this
        // checkpoint, the checkpoint should be of the old checkpoint price.
        uint256 vaultSharePrice = hyperdrive.getPoolInfo().vaultSharePrice;
        MockHyperdrive(address(hyperdrive)).accrue(CHECKPOINT_DURATION, 0.1e18);

        // Start recording event logs.
        vm.recordLogs();

        // Create a checkpoint.
        uint256 aprBefore = HyperdriveUtils.calculateSpotAPR(hyperdrive);
        hyperdrive.checkpoint(HyperdriveUtils.latestCheckpoint(hyperdrive), 0);

        // Ensure that an event wasn't emitted since this checkpoint was already
        // created.
        VmSafe.Log[] memory logs = vm.getRecordedLogs().filterLogs(
            CreateCheckpoint.selector
        );
        assertEq(logs.length, 0);

        // Ensure that an event wasn't emitted since this checkpoint was already
        // created.
        VmSafe.Log[] memory logs = vm.getRecordedLogs().filterLogs(
            CreateCheckpoint.selector
        );
        assertEq(logs.length, 0);

        // Ensure that the pool's APR wasn't changed by the checkpoint.
        assertEq(HyperdriveUtils.calculateSpotAPR(hyperdrive), aprBefore);

        // Ensure that the checkpoint contains the share price prior to the
        // share price update.
        IHyperdrive.Checkpoint memory checkpoint = hyperdrive.getCheckpoint(
            HyperdriveUtils.latestCheckpoint(hyperdrive)
        );
        assertEq(checkpoint.vaultSharePrice, vaultSharePrice);

        // Ensure that the long and short balance wasn't effected by the
        // checkpoint (the long and short haven't matured yet).
        IHyperdrive.PoolInfo memory poolInfo = hyperdrive.getPoolInfo();
        assertEq(poolInfo.longsOutstanding, longAmount);
        assertEq(poolInfo.shortsOutstanding, shortAmount);
    }

    function test_checkpoint_latest_checkpoint() external {
        // Initialize the Hyperdrive pool.
        initialize(alice, 0.05e18, 500_000_000e18);

        // Advance a checkpoint, updating the share price. Since the long and
        // short were opened in this checkpoint, the checkpoint should be of the
        // old checkpoint price.
        advanceTime(CHECKPOINT_DURATION, 0.1e18);
        uint256 vaultSharePrice = hyperdrive.getPoolInfo().vaultSharePrice;

        // Start recording event logs.
        vm.recordLogs();

        // Create a checkpoint.
        uint256 aprBefore = HyperdriveUtils.calculateSpotAPR(hyperdrive);
        hyperdrive.checkpoint(HyperdriveUtils.latestCheckpoint(hyperdrive), 0);

        // Ensure that the correct event was emitted.
        verifyCheckpointEvent(
            HyperdriveUtils.latestCheckpoint(hyperdrive),
            vaultSharePrice,
            hyperdrive.getPoolInfo().vaultSharePrice,
            0,
            0,
            hyperdrive.getPoolInfo().lpSharePrice
        );

        // Ensure that the correct event was emitted.
        verifyCheckpointEvent(
            HyperdriveUtils.latestCheckpoint(hyperdrive),
            vaultSharePrice,
            hyperdrive.getPoolInfo().vaultSharePrice,
            0,
            0,
            hyperdrive.getPoolInfo().lpSharePrice
        );

        // Ensure that the pool's APR wasn't changed by the checkpoint.
        assertEq(HyperdriveUtils.calculateSpotAPR(hyperdrive), aprBefore);

        // Ensure that the checkpoint contains the latest share price.
        IHyperdrive.Checkpoint memory checkpoint = hyperdrive.getCheckpoint(
            HyperdriveUtils.latestCheckpoint(hyperdrive)
        );
        assertEq(checkpoint.vaultSharePrice, vaultSharePrice);
    }

    function test_checkpoint_redemption() external {
        // Initialize the Hyperdrive pool.
        initialize(alice, 0.05e18, 500_000_000e18);

        // Open a long and a short.
        (, uint256 longAmount) = openLong(bob, 10_000_000e18);
        uint256 shortAmount = 50_000e18;
        openShort(celine, shortAmount);

        // Advance a term.
        vm.warp(block.timestamp + POSITION_DURATION);

        // Start recording event logs.
        vm.recordLogs();

        // Create a checkpoint.
        hyperdrive.checkpoint(HyperdriveUtils.latestCheckpoint(hyperdrive), 0);

        // Ensure that the correct event was emitted.
        verifyCheckpointEvent(
            HyperdriveUtils.latestCheckpoint(hyperdrive),
            hyperdrive.getPoolInfo().vaultSharePrice,
            hyperdrive.getPoolInfo().vaultSharePrice,
            shortAmount,
            longAmount,
            hyperdrive.getPoolInfo().lpSharePrice
        );

        // Ensure that the correct event was emitted.
        verifyCheckpointEvent(
            HyperdriveUtils.latestCheckpoint(hyperdrive),
            hyperdrive.getPoolInfo().vaultSharePrice,
            hyperdrive.getPoolInfo().vaultSharePrice,
            shortAmount,
            longAmount,
            hyperdrive.getPoolInfo().lpSharePrice
        );

        // TODO: This should be either removed or uncommented when we decide
        // whether or not the flat+curve invariant should have an impact on
        // the market rate.
        //
        // Ensure that the pool's APR wasn't changed by the checkpoint.
        // assertEq(calculateSpotAPR(hyperdrive), aprBefore);

        // Ensure that the checkpoint contains the share price prior to the
        // share price update.
        IHyperdrive.Checkpoint memory checkpoint = hyperdrive.getCheckpoint(
            HyperdriveUtils.latestCheckpoint(hyperdrive)
        );
        IHyperdrive.PoolInfo memory poolInfo = hyperdrive.getPoolInfo();
        assertEq(checkpoint.vaultSharePrice, poolInfo.vaultSharePrice);

        // Ensure that the long and short balance has gone to zero (all of the
        // matured positions have been closed).
        assertEq(poolInfo.longsOutstanding, 0);
        assertEq(poolInfo.shortsOutstanding, 0);
    }

    function test_checkpoint_in_the_past() external {
        // Initialize the Hyperdrive pool.
        initialize(alice, 0.05e18, 500_000_000e18);

<<<<<<< HEAD
        // Create a checkpoint.
        hyperdrive.checkpoint(HyperdriveUtils.latestCheckpoint(hyperdrive), 0);
=======
        // Bob opens a long.
        (uint256 maturityTime, uint256 longAmount) = openLong(
            bob,
            10_000_000e18
        );

        // Celine opens a short.
        uint256 shortAmount = 50_000e18;
        openShort(celine, shortAmount);

        // The term and a checkpoint pass.
        advanceTime(POSITION_DURATION + CHECKPOINT_DURATION, 0.1e18);

        // A checkpoint is created.
        hyperdrive.checkpoint(hyperdrive.latestCheckpoint());

        // Another term passes.
        advanceTime(POSITION_DURATION, 0.1e18);
>>>>>>> ed2bc6d4

        // Start recording event logs.
        vm.recordLogs();

<<<<<<< HEAD
        // Start recording event logs.
        vm.recordLogs();

        // Create a checkpoint in the past.
        uint256 previousCheckpoint = HyperdriveUtils.latestCheckpoint(
            hyperdrive
        ) - hyperdrive.getPoolConfig().checkpointDuration;
        hyperdrive.checkpoint(previousCheckpoint, 0);

        // Ensure that the correct event was emitted.
        uint256 previousCheckpointSharePrice = hyperdrive
            .getCheckpoint(previousCheckpoint)
            .vaultSharePrice;
        verifyCheckpointEvent(
            previousCheckpoint,
            previousCheckpointSharePrice,
            hyperdrive.getPoolInfo().vaultSharePrice,
            0,
            0,
            hyperdrive.getPoolInfo().lpSharePrice
        );
=======
        // The checkpoint that will close Bob and Celine's positions is
        // retroactively minted.
        hyperdrive.checkpoint(maturityTime);

        // Ensure that the correct event was emitted.
        verifyCheckpointEvent(
            maturityTime,
            hyperdrive
                .getCheckpoint(maturityTime + CHECKPOINT_DURATION)
                .vaultSharePrice,
            hyperdrive.getPoolInfo().vaultSharePrice,
            shortAmount,
            longAmount,
            hyperdrive.getPoolInfo().lpSharePrice
        );

        // Ensure that the created checkpoint contains the share price of the
        // next checkpoint.
        assertEq(
            hyperdrive.getCheckpoint(maturityTime).vaultSharePrice,
            hyperdrive
                .getCheckpoint(maturityTime + CHECKPOINT_DURATION)
                .vaultSharePrice
        );
>>>>>>> ed2bc6d4

        // Ensure that the correct amount of funds were set aside in the zombie
        // share reserves.
        uint256 openVaultSharePrice = hyperdrive
            .getCheckpoint(maturityTime - POSITION_DURATION)
            .vaultSharePrice;
<<<<<<< HEAD
        assertEq(latestCheckpointSharePrice, previousCheckpointSharePrice);
=======
        uint256 closeVaultSharePrice = hyperdrive
            .getCheckpoint(maturityTime)
            .vaultSharePrice;
        assertEq(
            hyperdrive.getPoolInfo().zombieShareReserves,
            longAmount.divDown(hyperdrive.getPoolInfo().vaultSharePrice) +
                shortAmount.mulDivDown(
                    closeVaultSharePrice - openVaultSharePrice,
                    hyperdrive.getPoolInfo().vaultSharePrice
                )
        );
    }

    function test_checkpoint_openLong() external {
        // Initialize the Hyperdrive pool.
        initialize(alice, 0.05e18, 500_000_000e18);

        // Create a checkpoint.
        hyperdrive.checkpoint(hyperdrive.latestCheckpoint());

        // Advance to the next checkpoint.
        advanceTime(CHECKPOINT_DURATION, 0.1e18);

        // Start recording event logs.
        vm.recordLogs();

        // Alice opens a long. This should also mint a checkpoint.
        openLong(alice, 10_000_000e18);

        // Ensure that the correct event was emitted.
        verifyCheckpointEvent(
            hyperdrive.latestCheckpoint(),
            hyperdrive.getPoolInfo().vaultSharePrice,
            hyperdrive.getPoolInfo().vaultSharePrice,
            0,
            0,
            hyperdrive.getPoolInfo().lpSharePrice
        );

        // Ensure that the checkpoint share price was updated.
        assertEq(
            hyperdrive
                .getCheckpoint(hyperdrive.latestCheckpoint())
                .vaultSharePrice,
            hyperdrive.getPoolInfo().vaultSharePrice
        );
    }

    function test_checkpoint_openShort() external {
        // Initialize the Hyperdrive pool.
        initialize(alice, 0.05e18, 500_000_000e18);

        // Create a checkpoint.
        hyperdrive.checkpoint(hyperdrive.latestCheckpoint());

        // Advance to the next checkpoint.
        advanceTime(CHECKPOINT_DURATION, 0.1e18);

        // Start recording event logs.
        vm.recordLogs();

        // Alice opens a short. This should also mint a checkpoint.
        openShort(alice, 10_000_000e18);

        // Ensure that the correct event was emitted.
        verifyCheckpointEvent(
            hyperdrive.latestCheckpoint(),
            hyperdrive.getPoolInfo().vaultSharePrice,
            hyperdrive.getPoolInfo().vaultSharePrice,
            0,
            0,
            hyperdrive.getPoolInfo().lpSharePrice
        );

        // Ensure that the checkpoint share price was updated.
        assertEq(
            hyperdrive
                .getCheckpoint(hyperdrive.latestCheckpoint())
                .vaultSharePrice,
            hyperdrive.getPoolInfo().vaultSharePrice
        );
    }

    function test_checkpoint_addLiquidity() external {
        // Initialize the Hyperdrive pool.
        initialize(alice, 0.05e18, 500_000_000e18);

        // Create a checkpoint.
        hyperdrive.checkpoint(hyperdrive.latestCheckpoint());

        // Advance to the next checkpoint.
        advanceTime(CHECKPOINT_DURATION, 0.1e18);

        // Start recording event logs.
        vm.recordLogs();

        // Alice adds liquidity. This should also mint a checkpoint.
        addLiquidity(alice, 10_000_000e18);

        // Ensure that the correct event was emitted.
        verifyCheckpointEvent(
            hyperdrive.latestCheckpoint(),
            hyperdrive.getPoolInfo().vaultSharePrice,
            hyperdrive.getPoolInfo().vaultSharePrice,
            0,
            0,
            hyperdrive.getPoolInfo().lpSharePrice
        );

        // Ensure that the checkpoint share price was updated.
        assertEq(
            hyperdrive
                .getCheckpoint(hyperdrive.latestCheckpoint())
                .vaultSharePrice,
            hyperdrive.getPoolInfo().vaultSharePrice
        );
    }

    function test_checkpoint_removeLiquidity() external {
        // Initialize the Hyperdrive pool.
        uint256 lpShares = initialize(alice, 0.05e18, 500_000_000e18);

        // Create a checkpoint.
        hyperdrive.checkpoint(hyperdrive.latestCheckpoint());

        // Advance to the next checkpoint.
        advanceTime(CHECKPOINT_DURATION, 0.1e18);

        // Start recording event logs.
        vm.recordLogs();

        // Alice removes liquidity. This should also mint a checkpoint.
        removeLiquidity(alice, lpShares);

        // Ensure that the correct event was emitted.
        verifyCheckpointEvent(
            hyperdrive.latestCheckpoint(),
            hyperdrive.getPoolInfo().vaultSharePrice,
            hyperdrive.getPoolInfo().vaultSharePrice,
            0,
            0,
            hyperdrive.getPoolInfo().lpSharePrice
        );

        // Ensure that the checkpoint share price was updated.
        assertEq(
            hyperdrive
                .getCheckpoint(hyperdrive.latestCheckpoint())
                .vaultSharePrice,
            hyperdrive.getPoolInfo().vaultSharePrice
        );
    }

    function test_checkpoint_redeemWithdrawalShares() external {
        // Initialize the Hyperdrive pool.
        uint256 lpShares = initialize(alice, 0.05e18, 500_000_000e18);

        // Bob opens a max short.
        uint256 shortAmount = hyperdrive.calculateMaxShort();
        openShort(bob, shortAmount);

        // Alice removes her liquidity.
        (, uint256 withdrawalShares) = removeLiquidity(alice, lpShares);

        // The term passes.
        advanceTime(POSITION_DURATION, 0.1e18);

        // Start recording event logs.
        vm.recordLogs();

        // Alice redeems her withdrawal shares. This should also mint a checkpoint.
        redeemWithdrawalShares(alice, withdrawalShares);

        // Ensure that the correct event was emitted.
        verifyCheckpointEvent(
            hyperdrive.latestCheckpoint(),
            hyperdrive.getPoolInfo().vaultSharePrice,
            hyperdrive.getPoolInfo().vaultSharePrice,
            shortAmount,
            0,
            hyperdrive.getPoolInfo().lpSharePrice
        );

        // Ensure that the checkpoint share price was updated.
        assertApproxEqAbs(
            hyperdrive
                .getCheckpoint(hyperdrive.latestCheckpoint())
                .vaultSharePrice,
            hyperdrive.getPoolInfo().vaultSharePrice,
            1
        );
    }

    function test_checkpoint_closeLong_beforeMaturity() external {
        // Initialize the Hyperdrive pool.
        initialize(alice, 0.05e18, 500_000_000e18);

        // Bob opens a long.
        (uint256 maturityTime, uint256 longAmount) = openLong(bob, 10e18);

        // The checkpoint passes.
        advanceTime(CHECKPOINT_DURATION, 0.1e18);

        // Start recording event logs.
        vm.recordLogs();

        // Bob closes his long. This should also mint a checkpoint.
        closeLong(bob, maturityTime, longAmount);

        // Ensure that the correct event was emitted.
        verifyCheckpointEvent(
            hyperdrive.latestCheckpoint(),
            hyperdrive.getPoolInfo().vaultSharePrice,
            hyperdrive.getPoolInfo().vaultSharePrice,
            0,
            0,
            hyperdrive.getPoolInfo().lpSharePrice
        );

        // Ensure that the checkpoint share price was updated.
        assertEq(
            hyperdrive
                .getCheckpoint(hyperdrive.latestCheckpoint())
                .vaultSharePrice,
            hyperdrive.getPoolInfo().vaultSharePrice
        );
    }

    function test_checkpoint_closeLong_afterMaturity() external {
        // Initialize the Hyperdrive pool.
        initialize(alice, 0.05e18, 500_000_000e18);

        // Bob opens a long.
        (uint256 maturityTime, uint256 longAmount) = openLong(bob, 10e18);

        // The term and an additional checkpoint pass.
        advanceTime(POSITION_DURATION + CHECKPOINT_DURATION, 0.1e18);

        // A checkpoint is created.
        hyperdrive.checkpoint(hyperdrive.latestCheckpoint());

        // Another term passes.
        advanceTime(POSITION_DURATION, 0.1e18);

        // Start recording event logs.
        vm.recordLogs();

        // Bob closes his long. Instead of minting the latest checkpoint, this
        // should mint a past checkpoint. The checkpoint's share price should be
        // the share price of the next checkpoint.
        closeLong(bob, maturityTime, longAmount);

        // Ensure that the correct event was emitted.
        verifyCheckpointEvent(
            maturityTime,
            hyperdrive
                .getCheckpoint(maturityTime + CHECKPOINT_DURATION)
                .vaultSharePrice,
            hyperdrive.getPoolInfo().vaultSharePrice,
            0,
            longAmount,
            hyperdrive.getPoolInfo().lpSharePrice
        );

        // Ensure that the checkpoint share price was updated.
        assertEq(
            hyperdrive.getCheckpoint(maturityTime).vaultSharePrice,
            hyperdrive
                .getCheckpoint(maturityTime + CHECKPOINT_DURATION)
                .vaultSharePrice
        );
    }

    function test_checkpoint_closeShort_beforeMaturity() external {
        // Initialize the Hyperdrive pool.
        initialize(alice, 0.05e18, 500_000_000e18);

        // Bob opens a short.
        uint256 shortAmount = 10e18;
        (uint256 maturityTime, ) = openShort(bob, shortAmount);

        // The checkpoint passes.
        advanceTime(CHECKPOINT_DURATION, 0.1e18);

        // Start recording event logs.
        vm.recordLogs();

        // Bob closes his short. This should also mint a checkpoint.
        closeShort(bob, maturityTime, shortAmount);

        // Ensure that the correct event was emitted.
        verifyCheckpointEvent(
            hyperdrive.latestCheckpoint(),
            hyperdrive.getPoolInfo().vaultSharePrice,
            hyperdrive.getPoolInfo().vaultSharePrice,
            0,
            0,
            hyperdrive.getPoolInfo().lpSharePrice
        );

        // Ensure that the checkpoint share price was updated.
        assertApproxEqAbs(
            hyperdrive
                .getCheckpoint(hyperdrive.latestCheckpoint())
                .vaultSharePrice,
            hyperdrive.getPoolInfo().vaultSharePrice,
            1
        );
    }

    function test_checkpoint_closeShort_afterMaturity() external {
        // Initialize the Hyperdrive pool.
        initialize(alice, 0.05e18, 500_000_000e18);

        // Bob opens a short.
        uint256 shortAmount = 10e18;
        (uint256 maturityTime, ) = openShort(bob, shortAmount);

        // The term and an additional checkpoint pass.
        advanceTime(POSITION_DURATION + CHECKPOINT_DURATION, 0.1e18);

        // A checkpoint is created.
        hyperdrive.checkpoint(hyperdrive.latestCheckpoint());

        // Another term passes.
        advanceTime(POSITION_DURATION, 0.1e18);

        // Start recording event logs.
        vm.recordLogs();

        // Bob closes his short. Instead of minting the latest checkpoint, this
        // should mint a past checkpoint. The checkpoint's share price should be
        // the share price of the next checkpoint.
        closeShort(bob, maturityTime, shortAmount);

        // Ensure that the correct event was emitted.
        verifyCheckpointEvent(
            maturityTime,
            hyperdrive
                .getCheckpoint(maturityTime + CHECKPOINT_DURATION)
                .vaultSharePrice,
            hyperdrive.getPoolInfo().vaultSharePrice,
            shortAmount,
            0,
            hyperdrive.getPoolInfo().lpSharePrice
        );

        // Ensure that the checkpoint share price was updated.
        assertEq(
            hyperdrive.getCheckpoint(maturityTime).vaultSharePrice,
            hyperdrive
                .getCheckpoint(maturityTime + CHECKPOINT_DURATION)
                .vaultSharePrice
        );
    }

    function verifyCheckpointEvent(
        uint256 checkpointTime,
        uint256 checkpointVaultSharePrice,
        uint256 vaultSharePrice,
        uint256 maturedShorts,
        uint256 maturedLongs,
        uint256 lpSharePrice
    ) internal {
        VmSafe.Log[] memory logs = vm.getRecordedLogs().filterLogs(
            CreateCheckpoint.selector
        );
        assertEq(logs.length, 1);
        VmSafe.Log memory log = logs[0];
        assertEq(uint256(log.topics[1]), checkpointTime);
        (
            uint256 eventCheckpointVaultSharePrice,
            uint256 eventVaultSharePrice,
            uint256 eventMaturedShorts,
            uint256 eventMaturedLongs,
            uint256 eventLpSharePrice
        ) = abi.decode(log.data, (uint256, uint256, uint256, uint256, uint256));
        assertApproxEqAbs(
            eventCheckpointVaultSharePrice,
            checkpointVaultSharePrice,
            1
        );
        assertApproxEqAbs(eventVaultSharePrice, vaultSharePrice, 1);
        assertEq(eventMaturedShorts, maturedShorts);
        assertEq(eventMaturedLongs, maturedLongs);
        assertApproxEqAbs(eventLpSharePrice, lpSharePrice, 50);
>>>>>>> ed2bc6d4
    }

    function verifyCheckpointEvent(
        uint256 checkpointTime,
        uint256 checkpointVaultSharePrice,
        uint256 vaultSharePrice,
        uint256 maturedShorts,
        uint256 maturedLongs,
        uint256 lpSharePrice
    ) internal {
        VmSafe.Log[] memory logs = vm.getRecordedLogs().filterLogs(
            CreateCheckpoint.selector
        );
        assertEq(logs.length, 1);
        VmSafe.Log memory log = logs[0];
        assertEq(uint256(log.topics[1]), checkpointTime);
        (
            uint256 eventCheckpointVaultSharePrice,
            uint256 eventVaultSharePrice,
            uint256 eventMaturedShorts,
            uint256 eventMaturedLongs,
            uint256 eventLpSharePrice
        ) = abi.decode(log.data, (uint256, uint256, uint256, uint256, uint256));
        assertEq(eventCheckpointVaultSharePrice, checkpointVaultSharePrice);
        assertEq(eventVaultSharePrice, vaultSharePrice);
        assertEq(eventMaturedShorts, maturedShorts);
        assertEq(eventMaturedLongs, maturedLongs);
        assertEq(eventLpSharePrice, lpSharePrice);
    }
}<|MERGE_RESOLUTION|>--- conflicted
+++ resolved
@@ -8,11 +8,8 @@
 import { Lib } from "test/utils/Lib.sol";
 
 contract CheckpointTest is HyperdriveTest {
-<<<<<<< HEAD
-=======
     using FixedPointMath for uint256;
     using HyperdriveUtils for IHyperdrive;
->>>>>>> ed2bc6d4
     using Lib for *;
 
     function test_checkpoint_failure_future_checkpoint() external {
@@ -46,13 +43,6 @@
         // Create a checkpoint.
         uint256 aprBefore = HyperdriveUtils.calculateSpotAPR(hyperdrive);
         hyperdrive.checkpoint(HyperdriveUtils.latestCheckpoint(hyperdrive), 0);
-
-        // Ensure that an event wasn't emitted since this checkpoint was already
-        // created.
-        VmSafe.Log[] memory logs = vm.getRecordedLogs().filterLogs(
-            CreateCheckpoint.selector
-        );
-        assertEq(logs.length, 0);
 
         // Ensure that an event wasn't emitted since this checkpoint was already
         // created.
@@ -105,16 +95,6 @@
             hyperdrive.getPoolInfo().lpSharePrice
         );
 
-        // Ensure that the correct event was emitted.
-        verifyCheckpointEvent(
-            HyperdriveUtils.latestCheckpoint(hyperdrive),
-            vaultSharePrice,
-            hyperdrive.getPoolInfo().vaultSharePrice,
-            0,
-            0,
-            hyperdrive.getPoolInfo().lpSharePrice
-        );
-
         // Ensure that the pool's APR wasn't changed by the checkpoint.
         assertEq(HyperdriveUtils.calculateSpotAPR(hyperdrive), aprBefore);
 
@@ -142,16 +122,6 @@
 
         // Create a checkpoint.
         hyperdrive.checkpoint(HyperdriveUtils.latestCheckpoint(hyperdrive), 0);
-
-        // Ensure that the correct event was emitted.
-        verifyCheckpointEvent(
-            HyperdriveUtils.latestCheckpoint(hyperdrive),
-            hyperdrive.getPoolInfo().vaultSharePrice,
-            hyperdrive.getPoolInfo().vaultSharePrice,
-            shortAmount,
-            longAmount,
-            hyperdrive.getPoolInfo().lpSharePrice
-        );
 
         // Ensure that the correct event was emitted.
         verifyCheckpointEvent(
@@ -188,10 +158,6 @@
         // Initialize the Hyperdrive pool.
         initialize(alice, 0.05e18, 500_000_000e18);
 
-<<<<<<< HEAD
-        // Create a checkpoint.
-        hyperdrive.checkpoint(HyperdriveUtils.latestCheckpoint(hyperdrive), 0);
-=======
         // Bob opens a long.
         (uint256 maturityTime, uint256 longAmount) = openLong(
             bob,
@@ -201,46 +167,21 @@
         // Celine opens a short.
         uint256 shortAmount = 50_000e18;
         openShort(celine, shortAmount);
-
         // The term and a checkpoint pass.
         advanceTime(POSITION_DURATION + CHECKPOINT_DURATION, 0.1e18);
 
         // A checkpoint is created.
-        hyperdrive.checkpoint(hyperdrive.latestCheckpoint());
+        hyperdrive.checkpoint(hyperdrive.latestCheckpoint(), 0);
 
         // Another term passes.
         advanceTime(POSITION_DURATION, 0.1e18);
->>>>>>> ed2bc6d4
-
-        // Start recording event logs.
-        vm.recordLogs();
-
-<<<<<<< HEAD
-        // Start recording event logs.
-        vm.recordLogs();
-
-        // Create a checkpoint in the past.
-        uint256 previousCheckpoint = HyperdriveUtils.latestCheckpoint(
-            hyperdrive
-        ) - hyperdrive.getPoolConfig().checkpointDuration;
-        hyperdrive.checkpoint(previousCheckpoint, 0);
-
-        // Ensure that the correct event was emitted.
-        uint256 previousCheckpointSharePrice = hyperdrive
-            .getCheckpoint(previousCheckpoint)
-            .vaultSharePrice;
-        verifyCheckpointEvent(
-            previousCheckpoint,
-            previousCheckpointSharePrice,
-            hyperdrive.getPoolInfo().vaultSharePrice,
-            0,
-            0,
-            hyperdrive.getPoolInfo().lpSharePrice
-        );
-=======
+
+        // Start recording event logs.
+        vm.recordLogs();
+
         // The checkpoint that will close Bob and Celine's positions is
         // retroactively minted.
-        hyperdrive.checkpoint(maturityTime);
+        hyperdrive.checkpoint(maturityTime, 0);
 
         // Ensure that the correct event was emitted.
         verifyCheckpointEvent(
@@ -262,16 +203,12 @@
                 .getCheckpoint(maturityTime + CHECKPOINT_DURATION)
                 .vaultSharePrice
         );
->>>>>>> ed2bc6d4
 
         // Ensure that the correct amount of funds were set aside in the zombie
         // share reserves.
         uint256 openVaultSharePrice = hyperdrive
             .getCheckpoint(maturityTime - POSITION_DURATION)
             .vaultSharePrice;
-<<<<<<< HEAD
-        assertEq(latestCheckpointSharePrice, previousCheckpointSharePrice);
-=======
         uint256 closeVaultSharePrice = hyperdrive
             .getCheckpoint(maturityTime)
             .vaultSharePrice;
@@ -290,7 +227,7 @@
         initialize(alice, 0.05e18, 500_000_000e18);
 
         // Create a checkpoint.
-        hyperdrive.checkpoint(hyperdrive.latestCheckpoint());
+        hyperdrive.checkpoint(hyperdrive.latestCheckpoint(), 0);
 
         // Advance to the next checkpoint.
         advanceTime(CHECKPOINT_DURATION, 0.1e18);
@@ -325,7 +262,7 @@
         initialize(alice, 0.05e18, 500_000_000e18);
 
         // Create a checkpoint.
-        hyperdrive.checkpoint(hyperdrive.latestCheckpoint());
+        hyperdrive.checkpoint(hyperdrive.latestCheckpoint(), 0);
 
         // Advance to the next checkpoint.
         advanceTime(CHECKPOINT_DURATION, 0.1e18);
@@ -360,7 +297,7 @@
         initialize(alice, 0.05e18, 500_000_000e18);
 
         // Create a checkpoint.
-        hyperdrive.checkpoint(hyperdrive.latestCheckpoint());
+        hyperdrive.checkpoint(hyperdrive.latestCheckpoint(), 0);
 
         // Advance to the next checkpoint.
         advanceTime(CHECKPOINT_DURATION, 0.1e18);
@@ -395,7 +332,7 @@
         uint256 lpShares = initialize(alice, 0.05e18, 500_000_000e18);
 
         // Create a checkpoint.
-        hyperdrive.checkpoint(hyperdrive.latestCheckpoint());
+        hyperdrive.checkpoint(hyperdrive.latestCheckpoint(), 0);
 
         // Advance to the next checkpoint.
         advanceTime(CHECKPOINT_DURATION, 0.1e18);
@@ -511,7 +448,7 @@
         advanceTime(POSITION_DURATION + CHECKPOINT_DURATION, 0.1e18);
 
         // A checkpoint is created.
-        hyperdrive.checkpoint(hyperdrive.latestCheckpoint());
+        hyperdrive.checkpoint(hyperdrive.latestCheckpoint(), 0);
 
         // Another term passes.
         advanceTime(POSITION_DURATION, 0.1e18);
@@ -594,7 +531,7 @@
         advanceTime(POSITION_DURATION + CHECKPOINT_DURATION, 0.1e18);
 
         // A checkpoint is created.
-        hyperdrive.checkpoint(hyperdrive.latestCheckpoint());
+        hyperdrive.checkpoint(hyperdrive.latestCheckpoint(), 0);
 
         // Another term passes.
         advanceTime(POSITION_DURATION, 0.1e18);
@@ -658,34 +595,5 @@
         assertEq(eventMaturedShorts, maturedShorts);
         assertEq(eventMaturedLongs, maturedLongs);
         assertApproxEqAbs(eventLpSharePrice, lpSharePrice, 50);
->>>>>>> ed2bc6d4
-    }
-
-    function verifyCheckpointEvent(
-        uint256 checkpointTime,
-        uint256 checkpointVaultSharePrice,
-        uint256 vaultSharePrice,
-        uint256 maturedShorts,
-        uint256 maturedLongs,
-        uint256 lpSharePrice
-    ) internal {
-        VmSafe.Log[] memory logs = vm.getRecordedLogs().filterLogs(
-            CreateCheckpoint.selector
-        );
-        assertEq(logs.length, 1);
-        VmSafe.Log memory log = logs[0];
-        assertEq(uint256(log.topics[1]), checkpointTime);
-        (
-            uint256 eventCheckpointVaultSharePrice,
-            uint256 eventVaultSharePrice,
-            uint256 eventMaturedShorts,
-            uint256 eventMaturedLongs,
-            uint256 eventLpSharePrice
-        ) = abi.decode(log.data, (uint256, uint256, uint256, uint256, uint256));
-        assertEq(eventCheckpointVaultSharePrice, checkpointVaultSharePrice);
-        assertEq(eventVaultSharePrice, vaultSharePrice);
-        assertEq(eventMaturedShorts, maturedShorts);
-        assertEq(eventMaturedLongs, maturedLongs);
-        assertEq(eventLpSharePrice, lpSharePrice);
     }
 }