// SPDX-License-Identifier: Apache-2.0
pragma solidity ^0.8.18;

import { AssetId } from "contracts/src/libraries/AssetId.sol";
import { Errors } from "contracts/src/libraries/Errors.sol";
import { FixedPointMath } from "contracts/src/libraries/FixedPointMath.sol";
import { HyperdriveMath } from "contracts/src/libraries/HyperdriveMath.sol";
import { HyperdriveTest, HyperdriveUtils, IHyperdrive } from "../../utils/HyperdriveTest.sol";

contract OpenShortTest is HyperdriveTest {
    using FixedPointMath for uint256;

    function test_open_short_failure_zero_amount() external {
        uint256 apr = 0.05e18;

        // Initialize the pool with a large amount of capital.
        uint256 contribution = 500_000_000e18;
        initialize(alice, apr, contribution);

        // Attempt to short zero bonds. This should fail.
        vm.stopPrank();
        vm.startPrank(bob);
        vm.expectRevert(Errors.ZeroAmount.selector);
        hyperdrive.openShort(0, type(uint256).max, bob, true);
    }

    function test_open_short_failure_extreme_amount() external {
        uint256 apr = 0.05e18;

        // Initialize the pool with a large amount of capital.
        uint256 contribution = 500_000_000e18;
        initialize(alice, apr, contribution);

        // Attempt to short an extreme amount of bonds. This should fail.
        vm.stopPrank();
        vm.startPrank(bob);
        uint256 baseAmount = hyperdrive.getPoolInfo().shareReserves;
        baseToken.mint(baseAmount);
        baseToken.approve(address(hyperdrive), baseAmount);
        vm.expectRevert(Errors.FixedPointMath_SubOverflow.selector);
        hyperdrive.openShort(baseAmount * 2, type(uint256).max, bob, true);
    }

    function test_open_short() external {
        uint256 apr = 0.05e18;

        // Initialize the pool with a large amount of capital.
        uint256 contribution = 500_000_000e18;
        initialize(alice, apr, contribution);

        // Get the reserves before opening the short.
        IHyperdrive.PoolInfo memory poolInfoBefore = hyperdrive.getPoolInfo();

        // Short a small amount of bonds.
        uint256 bondAmount = 10e18;
        uint256 hyperdriveBaseBalanceBefore = baseToken.balanceOf(
            address(hyperdrive)
        );
        (uint256 maturityTime, uint256 baseAmount) = openShort(bob, bondAmount);
        uint256 hyperdriveBaseBalanceAfter = baseToken.balanceOf(
            address(hyperdrive)
        );

        // Verify that Hyperdrive received Bob's deposit and that Bob received
        // the short tokens.
        assertEq(
            hyperdriveBaseBalanceAfter,
            hyperdriveBaseBalanceBefore + baseAmount
        );
        assertEq(
            hyperdrive.balanceOf(
                AssetId.encodeAssetId(
                    AssetId.AssetIdPrefix.Short,
                    maturityTime
                ),
                bob
            ),
            bondAmount
        );

        // Verify the open short updates occurred correctly.
        verifyOpenShort(
            poolInfoBefore,
            baseAmount,
            bondAmount,
            maturityTime,
            apr
        );
    }

    function test_open_short_with_small_amount() external {
        uint256 apr = 0.05e18;

        // Initialize the pool with a large amount of capital.
        uint256 contribution = 500_000_000e18;
        initialize(alice, apr, contribution);

        // Get the reserves before opening the short.
        IHyperdrive.PoolInfo memory poolInfoBefore = hyperdrive.getPoolInfo();

        // Short a small amount of bonds.
        uint256 bondAmount = 0.1e18;
        uint256 hyperdriveBaseBalanceBefore = baseToken.balanceOf(
            address(hyperdrive)
        );
        (uint256 maturityTime, uint256 baseAmount) = openShort(bob, bondAmount);
        uint256 hyperdriveBaseBalanceAfter = baseToken.balanceOf(
            address(hyperdrive)
        );

        // Verify that Hyperdrive received Bob's deposit and that Bob received
        // the short tokens.
        assertEq(
            hyperdriveBaseBalanceAfter,
            hyperdriveBaseBalanceBefore + baseAmount
        );
        assertEq(
            hyperdrive.balanceOf(
                AssetId.encodeAssetId(
                    AssetId.AssetIdPrefix.Short,
                    maturityTime
                ),
                bob
            ),
            bondAmount
        );

        // Verify the open short updates occurred correctly.
        verifyOpenShort(
            poolInfoBefore,
            baseAmount,
            bondAmount,
            maturityTime,
            apr
        );
    }

    function verifyOpenShort(
<<<<<<< HEAD
        HyperdriveUtils.PoolInfo memory poolInfoBefore,
=======
        IHyperdrive.PoolInfo memory poolInfoBefore,
        uint256 contribution,
>>>>>>> 05b18ee9
        uint256 baseAmount,
        uint256 bondAmount,
        uint256 maturityTime,
        uint256 apr
    ) internal {
        uint256 checkpointTime = maturityTime - POSITION_DURATION;

        // Verify that the short didn't receive an APR higher than the pool's
        // APR.
        uint256 baseProceeds = bondAmount - baseAmount;
        {
            uint256 realizedApr = HyperdriveUtils.calculateAPRFromRealizedPrice(
                baseProceeds,
                bondAmount,
                FixedPointMath.ONE_18
            );
            assertLt(apr, realizedApr);
        }

        // Verify that the reserves were updated correctly.
        IHyperdrive.PoolInfo memory poolInfoAfter = hyperdrive.getPoolInfo();

        {
            IHyperdrive.Checkpoint memory checkpoint = hyperdrive.checkpoints(
                checkpointTime
            );
            assertEq(
                poolInfoAfter.shareReserves,
                poolInfoBefore.shareReserves -
                    baseProceeds.divDown(poolInfoBefore.sharePrice)
            );
            assertEq(poolInfoAfter.lpTotalSupply, poolInfoBefore.lpTotalSupply);
            assertEq(poolInfoAfter.sharePrice, poolInfoBefore.sharePrice);
            assertEq(
                poolInfoAfter.longsOutstanding,
                poolInfoBefore.longsOutstanding
            );
            assertEq(poolInfoAfter.longAverageMaturityTime, 0);
            assertEq(poolInfoAfter.longBaseVolume, 0);
            assertEq(checkpoint.longBaseVolume, 0);
            assertEq(
                poolInfoAfter.shortsOutstanding,
                poolInfoBefore.shortsOutstanding + bondAmount
            );
            assertApproxEqAbs(
                poolInfoAfter.shortAverageMaturityTime,
                maturityTime,
                1
            );
            assertEq(poolInfoAfter.shortBaseVolume, baseProceeds);
            assertEq(checkpoint.shortBaseVolume, baseProceeds);
        }

        // Ensure that the bond reserves were updated to have the correct APR.
        // Due to the way that the flat part of the trade is applied, the bond
        // reserve updates may not exactly correspond to the amount of bonds
        // transferred; however, the pool's APR should be identical to the APR
        // that the bond amount transfer implies.
        assertApproxEqAbs(
            HyperdriveUtils.calculateAPRFromReserves(hyperdrive),
            HyperdriveMath.calculateAPRFromReserves(
                poolInfoAfter.shareReserves,
                poolInfoBefore.bondReserves + bondAmount,
                INITIAL_SHARE_PRICE,
                POSITION_DURATION,
                hyperdrive.getPoolConfig().timeStretch
            ),
            5
        );
    }
}<|MERGE_RESOLUTION|>--- conflicted
+++ resolved
@@ -136,12 +136,7 @@
     }
 
     function verifyOpenShort(
-<<<<<<< HEAD
         HyperdriveUtils.PoolInfo memory poolInfoBefore,
-=======
-        IHyperdrive.PoolInfo memory poolInfoBefore,
-        uint256 contribution,
->>>>>>> 05b18ee9
         uint256 baseAmount,
         uint256 bondAmount,
         uint256 maturityTime,
