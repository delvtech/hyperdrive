// SPDX-License-Identifier: Apache-2.0
pragma solidity 0.8.19;

// FIXME
import "forge-std/console.sol";

import { stdError } from "forge-std/StdError.sol";
import { VmSafe } from "forge-std/Vm.sol";
import { IHyperdrive } from "contracts/src/interfaces/IHyperdrive.sol";
import { AssetId } from "contracts/src/libraries/AssetId.sol";
import { FixedPointMath } from "contracts/src/libraries/FixedPointMath.sol";
import { HyperdriveMath } from "contracts/src/libraries/HyperdriveMath.sol";
import { YieldSpaceMath } from "contracts/src/libraries/YieldSpaceMath.sol";
import { HyperdriveTest, HyperdriveUtils } from "../../utils/HyperdriveTest.sol";
import { Lib } from "../../utils/Lib.sol";

contract CloseLongTest is HyperdriveTest {
    using FixedPointMath for uint256;
    using HyperdriveUtils for *;
    using Lib for *;

    function setUp() public override {
        super.setUp();

        // Start recording event logs.
        vm.recordLogs();
    }

    function test_close_long_failure_zero_amount() external {
        // Initialize the pool with a large amount of capital.
        uint256 fixedRate = 0.05e18;
        uint256 contribution = 500_000_000e18;
        initialize(alice, fixedRate, contribution);

        // Open a long position.
        uint256 baseAmount = 10e18;
        (uint256 maturityTime, ) = openLong(bob, baseAmount);

        // Attempt to close zero longs. This should fail.
        vm.stopPrank();
        vm.startPrank(bob);
        vm.expectRevert(IHyperdrive.ZeroAmount.selector);
        hyperdrive.closeLong(maturityTime, 0, 0, bob, true);
    }

    function test_close_long_failure_invalid_amount() external {
        // Initialize the pool with a large amount of capital.
        uint256 fixedRate = 0.05e18;
        uint256 contribution = 500_000_000e18;
        initialize(alice, fixedRate, contribution);

        // Open a long position.
        uint256 baseAmount = 10e18;
        (uint256 maturityTime, uint256 bondAmount) = openLong(bob, baseAmount);

        // Attempt to close too many longs. This should fail.
        vm.stopPrank();
        vm.startPrank(bob);
        vm.expectRevert(stdError.arithmeticError);
        hyperdrive.closeLong(maturityTime, bondAmount + 1, 0, bob, true);
    }

    function test_close_long_failure_zero_maturity() external {
        // Initialize the pool with a large amount of capital.
        uint256 fixedRate = 0.05e18;
        uint256 contribution = 500_000_000e18;
        uint256 lpShares = initialize(alice, fixedRate, contribution);

        // Open a long position.
        uint256 baseAmount = 30e18;
        openLong(bob, baseAmount);

        // Attempt to use a timestamp greater than the maximum range.
        vm.stopPrank();
        vm.startPrank(alice);
        vm.expectRevert(stdError.arithmeticError);
        hyperdrive.closeLong(0, lpShares, 0, alice, true);
    }

    function test_close_long_failure_invalid_timestamp() external {
        // Initialize the pool with a large amount of capital.
        uint256 fixedRate = 0.05e18;
        uint256 contribution = 500_000_000e18;
        initialize(alice, fixedRate, contribution);

        // Open a long position.
        uint256 baseAmount = 10e18;
        openLong(bob, baseAmount);

        // Attempt to use a timestamp greater than the maximum range.
        vm.stopPrank();
        vm.startPrank(bob);
        vm.expectRevert(IHyperdrive.InvalidTimestamp.selector);
        hyperdrive.closeLong(uint256(type(uint248).max) + 1, 1, 0, bob, true);
    }

    function test_close_long_immediately_with_regular_amount() external {
        // Initialize the pool with a large amount of capital.
        uint256 fixedRate = 0.05e18;
        uint256 contribution = 500_000_000e18;
        initialize(alice, fixedRate, contribution);

        // Open a long position.
        uint256 basePaid = 10e18;
        (uint256 maturityTime, uint256 bondAmount) = openLong(bob, basePaid);

        // Get the reserves before closing the long.
        IHyperdrive.PoolInfo memory poolInfoBefore = hyperdrive.getPoolInfo();
        uint256 bobBaseBalanceBefore = baseToken.balanceOf(bob);
        uint256 hyperdriveBaseBalanceBefore = baseToken.balanceOf(
            address(hyperdrive)
        );

        // Immediately close the bonds.
        uint256 baseProceeds = closeLong(bob, maturityTime, bondAmount);

        // Verify that Bob didn't receive more base than he put in.
        assertLe(baseProceeds, basePaid);

        // Verify that the close long updates were correct.
        verifyCloseLong(
            poolInfoBefore,
            bobBaseBalanceBefore,
            hyperdriveBaseBalanceBefore,
            baseProceeds,
            bondAmount,
            maturityTime,
            false
        );
    }

    function test_close_long_immediately_with_small_amount() external {
        // Initialize the pool with a large amount of capital.
        uint256 fixedRate = 0.05e18;
        uint256 contribution = 500_000_000e18;
        initialize(alice, fixedRate, contribution);

        // Open a long position.
        uint256 basePaid = .01e18;
        (uint256 maturityTime, uint256 bondAmount) = openLong(bob, basePaid);

        // Get the reserves before closing the long.
        IHyperdrive.PoolInfo memory poolInfoBefore = hyperdrive.getPoolInfo();
        uint256 bobBaseBalanceBefore = baseToken.balanceOf(bob);
        uint256 hyperdriveBaseBalanceBefore = baseToken.balanceOf(
            address(hyperdrive)
        );

        // Immediately close the bonds.
        uint256 baseProceeds = closeLong(bob, maturityTime, bondAmount);

        // Verify that Bob didn't receive more base than he put in.
        assertLe(baseProceeds, basePaid);

        // Verify that the close long updates were correct.
        verifyCloseLong(
            poolInfoBefore,
            bobBaseBalanceBefore,
            hyperdriveBaseBalanceBefore,
            baseProceeds,
            bondAmount,
            maturityTime,
            false
        );
    }

    // This stress tests the aggregate accounting by making the bond amount of
    // the second trade off by 1 wei.
    function test_close_long_dust_amount() external {
        // Initialize the pool with a large amount of capital.
        uint256 fixedRate = 0.05e18;
        uint256 contribution = 500_000_000e18;
        initialize(alice, fixedRate, contribution);

        // Open a long position.
        uint256 basePaid = 10_000_000e18;
        (uint256 maturityTime, uint256 bondAmount) = openLong(bob, basePaid);

        // Immediately close the bonds. We close the long in two transactions
        // to ensure that the close long function can handle small input amounts.
        uint256 baseProceeds = closeLong(bob, maturityTime, bondAmount / 2);
        baseProceeds += closeLong(bob, maturityTime, bondAmount / 2 - 1);

        // Verify that Bob didn't receive more base than he put in.
        assertLe(baseProceeds, basePaid);

        // Ensure that the average maturity time was updated correctly.
        assertEq(
            hyperdrive.getPoolInfo().longAverageMaturityTime,
            maturityTime * 1e18
        );

        // Ensure that the average open share price was updated correctly.
        assertEq(
            hyperdrive.getCheckpoint(block.timestamp).longSharePrice,
            hyperdrive.getPoolInfo().sharePrice
        );
    }

    function test_close_long_halfway_through_term() external {
        // Initialize the market.
        uint fixedRate = 0.05e18;
        uint256 contribution = 500_000_000e18;
        initialize(alice, fixedRate, contribution);

        // Bob opens a large long.
        uint256 basePaid = 10e18;
        (uint256 maturityTime, uint256 bondAmount) = openLong(bob, basePaid);

        // Most of the term passes. The variable rate equals the fixed rate.
        uint256 timeDelta = 0.5e18;
        advanceTime(POSITION_DURATION.mulDown(timeDelta), int256(fixedRate));

        // Get the reserves before closing the long.
        IHyperdrive.PoolInfo memory poolInfoBefore = hyperdrive.getPoolInfo();
        uint256 bobBaseBalanceBefore = baseToken.balanceOf(bob);
        uint256 hyperdriveBaseBalanceBefore = baseToken.balanceOf(
            address(hyperdrive)
        );

        // Bob closes his long close to maturity.
        uint256 baseProceeds = closeLong(bob, maturityTime, bondAmount);

        // calculate the amount of time that passed since the last checkpoint
        uint256 checkpointDistance = block.timestamp -
            HyperdriveUtils.latestCheckpoint(hyperdrive);

        // Ensure that the realized rate is approximately equal to the spot rate.
        assertApproxEqAbs(
            HyperdriveUtils.calculateAPRFromRealizedPrice(
                basePaid,
                baseProceeds,
                FixedPointMath.ONE_18 -
                    timeDelta -
                    checkpointDistance.divDown(POSITION_DURATION)
            ),
            fixedRate,
            1e10
        );

        // Verify that the close long updates were correct.
        verifyCloseLong(
            poolInfoBefore,
            bobBaseBalanceBefore,
            hyperdriveBaseBalanceBefore,
            baseProceeds,
            bondAmount,
            maturityTime,
            false
        );
    }

    function test_close_long_redeem() external {
        // Initialize the pool with a large amount of capital.
        uint256 fixedRate = 0.05e18;
        uint256 contribution = 500_000_000e18;
        initialize(alice, fixedRate, contribution);

        // Open a long position.
        uint256 basePaid = 10e18;
        (uint256 maturityTime, uint256 bondAmount) = openLong(bob, basePaid);

        // Term passes. The pool accrues interest at the current apr.
        uint256 timeDelta = 1e18;
        advanceTime(POSITION_DURATION.mulDown(timeDelta), int256(fixedRate));

        // Get the reserves before closing the long.
        IHyperdrive.PoolInfo memory poolInfoBefore = hyperdrive.getPoolInfo();
        uint256 bobBaseBalanceBefore = baseToken.balanceOf(bob);
        uint256 hyperdriveBaseBalanceBefore = baseToken.balanceOf(
            address(hyperdrive)
        );

        // Redeem the bonds
        uint256 baseProceeds = closeLong(bob, maturityTime, bondAmount);

        // Verify that Bob received base equal to the full bond amount.
        assertApproxEqAbs(baseProceeds, bondAmount, 1);

        // Verify that the close long updates were correct.
        verifyCloseLong(
            poolInfoBefore,
            bobBaseBalanceBefore,
            hyperdriveBaseBalanceBefore,
            baseProceeds,
            bondAmount,
            maturityTime,
            false
        );
    }

    function test_close_long_redeem_negative_interest() external {
        // Initialize the pool with a large amount of capital.
        uint256 fixedRate = 0.05e18;
        uint256 contribution = 500_000_000e18;
        initialize(alice, fixedRate, contribution);

        // Open a long position.
        uint256 basePaid = 10e18;
        (uint256 maturityTime, uint256 bondAmount) = openLong(bob, basePaid);

        // Term passes. The pool accrues interest at the current apr.
        uint256 timeAdvanced = POSITION_DURATION;
        int256 apr = -0.3e18;
        advanceTime(timeAdvanced, apr);

        // Get the reserves before closing the long.
        IHyperdrive.PoolInfo memory poolInfoBefore = hyperdrive.getPoolInfo();
        uint256 bobBaseBalanceBefore = baseToken.balanceOf(bob);
        uint256 hyperdriveBaseBalanceBefore = baseToken.balanceOf(
            address(hyperdrive)
        );

        // Redeem the bonds
        uint256 baseProceeds = closeLong(bob, maturityTime, bondAmount);

        // Account the negative interest with the bondAmount as principal
        (uint256 bondFaceValue, ) = HyperdriveUtils.calculateCompoundInterest(
            bondAmount,
            apr,
            timeAdvanced
        );

        // As negative interest occurred over the duration, the long position
        // takes on the loss. As the "matured" bondAmount is implicitly an
        // amount of shares, the base value of those shares are negative
        // relative to what they were at the start of the term.
        uint256 matureBondsValue = bondAmount
            .divDown(hyperdrive.getPoolConfig().initialSharePrice)
            .mulDown(poolInfoBefore.sharePrice);

        // Verify that Bob received base equal to the full bond amount.
        assertApproxEqAbs(baseProceeds, bondFaceValue, 10);
        assertApproxEqAbs(baseProceeds, matureBondsValue, 10);

        // Verify that the close long updates were correct.
        verifyCloseLong(
            poolInfoBefore,
            bobBaseBalanceBefore,
            hyperdriveBaseBalanceBefore,
            baseProceeds,
            bondAmount,
            maturityTime,
            false
        );
    }

    function test_close_long_half_term_negative_interest() external {
        // Initialize the pool with a large amount of capital.
        uint256 fixedRate = 0.05e18;
        uint256 contribution = 500_000_000e18;
        initialize(alice, fixedRate, contribution);

        // Open a long position.
        uint256 basePaid = 10e18;
        (uint256 maturityTime, uint256 bondAmount) = openLong(bob, basePaid);

        // Term passes. The pool accrues negative interest.
        uint256 timeAdvanced = POSITION_DURATION.mulDown(0.5e18);
        int256 apr = -0.25e18;
        advanceTime(timeAdvanced, apr);

        // Get the reserves before closing the long.
        IHyperdrive.PoolInfo memory poolInfoBefore = hyperdrive.getPoolInfo();
        uint256 bobBaseBalanceBefore = baseToken.balanceOf(bob);
        uint256 hyperdriveBaseBalanceBefore = baseToken.balanceOf(
            address(hyperdrive)
        );

        // Redeem the bonds
        uint256 baseProceeds = closeLong(bob, maturityTime, bondAmount);

        // Initial share price
        uint256 initialSharePrice = hyperdrive
            .getPoolConfig()
            .initialSharePrice;

        // Ensure that the base proceeds are correct.
        {
            // All mature bonds are redeemed at the equivalent amount of shares
            // held throughout the duration, losing capital
            uint256 matureBonds = bondAmount.mulDown(
                FixedPointMath.ONE_18 -
                    HyperdriveUtils.calculateTimeRemaining(
                        hyperdrive,
                        maturityTime
                    )
            );
            uint256 bondsValue = matureBonds;

            // Portion of immature bonds are sold on the YieldSpace curve
            uint256 immatureBonds = bondAmount - matureBonds;
            bondsValue += YieldSpaceMath
                .calculateSharesOutGivenBondsIn(
                    poolInfoBefore.shareReserves,
                    poolInfoBefore.bondReserves,
                    immatureBonds,
                    FixedPointMath.ONE_18 -
                        hyperdrive.getPoolConfig().timeStretch,
                    poolInfoBefore.sharePrice,
                    initialSharePrice
                )
                .mulDown(poolInfoBefore.sharePrice);

            bondsValue = bondsValue.divDown(initialSharePrice).mulDown(
                poolInfoBefore.sharePrice
            );

            assertEq(baseProceeds, bondsValue);
        }

        // Verify that the close long updates were correct.
        verifyCloseLong(
            poolInfoBefore,
            bobBaseBalanceBefore,
            hyperdriveBaseBalanceBefore,
            baseProceeds,
            bondAmount,
            maturityTime,
            false
        );
    }

    function test_close_long_negative_interest_at_close() external {
        // Initialize the pool with a large amount of capital.
        uint256 fixedRate = 0.05e18;
        uint256 contribution = 500_000_000e18;
        initialize(alice, fixedRate, contribution);

        // Open a long position.
        uint256 basePaid = 10e18;
        (uint256 maturityTime, uint256 bondAmount) = openLong(bob, basePaid);

        // The term passes and the pool accrues negative interest.
        int256 apr = -0.25e18;
        advanceTime(POSITION_DURATION, apr);

        // A checkpoint is created to lock in the close price.
        hyperdrive.checkpoint(HyperdriveUtils.latestCheckpoint(hyperdrive));
        uint256 closeSharePrice = hyperdrive.getPoolInfo().sharePrice;

        // Another term passes and a large amount of positive interest accrues.
        advanceTime(POSITION_DURATION, 0.7e18);

        // Get the reserves and base balances before closing the long.
        IHyperdrive.PoolInfo memory poolInfoBefore = hyperdrive.getPoolInfo();
        uint256 bobBaseBalanceBefore = baseToken.balanceOf(bob);
        uint256 hyperdriveBaseBalanceBefore = baseToken.balanceOf(
            address(hyperdrive)
        );

        // Bob redeems the bonds. Ensure that the return value matches the
        // amount of base transferred to Bob.
        uint256 baseProceeds = closeLong(bob, maturityTime, bondAmount);

        // Bond holders take a proportional haircut on any negative interest
        // that accrues.
        uint256 bondValue = bondAmount
            .divDown(hyperdrive.getPoolConfig().initialSharePrice)
            .mulDown(closeSharePrice);

        // Calculate the value of the bonds compounded at the negative APR.
        (uint256 bondFaceValue, ) = HyperdriveUtils.calculateCompoundInterest(
            bondAmount,
            apr,
            POSITION_DURATION
        );

        assertApproxEqAbs(baseProceeds, bondValue, 6);
        assertApproxEqAbs(bondValue, bondFaceValue, 5);

        // Verify that the close long updates were correct.
        verifyCloseLong(
            poolInfoBefore,
            bobBaseBalanceBefore,
            hyperdriveBaseBalanceBefore,
            baseProceeds,
            bondAmount,
            maturityTime,
            true
        );
    }

<<<<<<< HEAD
    function test_close_long_after_matured_long() external {
        // Initialize the pool with a large amount of capital.
        uint256 fixedRate = 0.05e18;
        uint256 contribution = 500_000_000e18;
        initialize(alice, fixedRate, contribution);

        // A large long is opened and held until maturity. This should decrease
        // the share adjustment by the short amount.
        (, uint256 longAmount) = openShort(
            celine,
            hyperdrive.calculateMaxLong() / 2
        );
        advanceTime(hyperdrive.getPoolConfig().positionDuration, 0);
        hyperdrive.checkpoint(HyperdriveUtils.latestCheckpoint(hyperdrive));
        assertEq(hyperdrive.getPoolInfo().shareAdjustment, -int256(longAmount));

        // Bob opens a small long. Celine's short will be closed when the
        // checkpoint is minted, which will increase the share adjustment.
        uint256 basePaid = 1_000_000e18;
        (uint256 maturityTime, uint256 bondAmount) = openLong(bob, basePaid);

        // Celine opens a max short. This will create the worst possible
        // position for Bob to close his long.
        openShort(celine, hyperdrive.calculateMaxShort());

        // Bob is able to close his long.
        closeLong(bob, maturityTime, bondAmount);
    }

    // Test that the close long function works correctly after a matured short
    // is closed.
    function test_close_long_after_matured_short() external {
        // Initialize the pool with a large amount of capital.
        uint256 fixedRate = 0.05e18;
        uint256 contribution = 500_000_000e18;
        initialize(alice, fixedRate, contribution);

        // A large short is opened and held until maturity. This should increase
        // the share adjustment by the short amount.
        uint256 shortAmount = hyperdrive.calculateMaxShort() / 2;
        openShort(celine, shortAmount);
        advanceTime(hyperdrive.getPoolConfig().positionDuration, 0);
        hyperdrive.checkpoint(HyperdriveUtils.latestCheckpoint(hyperdrive));
        assertEq(hyperdrive.getPoolInfo().shareAdjustment, int256(shortAmount));

        // Bob opens a small long. Celine's short will be closed when the
        // checkpoint is minted, which will increase the share adjustment.
        uint256 basePaid = 1_000_000e18;
        (uint256 maturityTime, uint256 bondAmount) = openLong(bob, basePaid);

        // Celine opens a max short. This will create the worst possible
        // position for Bob to close his long.
        openShort(celine, hyperdrive.calculateMaxShort());

        // Bob is able to close his long.
        closeLong(bob, maturityTime, bondAmount);
=======
    function test_long_fees_collect_on_close_at_maturity() external {
        uint256 fixedRate = 0.05e18;
        uint256 contribution = 500_000_000e18;

        // 1. Deploy a pool with zero fees
        IHyperdrive.PoolConfig memory config = testConfig(fixedRate);
        deploy(address(deployer), config);
        // Initialize the pool with a large amount of capital.
        initialize(alice, fixedRate, contribution);

        // 2. A long is opened and the term passes. The long is closed at maturity.
        (uint256 maturityTime, uint256 bondAmount) = openLong(bob, 10e18);
        advanceTime(POSITION_DURATION, int256(fixedRate));
        closeLong(bob, maturityTime, bondAmount);

        // 3. Record Share Reserves
        IHyperdrive.MarketState memory zeroFeeState = hyperdrive
            .getMarketState();

        // 4. deploy a pool with 100% curve fees and 100% gov fees (this is nice bc
        // it ensures that all the fees are credited to governance and thus subtracted
        // from the shareReserves
        config = testConfig(fixedRate);
        config.fees = IHyperdrive.Fees({
            curve: 0,
            flat: 1e18,
            governance: 1e18
        });
        deploy(address(deployer), config);
        initialize(alice, fixedRate, contribution);

        // 5. Open and close a Long advancing it to maturity
        (maturityTime, bondAmount) = openLong(bob, 10e18);
        advanceTime(POSITION_DURATION, int256(fixedRate));
        closeLong(bob, maturityTime, bondAmount);

        // 6. Record Share Reserves
        IHyperdrive.MarketState memory maxFeeState = hyperdrive
            .getMarketState();

        uint256 govFees = hyperdrive.getUncollectedGovernanceFees();
        // Governance fees collected are non-zero
        assert(govFees > 1e5);

        // 7. deploy a pool with 100% curve fees and 0% gov fees
        config = testConfig(fixedRate);
        config.fees = IHyperdrive.Fees({ curve: 0, flat: 1e18, governance: 0 });
        // Deploy and initialize the new pool
        deploy(address(deployer), config);
        initialize(alice, fixedRate, contribution);

        // 8. Open and close another Long at maturity advancing the time
        (maturityTime, bondAmount) = openLong(bob, 10e18);
        advanceTime(POSITION_DURATION, int256(fixedRate));
        closeLong(bob, maturityTime, bondAmount);

        // 9. Record Share Reserves
        IHyperdrive.MarketState memory maxFlatFeeState = hyperdrive
            .getMarketState();

        // The fees are subtracted from reserves and accounted for
        // separately, so this will be true.
        assertEq(zeroFeeState.shareReserves, maxFeeState.shareReserves);
        assertGt(maxFlatFeeState.shareReserves, zeroFeeState.shareReserves);
>>>>>>> 7cdd0f85
    }

    function verifyCloseLong(
        IHyperdrive.PoolInfo memory poolInfoBefore,
        uint256 traderBaseBalanceBefore,
        uint256 hyperdriveBaseBalanceBefore,
        uint256 baseProceeds,
        uint256 bondAmount,
        uint256 maturityTime,
        bool wasCheckpointed
    ) internal {
        // Ensure that one `CloseLong` event was emitted with the correct
        // arguments.
        {
            VmSafe.Log[] memory logs = vm.getRecordedLogs().filterLogs(
                CloseLong.selector
            );
            assertEq(logs.length, 1);
            VmSafe.Log memory log = logs[0];
            assertEq(address(uint160(uint256(log.topics[1]))), bob);
            assertEq(
                uint256(log.topics[2]),
                AssetId.encodeAssetId(AssetId.AssetIdPrefix.Long, maturityTime)
            );
            (
                uint256 eventMaturityTime,
                uint256 eventBaseAmount,
                uint256 eventBondAmount
            ) = abi.decode(log.data, (uint256, uint256, uint256));
            assertEq(eventMaturityTime, maturityTime);
            assertEq(eventBaseAmount, baseProceeds);
            assertEq(eventBondAmount, bondAmount);
        }

        // Ensure that the correct amount of base was transferred.
        assertEq(
            baseToken.balanceOf(bob),
            traderBaseBalanceBefore + baseProceeds
        );
        assertEq(
            baseToken.balanceOf(address(hyperdrive)),
            hyperdriveBaseBalanceBefore - baseProceeds
        );

        // Ensure that the base transfers were correct.

        // Verify that all of Bob's bonds were burned.
        assertEq(
            hyperdrive.balanceOf(
                AssetId.encodeAssetId(AssetId.AssetIdPrefix.Long, maturityTime),
                bob
            ),
            0
        );

        // Verify that the other states were correct.
        IHyperdrive.PoolInfo memory poolInfoAfter = hyperdrive.getPoolInfo();
        if (wasCheckpointed) {
            assertEq(poolInfoAfter.shareReserves, poolInfoBefore.shareReserves);
            assertEq(
                poolInfoAfter.longsOutstanding,
                poolInfoBefore.longsOutstanding
            );
        } else {
            assertApproxEqAbs(
                poolInfoAfter.shareReserves,
                poolInfoBefore.shareReserves -
                    baseProceeds.divDown(poolInfoBefore.sharePrice),
                // TODO: This is a huge error bar.
                // 0.00000001 off or 1 wei
                poolInfoAfter.shareReserves.mulDown(100000000000) + 1
            );
            assertEq(
                poolInfoAfter.longsOutstanding,
                poolInfoBefore.longsOutstanding - bondAmount
            );
        }
        assertEq(poolInfoAfter.sharePrice, poolInfoBefore.sharePrice);
        assertEq(poolInfoAfter.lpTotalSupply, poolInfoBefore.lpTotalSupply);
        assertEq(poolInfoAfter.longAverageMaturityTime, 0);
        assertEq(
            poolInfoAfter.shortsOutstanding,
            poolInfoBefore.shortsOutstanding
        );
        assertEq(poolInfoAfter.shortAverageMaturityTime, 0);

        // TODO: Figure out how to test this without duplicating the logic.
        //
        // Ensure that the bond reserves were updated to have the correct APR.
        // Due to the way that the flat part of the trade is applied, the bond
        // reserve updates may not exactly correspond to the amount of bonds
        // transferred; however, the pool's APR should be identical to the APR
        // that the bond amount transfer implies. The adjustment should be equal
        // to timeRemaining * bondAmount.
        // uint256 timeRemaining = calculateTimeRemaining(maturityTime);
        // assertApproxEqAbs(
        //     calculateAPRFromReserves(),
        //     HyperdriveMath.calculateAPRFromReserves(
        //         poolInfoAfter.shareReserves,
        //         poolInfoBefore.bondReserves + timeRemaining.mulDown(bondAmount),
        //         poolInfoAfter.lpTotalSupply,
        //         INITIAL_SHARE_PRICE,
        //         POSITION_DURATION,
        //         hyperdrive.timeStretch()
        //     ),
        //     5
        // );
    }
}<|MERGE_RESOLUTION|>--- conflicted
+++ resolved
@@ -481,7 +481,6 @@
         );
     }
 
-<<<<<<< HEAD
     function test_close_long_after_matured_long() external {
         // Initialize the pool with a large amount of capital.
         uint256 fixedRate = 0.05e18;
@@ -538,7 +537,8 @@
 
         // Bob is able to close his long.
         closeLong(bob, maturityTime, bondAmount);
-=======
+    }
+
     function test_long_fees_collect_on_close_at_maturity() external {
         uint256 fixedRate = 0.05e18;
         uint256 contribution = 500_000_000e18;
@@ -603,7 +603,6 @@
         // separately, so this will be true.
         assertEq(zeroFeeState.shareReserves, maxFeeState.shareReserves);
         assertGt(maxFlatFeeState.shareReserves, zeroFeeState.shareReserves);
->>>>>>> 7cdd0f85
     }
 
     function verifyCloseLong(
