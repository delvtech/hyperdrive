--- conflicted
+++ resolved
@@ -1,16 +1,14 @@
 // SPDX-License-Identifier: Apache-2.0
 pragma solidity 0.8.19;
 
-<<<<<<< HEAD
+import { AssetId } from "contracts/src/libraries/AssetId.sol";
+import { ForwarderFactory } from "contracts/src/token/ForwarderFactory.sol";
+import { MockAssetId } from "contracts/test/MockAssetId.sol";
+import { MockMultiToken, IMockMultiToken } from "contracts/test/MockMultiToken.sol";
+import { BaseTest } from "test/utils/BaseTest.sol";
+import { Lib } from "test/utils/Lib.sol";
+
 // FIXME: Fix this test.
-//
-// import { AssetId } from "contracts/src/libraries/AssetId.sol";
-// import { ForwarderFactory } from "contracts/src/token/ForwarderFactory.sol";
-// import { MultiTokenDataProvider } from "contracts/src/token/MultiTokenDataProvider.sol";
-// import { MockAssetId } from "../mocks/MockAssetId.sol";
-// import { MockMultiToken, IMockMultiToken } from "contracts/test/MockMultiToken.sol";
-// import { BaseTest } from "test/utils/BaseTest.sol";
-// import { Lib } from "test/utils/Lib.sol";
 //
 // contract MultiTokenTest is BaseTest {
 //     using Lib for *;
@@ -352,355 +350,4 @@
 //         vm.expectRevert();
 //         multiToken.batchTransferFrom(owner, bob, ids, amounts);
 //     }
-// }
-=======
-import { AssetId } from "contracts/src/libraries/AssetId.sol";
-import { ForwarderFactory } from "contracts/src/token/ForwarderFactory.sol";
-import { MultiTokenDataProvider } from "contracts/src/token/MultiTokenDataProvider.sol";
-import { MockAssetId } from "contracts/test/MockAssetId.sol";
-import { MockMultiToken, IMockMultiToken } from "contracts/test/MockMultiToken.sol";
-import { BaseTest } from "test/utils/BaseTest.sol";
-import { Lib } from "test/utils/Lib.sol";
-
-contract MultiTokenTest is BaseTest {
-    using Lib for *;
-    IMockMultiToken multiToken;
-
-    bytes32 public constant PERMIT_TYPEHASH =
-        keccak256(
-            "PermitForAll(address owner,address spender,bool _approved,uint256 nonce,uint256 deadline)"
-        );
-
-    function setUp() public override {
-        super.setUp();
-        vm.startPrank(deployer);
-        forwarderFactory = new ForwarderFactory();
-        address dataProvider = address(
-            new MultiTokenDataProvider(bytes32(0), address(forwarderFactory))
-        );
-
-        multiToken = IMockMultiToken(
-            address(
-                new MockMultiToken(
-                    dataProvider,
-                    bytes32(0),
-                    address(forwarderFactory)
-                )
-            )
-        );
-        vm.stopPrank();
-    }
-
-    function testFactory() public {
-        assertEq(multiToken.factory(), address(forwarderFactory));
-    }
-
-    // TODO - really needs a better test
-    function testLinkerCodeHash() public {
-        assertEq(multiToken.linkerCodeHash(), bytes32(0));
-    }
-
-    function test__metadata() public {
-        // Create a real tokenId.
-        MockAssetId assetId = new MockAssetId();
-        uint256 maturityTime = 126144000;
-        uint256 id = assetId.encodeAssetId(
-            AssetId.AssetIdPrefix.Long,
-            maturityTime
-        );
-
-        // Generate expected token name and symbol.
-        string memory expectedName = "Hyperdrive Long: 126144000";
-        string memory expectedSymbol = "HYPERDRIVE-LONG:126144000";
-        vm.startPrank(alice);
-        multiToken.__setNameAndSymbol(id, expectedName, expectedSymbol);
-        vm.stopPrank();
-
-        // Test that the name and symbol are correct.
-        assertEq(multiToken.name(id), expectedName);
-        assertEq(multiToken.symbol(id), expectedSymbol);
-    }
-
-    function testPermitForAll() public {
-        uint256 privateKey = 0xBEEF;
-        address owner = vm.addr(privateKey);
-
-        uint256 deadline = block.timestamp + 1000;
-
-        uint256 nonce = multiToken.nonces(owner);
-
-        bytes32 structHash = keccak256(
-            abi.encodePacked(
-                "\x19\x01",
-                multiToken.DOMAIN_SEPARATOR(),
-                keccak256(
-                    abi.encode(
-                        PERMIT_TYPEHASH,
-                        owner,
-                        address(0xCAFE),
-                        true,
-                        nonce,
-                        deadline
-                    )
-                )
-            )
-        );
-
-        (uint8 v, bytes32 r, bytes32 s) = vm.sign(privateKey, structHash);
-
-        multiToken.permitForAll(
-            owner,
-            address(0xCAFE),
-            true,
-            deadline,
-            v,
-            r,
-            s
-        );
-
-        assertEq(multiToken.isApprovedForAll(owner, address(0xCAFE)), true);
-
-        // Check that nonce increments
-        assertEq(multiToken.nonces(owner), nonce + 1);
-    }
-
-    function testNegativePermitBadNonce() public {
-        uint256 privateKey = 0xBEEF;
-        address owner = vm.addr(privateKey);
-
-        uint256 deadline = block.timestamp + 1000;
-
-        uint256 nonce = multiToken.nonces(owner);
-
-        bytes32 structHash = keccak256(
-            abi.encodePacked(
-                "\x19\x01",
-                multiToken.DOMAIN_SEPARATOR(),
-                keccak256(
-                    abi.encode(
-                        PERMIT_TYPEHASH,
-                        owner,
-                        address(0xCAFE),
-                        true,
-                        nonce + 5,
-                        deadline
-                    )
-                )
-            )
-        );
-
-        (uint8 v, bytes32 r, bytes32 s) = vm.sign(privateKey, structHash);
-
-        vm.expectRevert();
-        multiToken.permitForAll(
-            owner,
-            address(0xCAFE),
-            true,
-            deadline,
-            v,
-            r,
-            s
-        );
-
-        assertEq(multiToken.isApprovedForAll(owner, address(0xCAFE)), false);
-    }
-
-    function testNegativePermitExpired() public {
-        uint256 privateKey = 0xBEEF;
-        address owner = vm.addr(privateKey);
-
-        uint256 deadline = block.timestamp - 1;
-
-        uint256 nonce = multiToken.nonces(owner);
-
-        bytes32 structHash = keccak256(
-            abi.encodePacked(
-                "\x19\x01",
-                multiToken.DOMAIN_SEPARATOR(),
-                keccak256(
-                    abi.encode(
-                        PERMIT_TYPEHASH,
-                        owner,
-                        address(0xCAFE),
-                        true,
-                        nonce + 5,
-                        deadline
-                    )
-                )
-            )
-        );
-
-        (uint8 v, bytes32 r, bytes32 s) = vm.sign(privateKey, structHash);
-
-        vm.expectRevert();
-        multiToken.permitForAll(
-            owner,
-            address(0xCAFE),
-            true,
-            deadline,
-            v,
-            r,
-            s
-        );
-
-        assertEq(multiToken.isApprovedForAll(owner, address(0xCAFE)), false);
-    }
-
-    function testNegativePermitBadSignature() public {
-        uint256 privateKey = 0xBEEF;
-        address owner = vm.addr(privateKey);
-
-        uint256 deadline = block.timestamp + 1000;
-
-        uint256 nonce = multiToken.nonces(owner);
-
-        bytes32 structHash = keccak256(
-            abi.encodePacked(
-                "\x19\x01",
-                multiToken.DOMAIN_SEPARATOR(),
-                keccak256(
-                    abi.encode(
-                        PERMIT_TYPEHASH,
-                        owner,
-                        address(0xCAFE),
-                        true,
-                        nonce,
-                        deadline
-                    )
-                )
-            )
-        );
-
-        (uint8 v, bytes32 r, bytes32 s) = vm.sign(privateKey, structHash);
-
-        vm.expectRevert();
-        multiToken.permitForAll(
-            owner,
-            address(0xF00DBABE),
-            true,
-            deadline,
-            v,
-            r,
-            s
-        );
-
-        assertEq(
-            multiToken.isApprovedForAll(owner, address(0xF00DBABE)),
-            false
-        );
-    }
-
-    function testCannotTransferZeroAddrBatchTransferFrom() public {
-        vm.expectRevert();
-        multiToken.batchTransferFrom(
-            alice,
-            address(0),
-            new uint256[](0),
-            new uint256[](0)
-        );
-
-        vm.expectRevert();
-        multiToken.batchTransferFrom(
-            address(0),
-            alice,
-            new uint256[](0),
-            new uint256[](0)
-        );
-    }
-
-    function testCannotSendInconsistentLengths() public {
-        vm.expectRevert();
-        multiToken.batchTransferFrom(
-            alice,
-            bob,
-            new uint256[](0),
-            new uint256[](1)
-        );
-
-        vm.expectRevert();
-        multiToken.batchTransferFrom(
-            alice,
-            bob,
-            new uint256[](1),
-            new uint256[](0)
-        );
-    }
-
-    function testBatchTransferFrom() public {
-        uint256 privateKey = 0xBEEF;
-        address owner = vm.addr(privateKey);
-
-        uint256 deadline = block.timestamp + 1000;
-
-        uint256 nonce = multiToken.nonces(owner);
-
-        bytes32 structHash = keccak256(
-            abi.encodePacked(
-                "\x19\x01",
-                multiToken.DOMAIN_SEPARATOR(),
-                keccak256(
-                    abi.encode(
-                        PERMIT_TYPEHASH,
-                        owner,
-                        address(0xCAFE),
-                        true,
-                        nonce,
-                        deadline
-                    )
-                )
-            )
-        );
-
-        (uint8 v, bytes32 r, bytes32 s) = vm.sign(privateKey, structHash);
-
-        multiToken.permitForAll(
-            owner,
-            address(0xCAFE),
-            true,
-            deadline,
-            v,
-            r,
-            s
-        );
-
-        multiToken.mint(1, owner, 100 ether);
-        multiToken.mint(2, owner, 50 ether);
-        multiToken.mint(3, owner, 10 ether);
-
-        uint256[] memory ids = new uint256[](3);
-        ids[0] = 1;
-        ids[1] = 2;
-        ids[2] = 3;
-
-        uint256[] memory amounts = new uint256[](3);
-        amounts[0] = 100 ether;
-        amounts[1] = 50 ether;
-        amounts[2] = 10 ether;
-
-        vm.prank(address(0xCAFE));
-        multiToken.batchTransferFrom(owner, bob, ids, amounts);
-    }
-
-    function testBatchTransferFromFailsWithoutApproval() public {
-        uint256 privateKey = 0xBEEF;
-        address owner = vm.addr(privateKey);
-
-        multiToken.mint(1, owner, 100 ether);
-        multiToken.mint(2, owner, 50 ether);
-        multiToken.mint(3, owner, 10 ether);
-
-        uint256[] memory ids = new uint256[](3);
-        ids[0] = 1;
-        ids[1] = 2;
-        ids[2] = 3;
-
-        uint256[] memory amounts = new uint256[](3);
-        amounts[0] = 100 ether;
-        amounts[1] = 50 ether;
-        amounts[2] = 10 ether;
-
-        vm.expectRevert();
-        multiToken.batchTransferFrom(owner, bob, ids, amounts);
-    }
-}
->>>>>>> ecb31244
+// }