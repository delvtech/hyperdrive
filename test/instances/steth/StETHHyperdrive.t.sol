--- conflicted
+++ resolved
@@ -127,6 +127,8 @@
             deployerCoordinator,
             config,
             new bytes(0),
+            FIXED_RATE,
+            FIXED_RATE,
             0,
             bytes32(uint256(0xdeadbabe))
         );
@@ -135,6 +137,8 @@
             deployerCoordinator,
             config,
             new bytes(0),
+            FIXED_RATE,
+            FIXED_RATE,
             1,
             bytes32(uint256(0xdeadbabe))
         );
@@ -143,6 +147,8 @@
             deployerCoordinator,
             config,
             new bytes(0),
+            FIXED_RATE,
+            FIXED_RATE,
             2,
             bytes32(uint256(0xdeadbabe))
         );
@@ -151,6 +157,8 @@
             deployerCoordinator,
             config,
             new bytes(0),
+            FIXED_RATE,
+            FIXED_RATE,
             3,
             bytes32(uint256(0xdeadbabe))
         );
@@ -159,6 +167,8 @@
             deployerCoordinator,
             config,
             new bytes(0),
+            FIXED_RATE,
+            FIXED_RATE,
             4,
             bytes32(uint256(0xdeadbabe))
         );
@@ -169,13 +179,9 @@
             new bytes(0),
             contribution,
             FIXED_RATE,
-<<<<<<< HEAD
+            FIXED_RATE,
             new bytes(0),
             bytes32(uint256(0xdeadbabe))
-=======
-            FIXED_RATE,
-            new bytes(0)
->>>>>>> 04b33c22
         );
 
         // Ensure that Bob received the correct amount of LP tokens. She should
@@ -237,6 +243,8 @@
             deployerCoordinator,
             config,
             new bytes(0),
+            FIXED_RATE,
+            FIXED_RATE,
             0,
             bytes32(uint256(0xdeadfade))
         );
@@ -245,6 +253,8 @@
             deployerCoordinator,
             config,
             new bytes(0),
+            FIXED_RATE,
+            FIXED_RATE,
             1,
             bytes32(uint256(0xdeadfade))
         );
@@ -253,6 +263,8 @@
             deployerCoordinator,
             config,
             new bytes(0),
+            FIXED_RATE,
+            FIXED_RATE,
             2,
             bytes32(uint256(0xdeadfade))
         );
@@ -261,6 +273,8 @@
             deployerCoordinator,
             config,
             new bytes(0),
+            FIXED_RATE,
+            FIXED_RATE,
             3,
             bytes32(uint256(0xdeadfade))
         );
@@ -269,6 +283,8 @@
             deployerCoordinator,
             config,
             new bytes(0),
+            FIXED_RATE,
+            FIXED_RATE,
             4,
             bytes32(uint256(0xdeadfade))
         );
@@ -279,13 +295,9 @@
             new bytes(0),
             contribution,
             FIXED_RATE,
-<<<<<<< HEAD
+            FIXED_RATE,
             new bytes(0),
             bytes32(uint256(0xdeadfade))
-=======
-            FIXED_RATE,
-            new bytes(0)
->>>>>>> 04b33c22
         );
         assertEq(address(bob).balance, bobBalanceBefore - contribution);
 
