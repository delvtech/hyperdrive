// SPDX-License-Identifier: Apache-2.0
pragma solidity 0.8.20;

import { ERC4626HyperdriveCoreDeployer } from "contracts/src/deployers/erc4626/ERC4626HyperdriveCoreDeployer.sol";
import { ERC4626HyperdriveDeployerCoordinator } from "contracts/src/deployers/erc4626/ERC4626HyperdriveDeployerCoordinator.sol";
import { ERC4626Target0Deployer } from "contracts/src/deployers/erc4626/ERC4626Target0Deployer.sol";
import { ERC4626Target1Deployer } from "contracts/src/deployers/erc4626/ERC4626Target1Deployer.sol";
import { ERC4626Target2Deployer } from "contracts/src/deployers/erc4626/ERC4626Target2Deployer.sol";
import { ERC4626Target3Deployer } from "contracts/src/deployers/erc4626/ERC4626Target3Deployer.sol";
import { ERC4626Target4Deployer } from "contracts/src/deployers/erc4626/ERC4626Target4Deployer.sol";
import { HyperdriveFactory } from "contracts/src/factory/HyperdriveFactory.sol";
import { IERC20 } from "contracts/src/interfaces/IERC20.sol";
import { IERC4626 } from "contracts/src/interfaces/IERC4626.sol";
import { IHyperdrive } from "contracts/src/interfaces/IHyperdrive.sol";
import { IHyperdriveDeployerCoordinator } from "contracts/src/interfaces/IHyperdriveDeployerCoordinator.sol";
import { AssetId } from "contracts/src/libraries/AssetId.sol";
import { FixedPointMath, ONE } from "contracts/src/libraries/FixedPointMath.sol";
import { HyperdriveMath } from "contracts/src/libraries/HyperdriveMath.sol";
import { ForwarderFactory } from "contracts/src/token/ForwarderFactory.sol";
import { MockERC4626Hyperdrive } from "contracts/test/MockERC4626Hyperdrive.sol";
import { HyperdriveTest } from "test/utils/HyperdriveTest.sol";
import { HyperdriveUtils } from "test/utils/HyperdriveUtils.sol";
import { Lib } from "test/utils/Lib.sol";

abstract contract ERC4626ValidationTest is HyperdriveTest {
    using FixedPointMath for *;
    using Lib for *;

    address deployerCoordinator;
    address coreDeployer;
    address target0Deployer;
    address target1Deployer;
    address target2Deployer;
    address target3Deployer;
    address target4Deployer;

    HyperdriveFactory internal factory;
    IERC20 internal underlyingToken;
    IERC4626 internal token;
    MockERC4626Hyperdrive hyperdriveInstance;
    uint8 internal decimals = 18;
    uint256 internal constant FIXED_RATE = 0.05e18;

    function _setUp() internal {
        super.setUp();

        vm.startPrank(deployer);

        // Deploy the ERC4626Hyperdrive factory and deployer.
        coreDeployer = address(new ERC4626HyperdriveCoreDeployer());
        target0Deployer = address(new ERC4626Target0Deployer());
        target1Deployer = address(new ERC4626Target1Deployer());
        target2Deployer = address(new ERC4626Target2Deployer());
        target3Deployer = address(new ERC4626Target3Deployer());
        target4Deployer = address(new ERC4626Target4Deployer());

        deployerCoordinator = address(
            new ERC4626HyperdriveDeployerCoordinator(
                coreDeployer,
                target0Deployer,
                target1Deployer,
                target2Deployer,
                target3Deployer,
                target4Deployer
            )
        );

        address[] memory defaults = new address[](1);
        defaults[0] = bob;
        forwarderFactory = new ForwarderFactory();

        // Hyperdrive factory to produce ERC4626 instances for stethERC4626
        factory = new HyperdriveFactory(
            HyperdriveFactory.FactoryConfig({
                governance: alice,
                hyperdriveGovernance: bob,
                feeCollector: celine,
                defaultPausers: defaults,
                checkpointDurationResolution: 1 hours,
                minCheckpointDuration: 8 hours,
                maxCheckpointDuration: 1 days,
                minPositionDuration: 7 days,
                maxPositionDuration: 10 * 365 days,
                minFixedAPR: 0.001e18,
                maxFixedAPR: 0.5e18,
                minTimeStretchAPR: 0.005e18,
                maxTimeStretchAPR: 0.5e18,
                minFees: IHyperdrive.Fees({
                    curve: 0,
                    flat: 0,
                    governanceLP: 0,
                    governanceZombie: 0
                }),
                maxFees: IHyperdrive.Fees({
                    curve: ONE,
                    flat: ONE,
                    governanceLP: ONE,
                    governanceZombie: ONE
                }),
                linkerFactory: address(forwarderFactory),
                linkerCodeHash: forwarderFactory.ERC20LINK_HASH()
            })
        );

        // Config changes required to support ERC4626 with the correct initial Share Price
        IHyperdrive.PoolDeployConfig memory config = testDeployConfig(
            FIXED_RATE,
            POSITION_DURATION
        );
        config.baseToken = underlyingToken;
        config.governance = address(0);
        config.feeCollector = address(0);
        config.linkerFactory = address(0);
        config.linkerCodeHash = bytes32(0);
        config.timeStretch = 0;
        uint256 contribution = 7_500e18;
        vm.stopPrank();
        vm.startPrank(alice);

        factory.addDeployerCoordinator(deployerCoordinator);

        // Set approval to allow initial contribution to factory
        underlyingToken.approve(address(factory), type(uint256).max);

        // Deploy and set hyperdrive instance
        factory.deployTarget(
            bytes32(uint256(0xdeadbeef)),
            deployerCoordinator,
            config,
            abi.encode(address(token)),
            0,
            bytes32(uint256(0xdeadbabe))
        );
        factory.deployTarget(
            bytes32(uint256(0xdeadbeef)),
            deployerCoordinator,
            config,
            abi.encode(address(token)),
            1,
            bytes32(uint256(0xdeadbabe))
        );
        factory.deployTarget(
            bytes32(uint256(0xdeadbeef)),
            deployerCoordinator,
            config,
            abi.encode(address(token)),
            2,
            bytes32(uint256(0xdeadbabe))
        );
        factory.deployTarget(
            bytes32(uint256(0xdeadbeef)),
            deployerCoordinator,
            config,
            abi.encode(address(token)),
            3,
            bytes32(uint256(0xdeadbabe))
        );
        factory.deployTarget(
            bytes32(uint256(0xdeadbeef)),
            deployerCoordinator,
            config,
            abi.encode(address(token)),
            4,
            bytes32(uint256(0xdeadbabe))
        );
        hyperdrive = factory.deployAndInitialize(
            bytes32(uint256(0xdeadbeef)),
            deployerCoordinator,
            config,
            abi.encode(address(token)),
            contribution,
            FIXED_RATE,
<<<<<<< HEAD
            new bytes(0),
            bytes32(uint256(0xdeadbabe))
=======
            FIXED_RATE,
            new bytes(0)
>>>>>>> 04b33c22
        );

        // Setup maximum approvals so transfers don't require further approval
        underlyingToken.approve(address(hyperdrive), type(uint256).max);
        underlyingToken.approve(address(token), type(uint256).max);
        token.approve(address(hyperdrive), type(uint256).max);
        vm.stopPrank();

        // Start recording events.
        vm.recordLogs();
    }

    function advanceTimeWithYield(
        uint256 timeDelta,
        int256 variableRate
    ) public virtual;

    function test_deployAndInitialize() external {
        vm.startPrank(alice);

        IHyperdrive.PoolDeployConfig memory config = testDeployConfig(
            FIXED_RATE,
            POSITION_DURATION
        );
        config.governance = address(0);
        config.feeCollector = address(0);
        config.linkerFactory = address(0);
        config.linkerCodeHash = bytes32(0);
        config.timeStretch = 0;
        config.baseToken = underlyingToken;
        // Designed to ensure compatibility ../../contracts/src/instances/ERC4626Hyperdrive.sol#L122C1-L122C1
        config.minimumTransactionAmount = hyperdrive
            .getPoolConfig()
            .minimumTransactionAmount;
        config.minimumShareReserves = hyperdrive
            .getPoolConfig()
            .minimumShareReserves;
        uint256 contribution = 10_000 * 10 ** decimals;
        underlyingToken.approve(address(factory), type(uint256).max);

        // Deploy a new hyperdrive instance
        bytes memory extraData = abi.encode(address(token));
        factory.deployTarget(
            bytes32(uint256(0xbeef)),
            deployerCoordinator,
            config,
            extraData,
            0,
            bytes32(uint256(0xfade))
        );
        factory.deployTarget(
            bytes32(uint256(0xbeef)),
            deployerCoordinator,
            config,
            extraData,
            1,
            bytes32(uint256(0xfade))
        );
        factory.deployTarget(
            bytes32(uint256(0xbeef)),
            deployerCoordinator,
            config,
            extraData,
            2,
            bytes32(uint256(0xfade))
        );
        factory.deployTarget(
            bytes32(uint256(0xbeef)),
            deployerCoordinator,
            config,
            extraData,
            3,
            bytes32(uint256(0xfade))
        );
        factory.deployTarget(
            bytes32(uint256(0xbeef)),
            deployerCoordinator,
            config,
            extraData,
            4,
            bytes32(uint256(0xfade))
        );
        hyperdrive = factory.deployAndInitialize(
            bytes32(uint256(0xbeef)),
            deployerCoordinator,
            config,
            extraData,
            contribution,
            FIXED_RATE,
<<<<<<< HEAD
            new bytes(0),
            bytes32(uint256(0xfade))
=======
            FIXED_RATE,
            new bytes(0)
>>>>>>> 04b33c22
        );

        // Ensure minimumShareReserves were added, and lpTotalSupply increased
        assertEq(
            hyperdrive.getPoolInfo().lpTotalSupply,
            hyperdrive.getPoolInfo().shareReserves - config.minimumShareReserves
        );

        // Verify that the correct events were emitted during creation
        verifyFactoryEvents(
            factory,
            hyperdrive,
            alice,
            contribution,
            FIXED_RATE,
            config.minimumShareReserves,
            extraData,
            1e5
        );
    }

    function test_OpenLongWithUnderlying(uint256 basePaid) external {
        // Establish baseline variables
        uint256 totalPooledAssetsBefore = token.totalAssets();
        uint256 totalSharesBefore = token.convertToShares(
            totalPooledAssetsBefore
        );
        AccountBalances memory aliceBalancesBefore = getAccountBalances(alice);
        AccountBalances memory hyperdriveBalancesBefore = getAccountBalances(
            address(hyperdrive)
        );

        vm.startPrank(alice);

        uint256 maxLong = HyperdriveUtils.calculateMaxLong(hyperdrive);
        basePaid = basePaid.normalizeToRange(
            hyperdrive.getPoolConfig().minimumTransactionAmount * 2,
            maxLong.min(underlyingToken.balanceOf(alice))
        );

        // Open a long with underlying tokens
        openLongERC4626(alice, basePaid, true);

        // Verify balances correctly updated
        verifyDepositUnderlying(
            alice,
            basePaid,
            totalPooledAssetsBefore,
            totalSharesBefore,
            aliceBalancesBefore,
            hyperdriveBalancesBefore
        );
    }

    function test_OpenLongWithShares(uint256 basePaid) external {
        vm.startPrank(alice);
        uint256 maxLong = HyperdriveUtils.calculateMaxLong(hyperdrive);
        basePaid = basePaid.normalizeToRange(
            token.convertToAssets(
                hyperdrive.getPoolConfig().minimumTransactionAmount
            ),
            maxLong.min(underlyingToken.balanceOf(alice))
        );
        underlyingToken.approve(address(token), type(uint256).max);

        // Deposit into the ERC4626 so underlying doesn't need to be used
        uint256 shares = token.deposit(basePaid, alice);

        // Establish baseline, important underlying balance must be taken AFTER
        // deposit into ERC4626 token
        uint256 totalPooledAssetsBefore = token.totalAssets();
        uint256 totalSharesBefore = token.convertToShares(
            totalPooledAssetsBefore
        );
        AccountBalances memory aliceBalancesBefore = getAccountBalances(alice);
        AccountBalances memory hyperdriveBalancesBefore = getAccountBalances(
            address(hyperdrive)
        );

        // Open the long
        openLongERC4626(alice, shares, false);

        // Ensure balances correctly updated
        verifyDepositShares(
            alice,
            basePaid,
            totalPooledAssetsBefore,
            totalSharesBefore,
            aliceBalancesBefore,
            hyperdriveBalancesBefore
        );
    }

    function test_CloseLongWithUnderlying(
        uint256 basePaid,
        int256 variableRate
    ) external {
        // Advance time with positive interest for a term to ensure that the
        // share price isn't equal to one.
        advanceTimeWithYield(POSITION_DURATION, 0.05e18);

        // Alice opens a long.
        vm.startPrank(alice);
        uint256 maxLong = HyperdriveUtils.calculateMaxLong(hyperdrive);
        basePaid = basePaid.normalizeToRange(
            hyperdrive.getPoolConfig().minimumTransactionAmount * 2,
            maxLong.min(underlyingToken.balanceOf(alice))
        );

        // Open a long.
        (uint256 maturityTime, uint256 longAmount) = openLongERC4626(
            alice,
            basePaid,
            true
        );

        // The term passes and interest accrues.
        variableRate = variableRate.normalizeToRange(0, 2.5e18);
        advanceTimeWithYield(POSITION_DURATION, variableRate);

        // Establish a baseline of balances before closing long.
        uint256 totalPooledAssetsBefore = token.totalAssets();
        AccountBalances memory aliceBalancesBefore = getAccountBalances(alice);
        AccountBalances memory hyperdriveBalancesBefore = getAccountBalances(
            address(hyperdrive)
        );

        // Close long with underlying assets.
        uint256 baseProceeds = hyperdrive.closeLong(
            maturityTime,
            longAmount,
            0,
            IHyperdrive.Options({
                destination: alice,
                asBase: true,
                extraData: new bytes(0)
            })
        );

        // Ensure that the long received the correct amount of base and wasn't
        // overcompensated.
        uint256 expectedBaseProceeds = longAmount;
        assertLe(baseProceeds, expectedBaseProceeds);
        assertApproxEqAbs(baseProceeds, expectedBaseProceeds, 100);

        // Ensure that the ERC4626 aggregates and the token balances were updated
        // correctly during the trade.
        verifyWithdrawalShares(
            alice,
            baseProceeds,
            totalPooledAssetsBefore,
            aliceBalancesBefore,
            hyperdriveBalancesBefore
        );
    }

    function test_CloseLongWithShares(uint256 basePaid) external {
        vm.startPrank(alice);

        // Alice opens a long.
        uint256 maxLong = HyperdriveUtils.calculateMaxLong(hyperdrive);
        basePaid = basePaid.normalizeToRange(
            token.convertToAssets(
                hyperdrive.getPoolConfig().minimumTransactionAmount
            ),
            maxLong.min(underlyingToken.balanceOf(alice))
        );

        // Open a long
        (uint256 maturityTime, uint256 longAmount) = openLongERC4626(
            alice,
            basePaid,
            true
        );

        // Establish a baseline of balances before closing long
        uint256 totalPooledAssetsBefore = token.totalAssets();
        uint256 totalSharesBefore = token.convertToShares(
            totalPooledAssetsBefore
        );
        AccountBalances memory aliceBalancesBefore = getAccountBalances(alice);
        AccountBalances memory hyperdriveBalancesBefore = getAccountBalances(
            address(hyperdrive)
        );

        // Close the long
        uint256 shareProceeds = hyperdrive.closeLong(
            maturityTime,
            longAmount,
            0,
            IHyperdrive.Options({
                destination: alice,
                asBase: false,
                extraData: new bytes(0)
            })
        );

        // Ensure balances updated correctly
        verifyWithdrawalToken(
            alice,
            shareProceeds,
            totalPooledAssetsBefore,
            totalSharesBefore,
            aliceBalancesBefore,
            hyperdriveBalancesBefore
        );
    }

    function test_OpenShortWithUnderlying() external {
        vm.startPrank(alice);

        uint256 maxShort = HyperdriveUtils.calculateMaxShort(hyperdrive);
        uint256 shortAmount = 0.001e18;
        shortAmount = shortAmount.normalizeToRange(
            hyperdrive.getPoolConfig().minimumTransactionAmount,
            maxShort.min(underlyingToken.balanceOf(alice))
        );

        // Take a baseline
        uint256 totalPooledAssetsBefore = token.totalAssets();
        uint256 totalSharesBefore = token.convertToShares(
            totalPooledAssetsBefore
        );
        AccountBalances memory aliceBalancesBefore = getAccountBalances(alice);
        AccountBalances memory hyperdriveBalancesBefore = getAccountBalances(
            address(hyperdrive)
        );

        // Open a short
        (, uint256 basePaid) = openShortERC4626(alice, shortAmount, true);

        // Ensure that the amount of base paid by the short is reasonable.
        uint256 realizedRate = HyperdriveUtils.calculateAPRFromRealizedPrice(
            shortAmount - basePaid,
            shortAmount,
            1e18
        );

        // Ensure some base was paid
        assertGt(basePaid, 0);
        assertGe(realizedRate, FIXED_RATE);

        // Ensure the balances updated correctly
        verifyDepositUnderlying(
            alice,
            basePaid,
            totalPooledAssetsBefore,
            totalSharesBefore,
            aliceBalancesBefore,
            hyperdriveBalancesBefore
        );
    }

    function test_OpenShortWithShares(uint256 shortAmount) external {
        vm.startPrank(alice);
        uint256 maxShort = HyperdriveUtils.calculateMaxShort(hyperdrive);
        shortAmount = shortAmount.normalizeToRange(
            hyperdrive.getPoolConfig().minimumTransactionAmount,
            maxShort.min(underlyingToken.balanceOf(alice))
        );
        underlyingToken.approve(address(token), type(uint256).max);
        // Deposit into the actual ERC4626 token
        token.deposit(shortAmount, alice);

        // Establish a baseline before we open the short
        uint256 totalPooledAssetsBefore = token.totalAssets();
        uint256 totalSharesBefore = token.convertToShares(
            totalPooledAssetsBefore
        );
        AccountBalances memory aliceBalancesBefore = getAccountBalances(alice);
        AccountBalances memory hyperdriveBalancesBefore = getAccountBalances(
            address(hyperdrive)
        );

        // Open the short
        (, uint256 sharesPaid) = openShortERC4626(alice, shortAmount, false);

        // Ensure we did actually paid a non-Zero amount of base
        assertGt(sharesPaid, 0);
        uint256 realizedRate = HyperdriveUtils.calculateAPRFromRealizedPrice(
            shortAmount - token.convertToAssets(sharesPaid),
            shortAmount,
            1e18
        );
        assertGe(realizedRate, FIXED_RATE);

        // Ensure balances were correctly updated
        verifyDepositShares(
            alice,
            token.convertToAssets(sharesPaid),
            totalPooledAssetsBefore,
            totalSharesBefore,
            aliceBalancesBefore,
            hyperdriveBalancesBefore
        );
    }

    function test_CloseShortWithUnderlying(
        uint256 shortAmount,
        int256 variableRate
    ) external {
        _test_CloseShortWithUnderlying(shortAmount, variableRate);
    }

    function test_CloseShortWithUnderlying_EdgeCases() external {
        // Test zero proceeds case
        // Note: This only results in zero proceeds for stethERC4626 and UsdcERC4626
        {
            uint256 shortAmount = 0;
            int256 variableRate = 0;
            _test_CloseShortWithUnderlying(shortAmount, variableRate);
        }
    }

    function _test_CloseShortWithUnderlying(
        uint256 shortAmount,
        int256 variableRate
    ) internal {
        // Advance time with positive interest for a term to ensure that the
        // share price isn't equal to one.
        advanceTimeWithYield(POSITION_DURATION, 0.05e18);

        // Open a short.
        vm.startPrank(alice);
        uint256 maxShort = HyperdriveUtils.calculateMaxShort(hyperdrive);
        shortAmount = shortAmount.normalizeToRange(
            hyperdrive.getPoolConfig().minimumTransactionAmount,
            maxShort.min(underlyingToken.balanceOf(alice)).mulDown(0.95e18)
        );
        (uint256 maturityTime, ) = openShortERC4626(alice, shortAmount, true);

        // The term passes and interest accrues.
        uint256 startingVaultSharePrice = hyperdrive
            .getPoolInfo()
            .vaultSharePrice;
        variableRate = variableRate.normalizeToRange(0, 2.5e18);
        advanceTimeWithYield(POSITION_DURATION, variableRate);

        // Establish a baseline before closing the short
        uint256 totalPooledAssetsBefore = token.totalAssets();
        AccountBalances memory aliceBalancesBefore = getAccountBalances(alice);
        AccountBalances memory hyperdriveBalancesBefore = getAccountBalances(
            address(hyperdrive)
        );

        // Close the short.
        uint256 baseProceeds = hyperdrive.closeShort(
            maturityTime,
            shortAmount,
            0,
            IHyperdrive.Options({
                destination: alice,
                asBase: true,
                extraData: new bytes(0)
            })
        );

        // Ensure that the short received the correct amount of base and wasn't
        // overcompensated.
        uint256 expectedBaseProceeds = shortAmount.mulDivDown(
            hyperdrive.getPoolInfo().vaultSharePrice - startingVaultSharePrice,
            startingVaultSharePrice
        );
        assertLe(baseProceeds, expectedBaseProceeds + 10);
        assertApproxEqAbs(baseProceeds, expectedBaseProceeds, 1e5);

        // Ensure that the ERC4626 aggregates and the token balances were updated
        // correctly during the trade.
        verifyWithdrawalShares(
            alice,
            baseProceeds,
            totalPooledAssetsBefore,
            aliceBalancesBefore,
            hyperdriveBalancesBefore
        );
    }

    function test_CloseShortWithShares(
        uint256 shortAmount,
        int256 variableRate
    ) external {
        _test_CloseShortWithShares(shortAmount, variableRate);
    }

    function test_CloseShortWithShares_EdgeCases() external {
        {
            uint256 shortAmount = 8300396556459030614636;
            int256 variableRate = 7399321782946468277;
            _test_CloseShortWithShares(shortAmount, variableRate);
        }

        // Test zero proceeds case
        // Note: This only results in zero proceeds for stethERC4626 and UsdcERC4626
        {
            uint256 shortAmount = 0;
            int256 variableRate = 0;
            _test_CloseShortWithShares(shortAmount, variableRate);
        }
    }

    function _test_CloseShortWithShares(
        uint256 shortAmount,
        int256 variableRate
    ) internal {
        vm.startPrank(alice);
        uint256 maxShort = HyperdriveUtils.calculateMaxShort(hyperdrive);
        shortAmount = shortAmount.normalizeToRange(
            hyperdrive.getPoolConfig().minimumTransactionAmount,
            maxShort.min(underlyingToken.balanceOf(alice)).mulDown(0.95e18)
        );

        // Deposit into the actual ERC4626
        underlyingToken.approve(address(token), type(uint256).max);
        token.deposit(shortAmount, alice);

        // Open the short
        (uint256 maturityTime, ) = openShortERC4626(alice, shortAmount, false);

        // The term passes and interest accrues.
        variableRate = variableRate.normalizeToRange(0, 2.5e18);

        // Advance time and accumulate the yield
        advanceTimeWithYield(POSITION_DURATION, variableRate);

        // Establish a baseline before closing the short
        uint256 totalPooledAssetsBefore = token.totalAssets();
        uint256 totalSharesBefore = token.convertToShares(
            totalPooledAssetsBefore
        );
        AccountBalances memory aliceBalancesBefore = getAccountBalances(alice);
        AccountBalances memory hyperdriveBalancesBefore = getAccountBalances(
            address(hyperdrive)
        );

        // Close the short
        uint256 proceeds = hyperdrive.closeShort(
            maturityTime,
            shortAmount,
            0,
            IHyperdrive.Options({
                destination: alice,
                asBase: false,
                extraData: new bytes(0)
            })
        );

        // Ensure that the ERC4626 aggregates and the token balances were updated
        // correctly during the trade.
        verifyWithdrawalToken(
            alice,
            proceeds,
            totalPooledAssetsBefore,
            totalSharesBefore,
            aliceBalancesBefore,
            hyperdriveBalancesBefore
        );
    }

    function openLongERC4626(
        address trader,
        uint256 baseAmount,
        bool asBase
    ) internal returns (uint256 maturityTime, uint256 bondAmount) {
        vm.stopPrank();
        vm.startPrank(trader);

        // Open the long.
        if (asBase) {
            underlyingToken.approve(address(hyperdrive), baseAmount);
            (maturityTime, bondAmount) = hyperdrive.openLong(
                baseAmount,
                0,
                0,
                IHyperdrive.Options({
                    destination: trader,
                    asBase: asBase,
                    extraData: new bytes(0)
                })
            );
        } else {
            token.approve(address(hyperdrive), baseAmount);
            (maturityTime, bondAmount) = hyperdrive.openLong(
                baseAmount,
                0,
                0,
                IHyperdrive.Options({
                    destination: trader,
                    asBase: asBase,
                    extraData: new bytes(0)
                })
            );
        }

        return (maturityTime, bondAmount);
    }

    function openShortERC4626(
        address trader,
        uint256 bondAmount,
        bool asBase
    ) internal returns (uint256 maturityTime, uint256 baseAmount) {
        vm.stopPrank();
        vm.startPrank(trader);
        // Open the short
        if (asBase) {
            underlyingToken.approve(address(hyperdrive), bondAmount);
            (maturityTime, baseAmount) = hyperdrive.openShort(
                bondAmount,
                type(uint256).max,
                0,
                IHyperdrive.Options({
                    destination: trader,
                    asBase: asBase,
                    extraData: new bytes(0)
                })
            );
        } else {
            token.approve(address(hyperdrive), bondAmount);
            (maturityTime, baseAmount) = hyperdrive.openShort(
                bondAmount,
                type(uint256).max,
                0,
                IHyperdrive.Options({
                    destination: trader,
                    asBase: asBase,
                    extraData: new bytes(0)
                })
            );
        }
        return (maturityTime, baseAmount);
    }

    function verifyDepositUnderlying(
        address trader,
        uint256 basePaid,
        uint256 totalPooledAssetsBefore,
        uint256 totalSharesBefore,
        AccountBalances memory traderBalancesBefore,
        AccountBalances memory hyperdriveBalancesBefore
    ) internal {
        // Ensure that the amount of assets increased by the base paid.
        assertApproxEqAbs(
            token.totalAssets(),
            totalPooledAssetsBefore + basePaid,
            2
        );

        // Ensure that the underlyingToken balances were updated correctly.
        assertApproxEqAbs(
            underlyingToken.balanceOf(address(hyperdrive)),
            hyperdriveBalancesBefore.underlyingBalance,
            2
        );
        assertApproxEqAbs(
            underlyingToken.balanceOf(trader),
            traderBalancesBefore.underlyingBalance - basePaid,
            2
        );

        // Ensure that the token balances were updated correctly.
        assertApproxEqAbs(
            token.balanceOf(address(hyperdrive)),
            hyperdriveBalancesBefore.shareBalance +
                token.convertToShares(basePaid),
            1
        );
        assertApproxEqAbs(
            token.balanceOf(trader),
            traderBalancesBefore.shareBalance,
            2
        );
        // Ensure that the token shares were updated correctly.
        uint256 expectedShares = basePaid.mulDivDown(
            totalSharesBefore,
            totalPooledAssetsBefore
        );
        assertApproxEqAbs(
            token.convertToShares(token.totalAssets()),
            totalSharesBefore + expectedShares,
            2
        );
        assertApproxEqAbs(
            token.balanceOf(address(hyperdrive)),
            hyperdriveBalancesBefore.shareBalance + expectedShares,
            2
        );
        assertApproxEqAbs(
            token.balanceOf(trader),
            traderBalancesBefore.shareBalance,
            2
        );
    }

    function verifyDepositShares(
        address trader,
        uint256 basePaid,
        uint256 totalPooledAssetsBefore,
        uint256 totalSharesBefore,
        AccountBalances memory traderBalancesBefore,
        AccountBalances memory hyperdriveBalancesBefore
    ) internal {
        // Ensure that the totalAssets of the token stays the same.
        assertEq(token.totalAssets(), totalPooledAssetsBefore);

        // Ensure that the underlying token balances were updated correctly.
        assertEq(
            underlyingToken.balanceOf(address(hyperdrive)),
            hyperdriveBalancesBefore.underlyingBalance
        );
        assertEq(
            underlyingToken.balanceOf(trader),
            traderBalancesBefore.underlyingBalance
        );

        // Ensure that the token balances were updated correctly.
        assertApproxEqAbs(
            token.balanceOf(address(hyperdrive)),
            hyperdriveBalancesBefore.shareBalance +
                token.convertToShares(basePaid),
            2
        );
        assertApproxEqAbs(
            token.balanceOf(trader),
            traderBalancesBefore.shareBalance - token.convertToShares(basePaid),
            2
        );

        // Ensure that the token shares were updated correctly.
        uint256 expectedShares = basePaid.mulDivDown(
            totalSharesBefore,
            totalPooledAssetsBefore
        );
        assertApproxEqAbs(
            token.convertToShares(token.totalAssets()),
            totalSharesBefore,
            2
        );
        assertApproxEqAbs(
            token.balanceOf(address(hyperdrive)),
            hyperdriveBalancesBefore.shareBalance + expectedShares,
            2
        );
        assertApproxEqAbs(
            token.balanceOf(trader),
            traderBalancesBefore.shareBalance - expectedShares,
            2
        );
    }

    function verifyWithdrawalToken(
        address trader,
        uint256 shareProceeds,
        uint256 totalPooledAssetsBefore,
        uint256 totalSharesBefore,
        AccountBalances memory traderBalancesBefore,
        AccountBalances memory hyperdriveBalancesBefore
    ) internal {
        // Ensure that the total pooled assets and shares stays the same.
        assertEq(token.totalAssets(), totalPooledAssetsBefore);
        assertApproxEqAbs(
            token.convertToShares(token.totalAssets()),
            totalSharesBefore,
            1
        );

        // Ensure that the underlying balances were updated correctly.
        assertEq(
            underlyingToken.balanceOf(address(hyperdrive)),
            hyperdriveBalancesBefore.underlyingBalance
        );
        assertEq(
            underlyingToken.balanceOf(trader),
            traderBalancesBefore.underlyingBalance
        );

        // Ensure that the token balances were updated correctly.
        assertApproxEqAbs(
            token.balanceOf(address(hyperdrive)),
            hyperdriveBalancesBefore.shareBalance - shareProceeds,
            1
        );
        assertApproxEqAbs(
            token.balanceOf(trader),
            traderBalancesBefore.shareBalance + shareProceeds,
            1
        );
    }

    function verifyWithdrawalShares(
        address trader,
        uint256 baseProceeds,
        uint256 totalPooledAssetsBefore,
        AccountBalances memory traderBalancesBefore,
        AccountBalances memory hyperdriveBalancesBefore
    ) internal {
        // Allowances are set to 3 due to the expected number of conversions which can occur.
        // Ensure that the total pooled assets decreased by the amount paid out
        assertApproxEqAbs(
            token.totalAssets() + baseProceeds,
            totalPooledAssetsBefore,
            10
        );

        // Ensure that the underlying balances were updated correctly.
        // Token should be converted to underlyingToken and set to the trader
        assertApproxEqAbs(
            underlyingToken.balanceOf(trader),
            traderBalancesBefore.underlyingBalance + baseProceeds,
            10
        );
        assertApproxEqAbs(
            token.balanceOf(address(hyperdrive)),
            hyperdriveBalancesBefore.shareBalance -
                token.convertToShares(baseProceeds),
            10
        );
    }

    struct AccountBalances {
        uint256 shareBalance;
        uint256 underlyingBalance;
    }

    function getAccountBalances(
        address account
    ) internal view returns (AccountBalances memory) {
        return
            AccountBalances({
                shareBalance: token.balanceOf(account),
                underlyingBalance: underlyingToken.balanceOf(account)
            });
    }
}<|MERGE_RESOLUTION|>--- conflicted
+++ resolved
@@ -128,6 +128,8 @@
             deployerCoordinator,
             config,
             abi.encode(address(token)),
+            FIXED_RATE,
+            FIXED_RATE,
             0,
             bytes32(uint256(0xdeadbabe))
         );
@@ -136,6 +138,8 @@
             deployerCoordinator,
             config,
             abi.encode(address(token)),
+            FIXED_RATE,
+            FIXED_RATE,
             1,
             bytes32(uint256(0xdeadbabe))
         );
@@ -144,6 +148,8 @@
             deployerCoordinator,
             config,
             abi.encode(address(token)),
+            FIXED_RATE,
+            FIXED_RATE,
             2,
             bytes32(uint256(0xdeadbabe))
         );
@@ -152,6 +158,8 @@
             deployerCoordinator,
             config,
             abi.encode(address(token)),
+            FIXED_RATE,
+            FIXED_RATE,
             3,
             bytes32(uint256(0xdeadbabe))
         );
@@ -160,6 +168,8 @@
             deployerCoordinator,
             config,
             abi.encode(address(token)),
+            FIXED_RATE,
+            FIXED_RATE,
             4,
             bytes32(uint256(0xdeadbabe))
         );
@@ -170,13 +180,9 @@
             abi.encode(address(token)),
             contribution,
             FIXED_RATE,
-<<<<<<< HEAD
+            FIXED_RATE,
             new bytes(0),
             bytes32(uint256(0xdeadbabe))
-=======
-            FIXED_RATE,
-            new bytes(0)
->>>>>>> 04b33c22
         );
 
         // Setup maximum approvals so transfers don't require further approval
@@ -224,6 +230,8 @@
             deployerCoordinator,
             config,
             extraData,
+            FIXED_RATE,
+            FIXED_RATE,
             0,
             bytes32(uint256(0xfade))
         );
@@ -232,6 +240,8 @@
             deployerCoordinator,
             config,
             extraData,
+            FIXED_RATE,
+            FIXED_RATE,
             1,
             bytes32(uint256(0xfade))
         );
@@ -240,6 +250,8 @@
             deployerCoordinator,
             config,
             extraData,
+            FIXED_RATE,
+            FIXED_RATE,
             2,
             bytes32(uint256(0xfade))
         );
@@ -248,6 +260,8 @@
             deployerCoordinator,
             config,
             extraData,
+            FIXED_RATE,
+            FIXED_RATE,
             3,
             bytes32(uint256(0xfade))
         );
@@ -256,6 +270,8 @@
             deployerCoordinator,
             config,
             extraData,
+            FIXED_RATE,
+            FIXED_RATE,
             4,
             bytes32(uint256(0xfade))
         );
@@ -266,13 +282,9 @@
             extraData,
             contribution,
             FIXED_RATE,
-<<<<<<< HEAD
+            FIXED_RATE,
             new bytes(0),
             bytes32(uint256(0xfade))
-=======
-            FIXED_RATE,
-            new bytes(0)
->>>>>>> 04b33c22
         );
 
         // Ensure minimumShareReserves were added, and lpTotalSupply increased
