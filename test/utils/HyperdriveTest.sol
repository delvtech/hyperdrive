--- conflicted
+++ resolved
@@ -853,13 +853,7 @@
         uint256 indexed version,
         address hyperdrive,
         IHyperdrive.PoolConfig config,
-<<<<<<< HEAD
-        address linkerFactory,
-        bytes32 linkerCodeHash,
         bytes extraData
-=======
-        bytes32[] extraData
->>>>>>> 90981f40
     );
 
     event Initialize(
@@ -975,25 +969,10 @@
             (
                 address eventHyperdrive,
                 IHyperdrive.PoolConfig memory eventConfig,
-<<<<<<< HEAD
-                address eventLinkerFactory,
-                bytes32 eventLinkerCodeHash,
                 bytes memory eventExtraData
             ) = abi.decode(
                     filteredLogs[0].data,
-                    (
-                        address,
-                        IHyperdrive.PoolConfig,
-                        address,
-                        bytes32,
-                        bytes
-                    )
-=======
-                bytes32[] memory eventExtraData
-            ) = abi.decode(
-                    filteredLogs[0].data,
-                    (address, IHyperdrive.PoolConfig, bytes32[])
->>>>>>> 90981f40
+                    (address, IHyperdrive.PoolConfig, bytes)
                 );
             assertEq(eventHyperdrive, address(_hyperdrive));
             assertEq(
