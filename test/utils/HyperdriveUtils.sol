// SPDX-License-Identifier: Apache-2.0
pragma solidity 0.8.19;

import { IHyperdrive } from "contracts/src/interfaces/IHyperdrive.sol";
import { AssetId } from "contracts/src/libraries/AssetId.sol";
import { FixedPointMath } from "contracts/src/libraries/FixedPointMath.sol";
import { YieldSpaceMath } from "contracts/src/libraries/YieldSpaceMath.sol";
import { HyperdriveMath } from "contracts/src/libraries/HyperdriveMath.sol";

library HyperdriveUtils {
    using HyperdriveUtils for *;
    using FixedPointMath for uint256;

    function latestCheckpoint(
        IHyperdrive hyperdrive
    ) internal view returns (uint256) {
        return
            block.timestamp -
            (block.timestamp % hyperdrive.getPoolConfig().checkpointDuration);
    }

    function calculateTimeRemaining(
        IHyperdrive _hyperdrive,
        uint256 _maturityTime
    ) internal view returns (uint256 timeRemaining) {
        timeRemaining = _maturityTime > latestCheckpoint(_hyperdrive)
            ? _maturityTime - latestCheckpoint(_hyperdrive)
            : 0;
        timeRemaining = (timeRemaining).divDown(
            _hyperdrive.getPoolConfig().positionDuration
        );
        return timeRemaining;
    }

    function maturityTimeFromLatestCheckpoint(
        IHyperdrive _hyperdrive
    ) internal view returns (uint256) {
        return
            latestCheckpoint(_hyperdrive) +
            _hyperdrive.getPoolConfig().positionDuration;
    }

    function calculateSpotPrice(
        IHyperdrive _hyperdrive
    ) internal view returns (uint256) {
        IHyperdrive.PoolConfig memory poolConfig = _hyperdrive.getPoolConfig();
        IHyperdrive.PoolInfo memory poolInfo = _hyperdrive.getPoolInfo();
        return
            HyperdriveMath.calculateSpotPrice(
                poolInfo.shareReserves,
                poolInfo.bondReserves,
                poolConfig.initialSharePrice,
                poolConfig.timeStretch
            );
    }

    function calculateAPRFromReserves(
        IHyperdrive _hyperdrive
    ) internal view returns (uint256) {
        IHyperdrive.PoolConfig memory poolConfig = _hyperdrive.getPoolConfig();
        IHyperdrive.PoolInfo memory poolInfo = _hyperdrive.getPoolInfo();
        return
            HyperdriveMath.calculateAPRFromReserves(
                poolInfo.shareReserves,
                poolInfo.bondReserves,
                poolConfig.initialSharePrice,
                poolConfig.positionDuration,
                poolConfig.timeStretch
            );
    }

    function calculateAPRFromRealizedPrice(
        uint256 baseAmount,
        uint256 bondAmount,
        uint256 timeRemaining
    ) internal pure returns (uint256) {
        // price = dx / dy
        //       =>
        // rate = (1 - p) / (p * t) = (1 - dx / dy) * (dx / dy * t)
        //       =>
        // apr = (dy - dx) / (dx * t)
        require(
            timeRemaining <= 1e18 && timeRemaining > 0,
            "Expecting NormalizedTimeRemaining"
        );
        return
            (bondAmount.sub(baseAmount)).divDown(
                baseAmount.mulDown(timeRemaining)
            );
    }

    /// @dev Calculates the maximum amount of longs that can be opened.
    /// @param _hyperdrive A Hyperdrive instance.
<<<<<<< HEAD
    /// @param _maxIterations The maximum number of iterations of the
    ///        approximation.
=======
    /// @param _maxIterations The maximum number of iterations to use.
>>>>>>> d26b39af
    /// @return baseAmount The cost of buying the maximum amount of longs.
    function calculateMaxLong(
        IHyperdrive _hyperdrive,
        uint256 _maxIterations
    ) internal view returns (uint256 baseAmount) {
        IHyperdrive.PoolInfo memory poolInfo = _hyperdrive.getPoolInfo();
        IHyperdrive.PoolConfig memory poolConfig = _hyperdrive.getPoolConfig();
<<<<<<< HEAD
        return
            HyperdriveMath
                .calculateMaxLong(
                    poolInfo.shareReserves,
                    poolInfo.bondReserves,
                    poolInfo.longsOutstanding,
                    poolConfig.timeStretch,
                    poolInfo.sharePrice,
                    poolConfig.initialSharePrice,
                    _maxIterations
                )
                .baseAmount;
=======
        (baseAmount, ) = HyperdriveMath.calculateMaxLong(
            HyperdriveMath.MaxTradeParams({
                shareReserves: poolInfo.shareReserves,
                bondReserves: poolInfo.bondReserves,
                longsOutstanding: poolInfo.longsOutstanding,
                timeStretch: poolConfig.timeStretch,
                sharePrice: poolInfo.sharePrice,
                initialSharePrice: poolConfig.initialSharePrice,
                minimumShareReserves: poolConfig.minimumShareReserves
            }),
            _maxIterations
        );
        return baseAmount;
    }

    /// @dev Calculates the maximum amount of longs that can be opened.
    /// @param _hyperdrive A Hyperdrive instance.
    /// @return baseAmount The cost of buying the maximum amount of longs.
    function calculateMaxLong(
        IHyperdrive _hyperdrive
    ) internal view returns (uint256 baseAmount) {
        return calculateMaxLong(_hyperdrive, 7);
>>>>>>> d26b39af
    }

    /// @dev Calculates the maximum amount of longs that can be opened.
    /// @param _hyperdrive A Hyperdrive instance.
    /// @return baseAmount The cost of buying the maximum amount of longs.
    function calculateMaxLong(
        IHyperdrive _hyperdrive
    ) internal view returns (uint256 baseAmount) {
        return calculateMaxLong(_hyperdrive, 7);
    }

    /// @dev Calculates the maximum amount of shorts that can be opened.
    /// @param _hyperdrive A Hyperdrive instance.
    /// @return The maximum amount of bonds that can be shorted.
    function calculateMaxShort(
        IHyperdrive _hyperdrive
    ) internal view returns (uint256) {
        IHyperdrive.PoolInfo memory poolInfo = _hyperdrive.getPoolInfo();
        IHyperdrive.PoolConfig memory poolConfig = _hyperdrive.getPoolConfig();
        return
            HyperdriveMath.calculateMaxShort(
                HyperdriveMath.MaxTradeParams({
                    shareReserves: poolInfo.shareReserves,
                    bondReserves: poolInfo.bondReserves,
                    longsOutstanding: poolInfo.longsOutstanding,
                    timeStretch: poolConfig.timeStretch,
                    sharePrice: poolInfo.sharePrice,
                    initialSharePrice: poolConfig.initialSharePrice,
                    minimumShareReserves: poolConfig.minimumShareReserves
                })
            );
    }

    /// @dev Calculates the non-compounded interest over a period.
    /// @param _principal The principal amount that will accrue interest.
    /// @param _apr Annual percentage rate
    /// @param _time Amount of time in seconds over which interest accrues.
    /// @return totalAmount The total amount of capital after interest accrues.
    /// @return interest The interest that accrued.
    function calculateInterest(
        uint256 _principal,
        int256 _apr,
        uint256 _time
    ) internal pure returns (uint256 totalAmount, int256 interest) {
        // Adjust time to a fraction of a year
        uint256 normalizedTime = _time.divDown(365 days);
        interest = _apr >= 0
            ? int256(_principal.mulDown(uint256(_apr).mulDown(normalizedTime)))
            : -int256(
                _principal.mulDown(uint256(-_apr).mulDown(normalizedTime))
            );
        totalAmount = uint256(int256(_principal) + interest);
        return (totalAmount, interest);
    }

    /// @dev Calculates principal + compounded rate of interest over a period
    ///      principal * e ^ (rate * time)
    /// @param _principal The initial amount interest will be accrued on
    /// @param _apr Annual percentage rate
    /// @param _time Number of seconds compounding will occur for
    /// @return totalAmount The total amount of capital after interest accrues.
    /// @return interest The interest that accrued.
    function calculateCompoundInterest(
        uint256 _principal,
        int256 _apr,
        uint256 _time
    ) internal pure returns (uint256 totalAmount, int256 interest) {
        // Adjust time to a fraction of a year
        uint256 normalizedTime = _time.divDown(365 days);
        uint256 rt = uint256(_apr < 0 ? -_apr : _apr).mulDown(normalizedTime);

        if (_apr > 0) {
            totalAmount = _principal.mulDown(
                uint256(FixedPointMath.exp(int256(rt)))
            );
            interest = int256(totalAmount - _principal);
            return (totalAmount, interest);
        } else if (_apr < 0) {
            // NOTE: Might not be the correct calculation for negatively
            // continuously compounded interest
            totalAmount = _principal.divDown(
                uint256(FixedPointMath.exp(int256(rt)))
            );
            interest = int256(totalAmount) - int256(_principal);
            return (totalAmount, interest);
        }
        return (_principal, 0);
    }

    function calculateTimeStretch(uint256 apr) internal pure returns (uint256) {
        uint256 timeStretch = uint256(5.24592e18).divDown(
            uint256(0.04665e18).mulDown(apr * 100)
        );
        return FixedPointMath.ONE_18.divDown(timeStretch);
    }

    // FIXME: This should be removed.
    function calculateOpenShortDeposit(
        IHyperdrive _hyperdrive,
        uint256 _bondAmount
    ) internal view returns (uint256) {
        // Retrieve hyperdrive pool state
        IHyperdrive.PoolConfig memory poolConfig = _hyperdrive.getPoolConfig();
        IHyperdrive.PoolInfo memory poolInfo = _hyperdrive.getPoolInfo();
        uint256 openSharePrice;
        uint256 timeRemaining;
        {
            uint256 checkpoint = latestCheckpoint(_hyperdrive);
            uint256 maturityTime = checkpoint + poolConfig.positionDuration;
            timeRemaining = calculateTimeRemaining(_hyperdrive, maturityTime);
            openSharePrice = _hyperdrive.getCheckpoint(checkpoint).sharePrice;
        }

        // Calculate the openShort trade
        uint256 shareProceeds = HyperdriveMath.calculateOpenShort(
            poolInfo.shareReserves,
            poolInfo.bondReserves,
            _bondAmount,
            poolConfig.timeStretch,
            poolInfo.sharePrice,
            poolConfig.initialSharePrice
        );

        // Price without slippage of bonds in terms of shares
        uint256 spotPrice = HyperdriveMath.calculateSpotPrice(
            poolInfo.shareReserves,
            poolInfo.bondReserves,
            poolConfig.initialSharePrice,
            poolConfig.timeStretch
        );

        // Calculate and attribute fees
        uint256 curveFee = FixedPointMath
            .ONE_18
            .sub(spotPrice)
            .mulDown(poolConfig.fees.curve)
            .mulDown(_bondAmount)
            .mulDivDown(timeRemaining, poolInfo.sharePrice);
        uint256 flatFee = (
            _bondAmount.mulDivDown(
                FixedPointMath.ONE_18.sub(timeRemaining),
                poolInfo.sharePrice
            )
        ).mulDown(poolConfig.fees.flat);
        shareProceeds -= curveFee + flatFee;

        // Return the proceeds of the short
        return
            HyperdriveMath
                .calculateShortProceeds(
                    _bondAmount,
                    shareProceeds,
                    openSharePrice,
                    poolInfo.sharePrice,
                    poolInfo.sharePrice
                )
                .mulDown(poolInfo.sharePrice);
    }

    function presentValue(
        IHyperdrive hyperdrive
    ) internal view returns (uint256) {
        IHyperdrive.PoolConfig memory poolConfig = hyperdrive.getPoolConfig();
        IHyperdrive.PoolInfo memory poolInfo = hyperdrive.getPoolInfo();
        return
            HyperdriveMath
                .calculatePresentValue(
                    HyperdriveMath.PresentValueParams({
                        shareReserves: poolInfo.shareReserves,
                        bondReserves: poolInfo.bondReserves,
                        sharePrice: poolInfo.sharePrice,
                        initialSharePrice: poolConfig.initialSharePrice,
                        minimumShareReserves: poolConfig.minimumShareReserves,
                        timeStretch: poolConfig.timeStretch,
                        longsOutstanding: poolInfo.longsOutstanding,
                        longAverageTimeRemaining: calculateTimeRemaining(
                            hyperdrive,
                            uint256(poolInfo.longAverageMaturityTime).divUp(
                                1e36
                            )
                        ),
                        shortsOutstanding: poolInfo.shortsOutstanding,
                        shortAverageTimeRemaining: calculateTimeRemaining(
                            hyperdrive,
                            uint256(poolInfo.shortAverageMaturityTime).divUp(
                                1e36
                            )
                        ),
                        shortBaseVolume: poolInfo.shortBaseVolume
                    })
                )
                .mulDown(poolInfo.sharePrice);
    }

<<<<<<< HEAD
    function totalLpSupply(
        IHyperdrive hyperdrive
    ) internal view returns (uint256) {
        IHyperdrive.PoolInfo memory info = hyperdrive.getPoolInfo();
        return
            info.lpTotalSupply +
            hyperdrive.totalSupply(AssetId._WITHDRAWAL_SHARE_ASSET_ID) -
            info.withdrawalSharesReadyToWithdraw;
=======
    function lpSharePrice(
        IHyperdrive hyperdrive
    ) internal view returns (uint256) {
        return hyperdrive.presentValue().divDown(hyperdrive.lpTotalSupply());
    }

    function lpTotalSupply(
        IHyperdrive hyperdrive
    ) internal view returns (uint256) {
        return
            hyperdrive.totalSupply(AssetId._LP_ASSET_ID) +
            hyperdrive.totalSupply(AssetId._WITHDRAWAL_SHARE_ASSET_ID) -
            hyperdrive.getPoolInfo().withdrawalSharesReadyToWithdraw;
    }

    function decodeError(
        bytes memory _error
    ) internal pure returns (string memory) {
        // All of the Hyperdrive errors have a selector.
        if (_error.length < 4) {
            revert("Invalid error");
        }

        // Convert the selector to the correct error message.
        bytes4 selector;
        assembly {
            selector := mload(add(_error, 0x20))
        }
        return selector.decodeError();
    }

    function decodeError(
        bytes4 _selector
    ) internal pure returns (string memory) {
        // Convert the selector to the correct error message.
        if (_selector == IHyperdrive.BaseBufferExceedsShareReserves.selector) {
            return "BaseBufferExceedsShareReserves";
        }
        if (_selector == IHyperdrive.BelowMinimumContribution.selector) {
            return "BelowMinimumContribution";
        }
        if (_selector == IHyperdrive.BelowMinimumShareReserves.selector) {
            return "BelowMinimumShareReserves";
        }
        if (_selector == IHyperdrive.InvalidApr.selector) {
            return "InvalidApr";
        }
        if (_selector == IHyperdrive.InvalidBaseToken.selector) {
            return "InvalidBaseToken";
        }
        if (_selector == IHyperdrive.InvalidCheckpointTime.selector) {
            return "InvalidCheckpointTime";
        }
        if (_selector == IHyperdrive.InvalidCheckpointDuration.selector) {
            return "InvalidCheckpointDuration";
        }
        if (_selector == IHyperdrive.InvalidInitialSharePrice.selector) {
            return "InvalidInitialSharePrice";
        }
        if (_selector == IHyperdrive.InvalidMaturityTime.selector) {
            return "InvalidMaturityTime";
        }
        if (_selector == IHyperdrive.InvalidMinimumShareReserves.selector) {
            return "InvalidMinimumShareReserves";
        }
        if (_selector == IHyperdrive.InvalidPositionDuration.selector) {
            return "InvalidPositionDuration";
        }
        if (_selector == IHyperdrive.InvalidShareReserves.selector) {
            return "InvalidShareReserves";
        }
        if (_selector == IHyperdrive.InvalidFeeAmounts.selector) {
            return "InvalidFeeAmounts";
        }
        if (_selector == IHyperdrive.NegativeInterest.selector) {
            return "NegativeInterest";
        }
        if (_selector == IHyperdrive.OutputLimit.selector) {
            return "OutputLimit";
        }
        if (_selector == IHyperdrive.Paused.selector) {
            return "Paused";
        }
        if (_selector == IHyperdrive.PoolAlreadyInitialized.selector) {
            return "PoolAlreadyInitialized";
        }
        if (_selector == IHyperdrive.TransferFailed.selector) {
            return "TransferFailed";
        }
        if (_selector == IHyperdrive.UnexpectedAssetId.selector) {
            return "UnexpectedAssetId";
        }
        if (_selector == IHyperdrive.UnexpectedSender.selector) {
            return "UnexpectedSender";
        }
        if (_selector == IHyperdrive.UnsupportedToken.selector) {
            return "UnsupportedToken";
        }
        if (_selector == IHyperdrive.ApprovalFailed.selector) {
            return "ApprovalFailed";
        }
        if (_selector == IHyperdrive.ZeroAmount.selector) {
            return "ZeroAmount";
        }
        if (_selector == IHyperdrive.ZeroLpTotalSupply.selector) {
            return "ZeroLpTotalSupply";
        }
        if (_selector == IHyperdrive.NoAssetsToWithdraw.selector) {
            return "NoAssetsToWithdraw";
        }
        if (_selector == IHyperdrive.NotPayable.selector) {
            return "NotPayable";
        }
        if (_selector == IHyperdrive.QueryOutOfRange.selector) {
            return "QueryOutOfRange";
        }
        if (_selector == IHyperdrive.ReturnData.selector) {
            return "ReturnData";
        }
        if (_selector == IHyperdrive.CallFailed.selector) {
            return "CallFailed";
        }
        if (_selector == IHyperdrive.UnexpectedSuccess.selector) {
            return "UnexpectedSuccess";
        }
        if (_selector == IHyperdrive.Unauthorized.selector) {
            return "Unauthorized";
        }
        if (_selector == IHyperdrive.InvalidContribution.selector) {
            return "InvalidContribution";
        }
        if (_selector == IHyperdrive.InvalidToken.selector) {
            return "InvalidToken";
        }
        if (_selector == IHyperdrive.MaxFeeTooHigh.selector) {
            return "MaxFeeTooHigh";
        }
        if (_selector == IHyperdrive.FeeTooHigh.selector) {
            return "FeeTooHigh";
        }
        if (_selector == IHyperdrive.NonPayableInitialization.selector) {
            return "NonPayableInitialization";
        }
        if (_selector == IHyperdrive.BatchInputLengthMismatch.selector) {
            return "BatchInputLengthMismatch";
        }
        if (_selector == IHyperdrive.ExpiredDeadline.selector) {
            return "ExpiredDeadline";
        }
        if (_selector == IHyperdrive.ExpiredDeadline.selector) {
            return "InvalidSignature";
        }
        if (_selector == IHyperdrive.InvalidERC20Bridge.selector) {
            return "InvalidERC20Bridge";
        }
        if (_selector == IHyperdrive.RestrictedZeroAddress.selector) {
            return "RestrictedZeroAddress";
        }
        if (_selector == IHyperdrive.AlreadyClosed.selector) {
            return "AlreadyClosed";
        }
        if (_selector == IHyperdrive.BondMatured.selector) {
            return "BondMatured";
        }
        if (_selector == IHyperdrive.BondNotMatured.selector) {
            return "BondNotMatured";
        }
        if (_selector == IHyperdrive.InsufficientPrice.selector) {
            return "InsufficientPrice";
        }
        if (_selector == IHyperdrive.MintPercentTooHigh.selector) {
            return "MintPercentTooHigh";
        }
        if (_selector == IHyperdrive.InvalidTimestamp.selector) {
            return "InvalidTimestamp";
        }
        if (_selector == IHyperdrive.FixedPointMath_AddOverflow.selector) {
            return "FixedPointMath_AddOverflow";
        }
        if (_selector == IHyperdrive.FixedPointMath_SubOverflow.selector) {
            return "FixedPointMath_SubOverflow";
        }
        if (_selector == IHyperdrive.FixedPointMath_InvalidExponent.selector) {
            return "FixedPointMath_InvalidExponent";
        }
        if (
            _selector == IHyperdrive.FixedPointMath_NegativeOrZeroInput.selector
        ) {
            return "FixedPointMath_NegativeOrZeroInput";
        }
        if (_selector == IHyperdrive.FixedPointMath_NegativeInput.selector) {
            return "FixedPointMath_NegativeInput";
        }
        revert("Unknown selector");
>>>>>>> d26b39af
    }
}<|MERGE_RESOLUTION|>--- conflicted
+++ resolved
@@ -91,12 +91,7 @@
 
     /// @dev Calculates the maximum amount of longs that can be opened.
     /// @param _hyperdrive A Hyperdrive instance.
-<<<<<<< HEAD
-    /// @param _maxIterations The maximum number of iterations of the
-    ///        approximation.
-=======
     /// @param _maxIterations The maximum number of iterations to use.
->>>>>>> d26b39af
     /// @return baseAmount The cost of buying the maximum amount of longs.
     function calculateMaxLong(
         IHyperdrive _hyperdrive,
@@ -104,20 +99,6 @@
     ) internal view returns (uint256 baseAmount) {
         IHyperdrive.PoolInfo memory poolInfo = _hyperdrive.getPoolInfo();
         IHyperdrive.PoolConfig memory poolConfig = _hyperdrive.getPoolConfig();
-<<<<<<< HEAD
-        return
-            HyperdriveMath
-                .calculateMaxLong(
-                    poolInfo.shareReserves,
-                    poolInfo.bondReserves,
-                    poolInfo.longsOutstanding,
-                    poolConfig.timeStretch,
-                    poolInfo.sharePrice,
-                    poolConfig.initialSharePrice,
-                    _maxIterations
-                )
-                .baseAmount;
-=======
         (baseAmount, ) = HyperdriveMath.calculateMaxLong(
             HyperdriveMath.MaxTradeParams({
                 shareReserves: poolInfo.shareReserves,
@@ -131,16 +112,6 @@
             _maxIterations
         );
         return baseAmount;
-    }
-
-    /// @dev Calculates the maximum amount of longs that can be opened.
-    /// @param _hyperdrive A Hyperdrive instance.
-    /// @return baseAmount The cost of buying the maximum amount of longs.
-    function calculateMaxLong(
-        IHyperdrive _hyperdrive
-    ) internal view returns (uint256 baseAmount) {
-        return calculateMaxLong(_hyperdrive, 7);
->>>>>>> d26b39af
     }
 
     /// @dev Calculates the maximum amount of longs that can be opened.
@@ -335,16 +306,6 @@
                 .mulDown(poolInfo.sharePrice);
     }
 
-<<<<<<< HEAD
-    function totalLpSupply(
-        IHyperdrive hyperdrive
-    ) internal view returns (uint256) {
-        IHyperdrive.PoolInfo memory info = hyperdrive.getPoolInfo();
-        return
-            info.lpTotalSupply +
-            hyperdrive.totalSupply(AssetId._WITHDRAWAL_SHARE_ASSET_ID) -
-            info.withdrawalSharesReadyToWithdraw;
-=======
     function lpSharePrice(
         IHyperdrive hyperdrive
     ) internal view returns (uint256) {
@@ -539,6 +500,5 @@
             return "FixedPointMath_NegativeInput";
         }
         revert("Unknown selector");
->>>>>>> d26b39af
     }
 }