// SPDX-License-Identifier: Apache-2.0
pragma solidity ^0.8.18;

import "forge-std/console2.sol";
import "forge-std/Vm.sol";

import { Test } from "forge-std/Test.sol";
import { Hyperdrive } from "contracts/src/Hyperdrive.sol";
import { HyperdriveMath } from "contracts/src/libraries/HyperdriveMath.sol";
import { ERC20PresetFixedSupply } from "@openzeppelin/contracts/token/ERC20/presets/ERC20PresetFixedSupply.sol";
import { ForwarderFactory } from "contracts/src/ForwarderFactory.sol";
import { FixedPointMath } from "contracts/src/libraries/FixedPointMath.sol";
import { Address } from "@openzeppelin/contracts/utils/Address.sol";
import { IERC20 } from "@openzeppelin/contracts/token/ERC20/IERC20.sol";

contract BaseTest is Test {
    using FixedPointMath for uint256;

    ForwarderFactory forwarderFactory;

    address alice;
    address bob;
    address celine;
    address dan;
    address eve;

    address minter;
    address deployer;
    address governance;

    error WhaleBalanceExceeded();
    error WhaleIsContract();

    uint256 mainnetForkId;

    uint256 __init__; // time setup function was ran

    constructor() {
        mainnetForkId = vm.createFork(
            "https://eth-mainnet.alchemyapi.io/v2/kwjMP-X-Vajdk1ItCfU-56Uaq1wwhamK"
        );
    }

    function setUp() public virtual {
        alice = createUser("alice");
        bob = createUser("bob");
        celine = createUser("celine");
        dan = createUser("dan");
        eve = createUser("eve");

        deployer = createUser("deployer");
        minter = createUser("minter");
<<<<<<< HEAD
        governance = createUser("governance");
=======

        __init__ = block.timestamp;
>>>>>>> 512f0f57
    }

    modifier __mainnet_fork(uint256 blockNumber) {
        vm.selectFork(mainnetForkId);
        vm.rollFork(blockNumber);

        _;
    }

    // creates a user
    function createUser(string memory name) public returns (address _user) {
        _user = address(uint160(uint256(keccak256(abi.encode(name)))));
        vm.label(_user, name);
        vm.deal(_user, 10000 ether);
    }

    function whaleTransfer(
        address whale,
        IERC20 token,
        address to
    ) public returns (uint256) {
        return whaleTransfer(whale, token, token.balanceOf(whale), to);
    }

    function whaleTransfer(
        address whale,
        IERC20 token,
        uint256 amount,
        address to
    ) public returns (uint256) {
        uint256 whaleBalance = token.balanceOf(whale);
        if (amount > whaleBalance) revert WhaleBalanceExceeded();
        if (Address.isContract(whale)) revert WhaleIsContract();
        vm.stopPrank();
        vm.startPrank(whale);
        vm.deal(whale, 1 ether);
        token.transfer(to, amount);
        return amount;
    }
}<|MERGE_RESOLUTION|>--- conflicted
+++ resolved
@@ -50,12 +50,9 @@
 
         deployer = createUser("deployer");
         minter = createUser("minter");
-<<<<<<< HEAD
         governance = createUser("governance");
-=======
 
         __init__ = block.timestamp;
->>>>>>> 512f0f57
     }
 
     modifier __mainnet_fork(uint256 blockNumber) {
