// SPDX-License-Identifier: Apache-2.0
pragma solidity ^0.8.18;

import { stdError } from "forge-std/StdError.sol";
import { Test } from "forge-std/Test.sol";
import { ForwarderFactory } from "contracts/ForwarderFactory.sol";
import { ForwarderFactory } from "contracts/ForwarderFactory.sol";
import { AssetId } from "contracts/libraries/AssetId.sol";
import { Errors } from "contracts/libraries/Errors.sol";
import { FixedPointMath } from "contracts/libraries/FixedPointMath.sol";
import { HyperdriveMath } from "contracts/libraries/HyperdriveMath.sol";
import { ERC20Mintable } from "test/mocks/ERC20Mintable.sol";
import { MockHyperdrive } from "test/mocks/MockHyperdrive.sol";

contract HyperdriveTest is Test {
    using FixedPointMath for uint256;

    address alice = address(uint160(uint256(keccak256("alice"))));
    address bob = address(uint160(uint256(keccak256("bob"))));

    ERC20Mintable baseToken;
    MockHyperdrive hyperdrive;

    function setUp() public {
        vm.startPrank(alice);

        // Instantiate the base token.
        baseToken = new ERC20Mintable();

        // Instantiate Hyperdrive.
<<<<<<< HEAD
        uint256 timeStretch = FixedPointMath.ONE_18.divDown(
            22.186877016851916266e18
        );
        hyperdrive = new MockHyperdrive(
            baseToken,
            FixedPointMath.ONE_18,
            365,
            1 days,
            timeStretch
        );

        // Advance time so that Hyperdrive can look back more than a position
        // duration.
        vm.warp(365 days * 3);
    }

    /// initialize ///

    function initialize(
        address lp,
        uint256 apr,
        uint256 contribution
    ) internal {
        vm.stopPrank();
        vm.startPrank(lp);

        // Initialize the pool.
        baseToken.mint(contribution);
        baseToken.approve(address(hyperdrive), contribution);
        hyperdrive.initialize(contribution, apr);
    }

    function test_initialize_failure() external {
        uint256 apr = 0.5e18;
        uint256 contribution = 1000.0e18;

        // Initialize the pool with Alice.
        initialize(alice, apr, contribution);

        // Attempt to initialize the pool a second time. This should fail.
        vm.stopPrank();
        vm.startPrank(bob);
        baseToken.mint(contribution);
        baseToken.approve(address(hyperdrive), contribution);
        vm.expectRevert(Errors.PoolAlreadyInitialized.selector);
        hyperdrive.initialize(contribution, apr);
    }

    // TODO: We need a test that verifies that the quoted APR is the same as the
    // realized APR of making a small trade on the pool. This should be part of
    // the open long testing.
    //
    // TODO: This should ultimately be a fuzz test that fuzzes over the initial
    // share price, the APR, the contribution, the position duration, and other
    // parameters that can have an impact on the pool's APR.
    function test_initialize_success() external {
        uint256 apr = 0.05e18;
        uint256 contribution = 1000e18;

        // Initialize the pool with Alice.
        initialize(alice, apr, contribution);

        // Ensure that the pool's APR is approximately equal to the target APR.
        uint256 poolApr = HyperdriveMath.calculateAPRFromReserves(
            hyperdrive.shareReserves(),
            hyperdrive.bondReserves(),
            hyperdrive.totalSupply(AssetId._LP_ASSET_ID),
            hyperdrive.initialSharePrice(),
            hyperdrive.positionDuration(),
            hyperdrive.timeStretch()
        );
        assertApproxEqAbs(poolApr, apr, 1e1); // 17 decimals of precision

        // Ensure that Alice's base balance has been depleted and that Alice
        // received some LP tokens.
        assertEq(baseToken.balanceOf(alice), 0);
        assertEq(baseToken.balanceOf(address(hyperdrive)), contribution);
        assertEq(
            hyperdrive.totalSupply(AssetId._LP_ASSET_ID),
            contribution + hyperdrive.bondReserves()
        );
    }

    /// openLong ///

    function calculateAPRFromRealizedPrice(
        uint256 baseAmount,
        uint256 bondAmount,
        uint256 timeRemaining,
        uint256 positionDuration
    ) internal pure returns (uint256) {
        // apr = (dy - dx) / (dx * t)
        uint256 t = timeRemaining.divDown(positionDuration);
        return (bondAmount.sub(baseAmount)).divDown(baseAmount.mulDown(t));
    }

    function test_open_long_zero_amount() external {
        uint256 apr = 0.05e18;

        // Initialize the pool with a large amount of capital.
        uint256 contribution = 500_000_000e18;
        initialize(alice, apr, contribution);

        // Attempt to purchase bonds with zero base. This should fail.
        vm.stopPrank();
        vm.startPrank(bob);
        vm.expectRevert(Errors.ZeroAmount.selector);
        hyperdrive.openLong(0);
    }

    function test_open_long_extreme_amount() external {
        uint256 apr = 0.05e18;

        // Initialize the pool with a large amount of capital.
        uint256 contribution = 500_000_000e18;
        initialize(alice, apr, contribution);

        // Attempt to purchase more bonds than exist. This should fail.
        vm.stopPrank();
        vm.startPrank(bob);
        uint256 baseAmount = hyperdrive.bondReserves();
        baseToken.mint(baseAmount);
        baseToken.approve(address(hyperdrive), baseAmount);
        vm.expectRevert(stdError.arithmeticError);
        hyperdrive.openLong(baseAmount);
    }

    function test_open_long() external {
        uint256 apr = 0.05e18;

        // Initialize the pool with a large amount of capital.
        uint256 contribution = 500_000_000e18;
        initialize(alice, apr, contribution);

        // Get the reserves before opening the long.
        PoolInfo memory poolInfoBefore = getPoolInfo();

        // TODO: Small base amounts result in higher than quoted APRs. We should
        // first investigate the math to see if there are obvious simplifications
        // to be made, and then consider increasing the amount of precision in
        // used in our fixed rate format.
        //
        // Purchase a small amount of bonds.
        vm.stopPrank();
        vm.startPrank(bob);
        uint256 baseAmount = 10e18;
        baseToken.mint(baseAmount);
        baseToken.approve(address(hyperdrive), baseAmount);
        hyperdrive.openLong(baseAmount);

        // Verify the base transfers.
        assertEq(baseToken.balanceOf(bob), 0);
        assertEq(
            baseToken.balanceOf(address(hyperdrive)),
            contribution + baseAmount
        );

        // Verify that Bob received an acceptable amount of bonds. Since the
        // base amount is very low relative to the pool's liquidity, the implied
        // APR should be approximately equal to the pool's APR.
        uint256 maturityTime = (block.timestamp - (block.timestamp % 1 days)) +
            365 days;
        uint256 bondAmount = hyperdrive.balanceOf(
            AssetId.encodeAssetId(AssetId.AssetIdPrefix.Long, maturityTime),
            bob
        );
        uint256 realizedApr = calculateAPRFromRealizedPrice(
            baseAmount,
            bondAmount,
            maturityTime - block.timestamp,
            365 days
        );
        // TODO: This tolerance seems too high.
        assertApproxEqAbs(realizedApr, apr, 1e10);

        // Verify that the reserves were updated correctly.
        PoolInfo memory poolInfoAfter = getPoolInfo();
        assertEq(
            poolInfoAfter.shareReserves,
            poolInfoBefore.shareReserves +
                baseAmount.divDown(poolInfoBefore.sharePrice)
        );
        assertEq(
            poolInfoAfter.bondReserves,
            poolInfoBefore.bondReserves - bondAmount
        );
        assertEq(poolInfoAfter.lpTotalSupply, poolInfoBefore.lpTotalSupply);
        assertEq(poolInfoAfter.sharePrice, poolInfoBefore.sharePrice);
        assertEq(
            poolInfoAfter.longsOutstanding,
            poolInfoBefore.longsOutstanding + bondAmount
        );
        assertEq(
            poolInfoAfter.shortsOutstanding,
            poolInfoBefore.shortsOutstanding
        );
    }

    /// Close Long ///

    function test_close_long_zero_amount() external {
        uint256 apr = 0.05e18;

        // Initialize the pool with a large amount of capital.
        uint256 contribution = 500_000_000e18;
        initialize(alice, apr, contribution);

        // Purchase some bonds.
        vm.stopPrank();
        vm.startPrank(bob);
        uint256 baseAmount = 10e18;
        baseToken.mint(baseAmount);
        baseToken.approve(address(hyperdrive), baseAmount);
        hyperdrive.openLong(baseAmount);

        // Attempt to close zero longs. This should fail.
        vm.stopPrank();
        vm.startPrank(bob);
        vm.expectRevert(Errors.ZeroAmount.selector);
        uint256 maturityTime = (block.timestamp - (block.timestamp % 1 days)) +
            365 days;
        hyperdrive.closeLong(maturityTime, 0);
    }

    function test_close_long_invalid_amount() external {
        uint256 apr = 0.05e18;

        // Initialize the pool with a large amount of capital.
        uint256 contribution = 500_000_000e18;
        initialize(alice, apr, contribution);

        // Purchase some bonds.
        vm.stopPrank();
        vm.startPrank(bob);
        uint256 baseAmount = 10e18;
        baseToken.mint(baseAmount);
        baseToken.approve(address(hyperdrive), baseAmount);
        hyperdrive.openLong(baseAmount);

        // Attempt to close too many longs. This should fail.
        vm.stopPrank();
        vm.startPrank(bob);
        uint256 maturityTime = (block.timestamp - (block.timestamp % 1 days)) +
            365 days;
        uint256 bondAmount = hyperdrive.balanceOf(
            AssetId.encodeAssetId(AssetId.AssetIdPrefix.Long, maturityTime),
            bob
        );
        vm.expectRevert(stdError.arithmeticError);
        hyperdrive.closeLong(maturityTime, bondAmount + 1);
    }

    function test_close_long_invalid_timestamp() external {
        uint256 apr = 0.05e18;

        // Initialize the pool with a large amount of capital.
        uint256 contribution = 500_000_000e18;
        initialize(alice, apr, contribution);

        // Purchase some bonds.
        vm.stopPrank();
        vm.startPrank(bob);
        uint256 baseAmount = 10e18;
        baseToken.mint(baseAmount);
        baseToken.approve(address(hyperdrive), baseAmount);
        hyperdrive.openLong(baseAmount);

        // Attempt to use a timestamp greater than the maximum range.
        vm.stopPrank();
        vm.startPrank(bob);
        vm.expectRevert(Errors.InvalidTimestamp.selector);
        hyperdrive.closeLong(uint256(type(uint248).max) + 1, 1);
    }

    function test_close_long_immediately() external {
        uint256 apr = 0.05e18;

        // Initialize the pool with a large amount of capital.
        uint256 contribution = 500_000_000e18;
        initialize(alice, apr, contribution);

        // Purchase some bonds.
        vm.stopPrank();
        vm.startPrank(bob);
        uint256 baseAmount = 10e18;
        baseToken.mint(baseAmount);
        baseToken.approve(address(hyperdrive), baseAmount);
        hyperdrive.openLong(baseAmount);

        // Get the reserves before closing the long.
        PoolInfo memory poolInfoBefore = getPoolInfo();

        // Immediately close the bonds.
        vm.stopPrank();
        vm.startPrank(bob);
        uint256 maturityTime = (block.timestamp - (block.timestamp % 1 days)) +
            365 days;
        uint256 bondAmount = hyperdrive.balanceOf(
            AssetId.encodeAssetId(AssetId.AssetIdPrefix.Long, maturityTime),
            bob
        );
        hyperdrive.closeLong(maturityTime, bondAmount);

        // TODO: Bob receives more base than he started with. Fees should take
        // care of this, but this should be investigating nonetheless.
        //
        // Verify that all of Bob's bonds were burned and that he has
        // approximately as much base as he started with.
        uint256 baseProceeds = baseToken.balanceOf(bob);
        assertEq(
            hyperdrive.balanceOf(
                AssetId.encodeAssetId(AssetId.AssetIdPrefix.Long, maturityTime),
                bob
            ),
            0
        );
        assertApproxEqAbs(baseProceeds, baseAmount, 1e10);

        // Verify that the reserves were updated correctly. Since this trade
        // happens at the beginning of the term, the bond reserves should be
        // increased by the full amount.
        PoolInfo memory poolInfoAfter = getPoolInfo();
        assertEq(
            poolInfoAfter.shareReserves,
            poolInfoBefore.shareReserves -
                baseProceeds.divDown(poolInfoBefore.sharePrice)
        );
        assertEq(
            poolInfoAfter.bondReserves,
            poolInfoBefore.bondReserves + bondAmount
        );
        assertEq(poolInfoAfter.lpTotalSupply, poolInfoBefore.lpTotalSupply);
        assertEq(poolInfoAfter.sharePrice, poolInfoBefore.sharePrice);
        assertEq(
            poolInfoAfter.longsOutstanding,
            poolInfoBefore.longsOutstanding - bondAmount
        );
        assertEq(
            poolInfoAfter.shortsOutstanding,
            poolInfoBefore.shortsOutstanding
        );
    }

    // TODO: Clean up these tests.
    function test_close_long_redeem() external {
        uint256 apr = 0.05e18;

        // Initialize the pool with a large amount of capital.
        uint256 contribution = 500_000_000e18;
        initialize(alice, apr, contribution);

        // Purchase some bonds.
        vm.stopPrank();
        vm.startPrank(bob);
        uint256 baseAmount = 10e18;
        baseToken.mint(baseAmount);
        baseToken.approve(address(hyperdrive), baseAmount);
        hyperdrive.openLong(baseAmount);
        uint256 maturityTime = (block.timestamp - (block.timestamp % 1 days)) +
            365 days;

        // Get the reserves before closing the long.
        PoolInfo memory poolInfoBefore = getPoolInfo();

        // The term passes.
        vm.warp(block.timestamp + 365 days);

        // Redeem the bonds
        vm.stopPrank();
        vm.startPrank(bob);
        uint256 bondAmount = hyperdrive.balanceOf(
            AssetId.encodeAssetId(AssetId.AssetIdPrefix.Long, maturityTime),
            bob
        );
        hyperdrive.closeLong(maturityTime, bondAmount);

        // TODO: Bob receives more base than the bond amount. It appears that
        // the yield space implementation returns a positive value even when
        // the input is zero.
        //
        // Verify that all of Bob's bonds were burned and that he has
        // approximately as much base as he started with.
        uint256 baseProceeds = baseToken.balanceOf(bob);
        assertEq(
            hyperdrive.balanceOf(
                AssetId.encodeAssetId(AssetId.AssetIdPrefix.Long, maturityTime),
                bob
            ),
            0
        );
        assertApproxEqAbs(baseProceeds, bondAmount, 1e10);

        // Verify that the reserves were updated correctly. Since this trade
        // is a redemption, there should be no changes to the bond reserves.
        PoolInfo memory poolInfoAfter = getPoolInfo();
        assertEq(
            poolInfoAfter.shareReserves,
            poolInfoBefore.shareReserves -
                bondAmount.divDown(poolInfoBefore.sharePrice)
        );
        assertEq(poolInfoAfter.bondReserves, poolInfoBefore.bondReserves);
        assertEq(poolInfoAfter.lpTotalSupply, poolInfoBefore.lpTotalSupply);
        assertEq(poolInfoAfter.sharePrice, poolInfoBefore.sharePrice);
        assertEq(
            poolInfoAfter.longsOutstanding,
            poolInfoBefore.longsOutstanding - bondAmount
        );
        assertEq(
            poolInfoAfter.shortsOutstanding,
            poolInfoBefore.shortsOutstanding
        );
    }

    /// Open Short ///

    function test_open_short_zero_amount() external {
        uint256 apr = 0.05e18;

        // Initialize the pool with a large amount of capital.
        uint256 contribution = 500_000_000e18;
        initialize(alice, apr, contribution);

        // Attempt to short zero bonds. This should fail.
        vm.stopPrank();
        vm.startPrank(bob);
        vm.expectRevert(Errors.ZeroAmount.selector);
        hyperdrive.openShort(0);
    }

    function test_open_short_extreme_amount() external {
        uint256 apr = 0.05e18;

        // Initialize the pool with a large amount of capital.
        uint256 contribution = 500_000_000e18;
        initialize(alice, apr, contribution);

        // Attempt to short an extreme amount of bonds. This should fail.
        vm.stopPrank();
        vm.startPrank(bob);
        uint256 baseAmount = hyperdrive.shareReserves();
        baseToken.mint(baseAmount);
        baseToken.approve(address(hyperdrive), baseAmount);
        vm.expectRevert(Errors.FixedPointMath_SubOverflow.selector);
        hyperdrive.openShort(baseAmount * 2);
    }

    function test_open_short() external {
        uint256 apr = 0.05e18;

        // Initialize the pool with a large amount of capital.
        uint256 contribution = 500_000_000e18;
        initialize(alice, apr, contribution);

        // Get the reserves before opening the short.
        PoolInfo memory poolInfoBefore = getPoolInfo();

        // Short a small amount of bonds.
        vm.stopPrank();
        vm.startPrank(bob);
        uint256 bondAmount = 10e18;
        baseToken.mint(bondAmount);
        baseToken.approve(address(hyperdrive), bondAmount);
        hyperdrive.openShort(bondAmount);

        // Verify that Hyperdrive received the max loss and that Bob received
        // the short tokens.
        uint256 maxLoss = bondAmount - baseToken.balanceOf(bob);
        uint256 maturityTime = (block.timestamp - (block.timestamp % 1 days)) +
            365 days;
        assertEq(
            baseToken.balanceOf(address(hyperdrive)),
            contribution + maxLoss
        );
        assertEq(
            hyperdrive.balanceOf(
                AssetId.encodeAssetId(
                    AssetId.AssetIdPrefix.Short,
                    maturityTime
                ),
                bob
            ),
            bondAmount
        );

        // Verify that Bob's short has an acceptable fixed rate. Since the bond
        // amount is very low relative to the pool's liquidity, the implied APR
        // should be approximately equal to the pool's APR.
        uint256 baseAmount = bondAmount - maxLoss;
        uint256 realizedApr = calculateAPRFromRealizedPrice(
            baseAmount,
            bondAmount,
            maturityTime - block.timestamp,
            365 days
        );
        // TODO: This tolerance seems too high.
        assertApproxEqAbs(realizedApr, apr, 1e10);

        // Verify that the reserves were updated correctly.
        PoolInfo memory poolInfoAfter = getPoolInfo();
        assertEq(
            poolInfoAfter.shareReserves,
            poolInfoBefore.shareReserves -
                baseAmount.divDown(poolInfoBefore.sharePrice)
        );
        assertEq(
            poolInfoAfter.bondReserves,
            poolInfoBefore.bondReserves + bondAmount
        );
        assertEq(poolInfoAfter.lpTotalSupply, poolInfoBefore.lpTotalSupply);
        assertEq(poolInfoAfter.sharePrice, poolInfoBefore.sharePrice);
        assertEq(
            poolInfoAfter.longsOutstanding,
            poolInfoBefore.longsOutstanding
        );
        assertEq(
            poolInfoAfter.shortsOutstanding,
            poolInfoBefore.shortsOutstanding + bondAmount
        );
    }

    /// Close Short ///

    function test_close_short_zero_amount() external {
        uint256 apr = 0.05e18;

        // Initialize the pool with a large amount of capital.
        uint256 contribution = 500_000_000e18;
        initialize(alice, apr, contribution);

        // Open a short..
        vm.stopPrank();
        vm.startPrank(bob);
        uint256 bondAmount = 10e18;
        baseToken.mint(bondAmount);
        baseToken.approve(address(hyperdrive), bondAmount);
        hyperdrive.openShort(bondAmount);

        // Attempt to close zero shorts. This should fail.
        vm.stopPrank();
        vm.startPrank(bob);
        vm.expectRevert(Errors.ZeroAmount.selector);
        uint256 maturityTime = (block.timestamp - (block.timestamp % 1 days)) +
            365 days;
        hyperdrive.closeShort(maturityTime, 0);
    }

    function test_close_short_invalid_amount() external {
        uint256 apr = 0.05e18;

        // Initialize the pool with a large amount of capital.
        uint256 contribution = 500_000_000e18;
        initialize(alice, apr, contribution);

        // Purchase some bonds.
        vm.stopPrank();
        vm.startPrank(bob);
        uint256 bondAmount = 10e18;
        baseToken.mint(bondAmount);
        baseToken.approve(address(hyperdrive), bondAmount);
        hyperdrive.openShort(bondAmount);

        // Attempt to close too many shorts. This should fail.
        vm.stopPrank();
        vm.startPrank(bob);
        uint256 maturityTime = (block.timestamp - (block.timestamp % 1 days)) +
            365 days;
        vm.expectRevert(stdError.arithmeticError);
        hyperdrive.closeShort(maturityTime, bondAmount + 1);
    }

    function test_close_short_invalid_timestamp() external {
        uint256 apr = 0.05e18;

        // Initialize the pool with a large amount of capital.
        uint256 contribution = 500_000_000e18;
        initialize(alice, apr, contribution);

        // Open a short.
        vm.stopPrank();
        vm.startPrank(bob);
        uint256 bondAmount = 10e18;
        baseToken.mint(bondAmount);
        baseToken.approve(address(hyperdrive), bondAmount);
        hyperdrive.openShort(bondAmount);

        // Attempt to use a timestamp greater than the maximum range.
        vm.stopPrank();
        vm.startPrank(bob);
        vm.expectRevert(Errors.InvalidTimestamp.selector);
        hyperdrive.closeShort(uint256(type(uint248).max) + 1, 1);
    }

    function test_close_short_immediately() external {
        uint256 apr = 0.05e18;

        // Initialize the pool with a large amount of capital.
        uint256 contribution = 500_000_000e18;
        initialize(alice, apr, contribution);

        // Purchase some bonds.
        vm.stopPrank();
        vm.startPrank(bob);
        uint256 bondAmount = 10e18;
        baseToken.mint(bondAmount);
        baseToken.approve(address(hyperdrive), bondAmount);
        hyperdrive.openShort(bondAmount);

        // Get the reserves before closing the long.
        PoolInfo memory poolInfoBefore = getPoolInfo();

        // Immediately close the bonds.
        vm.stopPrank();
        vm.startPrank(bob);
        uint256 maturityTime = (block.timestamp - (block.timestamp % 1 days)) +
            365 days;
        hyperdrive.closeShort(maturityTime, bondAmount);

        // TODO: Bob receives more base than he started with. Fees should take
        // care of this, but this should be investigating nonetheless.
        //
        // Verify that all of Bob's bonds were burned and that he has
        // approximately as much base as he started with.
        uint256 baseAmount = baseToken.balanceOf(bob);
        assertEq(
            hyperdrive.balanceOf(
                AssetId.encodeAssetId(
                    AssetId.AssetIdPrefix.Short,
                    maturityTime
                ),
                bob
            ),
            0
        );
        assertApproxEqAbs(baseAmount, bondAmount, 1e10);

        // Verify that the reserves were updated correctly. Since this trade
        // happens at the beginning of the term, the bond reserves should be
        // increased by the full amount.
        PoolInfo memory poolInfoAfter = getPoolInfo();
        assertEq(
            poolInfoAfter.shareReserves,
            poolInfoBefore.shareReserves +
                baseAmount.divDown(poolInfoBefore.sharePrice)
        );
        assertEq(
            poolInfoAfter.bondReserves,
            poolInfoBefore.bondReserves - bondAmount
        );
        assertEq(poolInfoAfter.lpTotalSupply, poolInfoBefore.lpTotalSupply);
        assertEq(poolInfoAfter.sharePrice, poolInfoBefore.sharePrice);
        assertEq(
            poolInfoAfter.longsOutstanding,
            poolInfoBefore.longsOutstanding
        );
        assertEq(
            poolInfoAfter.shortsOutstanding,
            poolInfoBefore.shortsOutstanding - bondAmount
        );
    }

    // TODO: Clean up these tests.
    function test_close_short_redeem() external {
        uint256 apr = 0.05e18;

        // Initialize the pool with a large amount of capital.
        uint256 contribution = 500_000_000e18;
        initialize(alice, apr, contribution);

        // Purchase some bonds.
        vm.stopPrank();
        vm.startPrank(bob);
        uint256 bondAmount = 10e18;
        baseToken.mint(bondAmount);
        baseToken.approve(address(hyperdrive), bondAmount);
        hyperdrive.openShort(bondAmount);
        uint256 maturityTime = (block.timestamp - (block.timestamp % 1 days)) +
            365 days;

        // Get the reserves before closing the long.
        PoolInfo memory poolInfoBefore = getPoolInfo();

        // The term passes.
        vm.warp(block.timestamp + 365 days);

        // Get the base balance before closing the short.
        uint256 baseBalanceBefore = baseToken.balanceOf(bob);

        // Redeem the bonds
        vm.stopPrank();
        vm.startPrank(bob);
        hyperdrive.closeShort(maturityTime, bondAmount);

        // TODO: Investigate this more to see if there are any irregularities
        // like there are with the long redemption test.
        //
        // Verify that all of Bob's bonds were burned and that he has
        // approximately as much base as he started with.
        uint256 baseBalanceAfter = baseToken.balanceOf(bob);
        assertEq(
            hyperdrive.balanceOf(
                AssetId.encodeAssetId(
                    AssetId.AssetIdPrefix.Short,
                    maturityTime
                ),
                bob
            ),
            0
        );
        assertApproxEqAbs(baseBalanceAfter, baseBalanceBefore, 1e10);

        // Verify that the reserves were updated correctly. Since this trade
        // is a redemption, there should be no changes to the bond reserves.
        PoolInfo memory poolInfoAfter = getPoolInfo();
        assertEq(
            poolInfoAfter.shareReserves,
            poolInfoBefore.shareReserves +
                bondAmount.divDown(poolInfoBefore.sharePrice)
        );
        assertEq(poolInfoAfter.bondReserves, poolInfoBefore.bondReserves);
        assertEq(poolInfoAfter.lpTotalSupply, poolInfoBefore.lpTotalSupply);
        assertEq(poolInfoAfter.sharePrice, poolInfoBefore.sharePrice);
        assertEq(
            poolInfoAfter.longsOutstanding,
            poolInfoBefore.longsOutstanding
        );
        assertEq(
            poolInfoAfter.shortsOutstanding,
            poolInfoBefore.shortsOutstanding - bondAmount
        );
    }

    /// Utils ///

    struct PoolInfo {
        uint256 shareReserves;
        uint256 bondReserves;
        uint256 lpTotalSupply;
        uint256 sharePrice;
        uint256 longsOutstanding;
        uint256 shortsOutstanding;
    }

    function getPoolInfo() internal view returns (PoolInfo memory) {
        (
            uint256 shareReserves,
            uint256 bondReserves,
            uint256 lpTotalSupply,
            uint256 sharePrice,
            uint256 longsOutstanding,
            uint256 shortsOutstanding
        ) = hyperdrive.getPoolInfo();
        return
            PoolInfo({
                shareReserves: shareReserves,
                bondReserves: bondReserves,
                lpTotalSupply: lpTotalSupply,
                sharePrice: sharePrice,
                longsOutstanding: longsOutstanding,
                shortsOutstanding: shortsOutstanding
            });
=======
        hyperdrive = new Hyperdrive({
            _linkerCodeHash: linkerCodeHash,
            _linkerFactory: address(forwarderFactory),
            _baseToken: baseToken,
            _initialSharePrice: FixedPointMath.ONE_18,
            _checkpointsPerTerm: 365,
            _checkpointDuration: 1 days,
            _timeStretch: 22.186877016851916266e18
        });
>>>>>>> dfe0e0ad
    }
}<|MERGE_RESOLUTION|>--- conflicted
+++ resolved
@@ -28,7 +28,6 @@
         baseToken = new ERC20Mintable();
 
         // Instantiate Hyperdrive.
-<<<<<<< HEAD
         uint256 timeStretch = FixedPointMath.ONE_18.divDown(
             22.186877016851916266e18
         );
@@ -113,6 +112,643 @@
     }
 
     /// openLong ///
+
+    function test_open_long_zero_amount() external {
+        uint256 apr = 0.05e18;
+
+        // Initialize the pool with a large amount of capital.
+        uint256 contribution = 500_000_000e18;
+        initialize(alice, apr, contribution);
+
+        // Attempt to purchase bonds with zero base. This should fail.
+        vm.stopPrank();
+        vm.startPrank(bob);
+        vm.expectRevert(Errors.ZeroAmount.selector);
+        hyperdrive.openLong(0);
+    }
+
+    function test_open_long_extreme_amount() external {
+        uint256 apr = 0.05e18;
+
+        // Initialize the pool with a large amount of capital.
+        uint256 contribution = 500_000_000e18;
+        initialize(alice, apr, contribution);
+
+        // Attempt to purchase more bonds than exist. This should fail.
+        vm.stopPrank();
+        vm.startPrank(bob);
+        uint256 baseAmount = hyperdrive.bondReserves();
+        baseToken.mint(baseAmount);
+        baseToken.approve(address(hyperdrive), baseAmount);
+        vm.expectRevert(stdError.arithmeticError);
+        hyperdrive.openLong(baseAmount);
+    }
+
+    function test_open_long() external {
+        uint256 apr = 0.05e18;
+
+        // Initialize the pool with a large amount of capital.
+        uint256 contribution = 500_000_000e18;
+        initialize(alice, apr, contribution);
+
+        // Get the reserves before opening the long.
+        PoolInfo memory poolInfoBefore = getPoolInfo();
+
+        // TODO: Small base amounts result in higher than quoted APRs. We should
+        // first investigate the math to see if there are obvious simplifications
+        // to be made, and then consider increasing the amount of precision in
+        // used in our fixed rate format.
+        //
+        // Purchase a small amount of bonds.
+        vm.stopPrank();
+        vm.startPrank(bob);
+        uint256 baseAmount = 10e18;
+        baseToken.mint(baseAmount);
+        baseToken.approve(address(hyperdrive), baseAmount);
+        hyperdrive.openLong(baseAmount);
+
+        // Verify the base transfers.
+        assertEq(baseToken.balanceOf(bob), 0);
+        assertEq(
+            baseToken.balanceOf(address(hyperdrive)),
+            contribution + baseAmount
+        );
+
+        // Verify that Bob received an acceptable amount of bonds. Since the
+        // base amount is very low relative to the pool's liquidity, the implied
+        // APR should be approximately equal to the pool's APR.
+        uint256 maturityTime = (block.timestamp - (block.timestamp % 1 days)) +
+            365 days;
+        uint256 bondAmount = hyperdrive.balanceOf(
+            AssetId.encodeAssetId(AssetId.AssetIdPrefix.Long, maturityTime),
+            bob
+        );
+        uint256 realizedApr = calculateAPRFromRealizedPrice(
+            baseAmount,
+            bondAmount,
+            maturityTime - block.timestamp,
+            365 days
+        );
+        // TODO: This tolerance seems too high.
+        assertApproxEqAbs(realizedApr, apr, 1e10);
+
+        // Verify that the reserves were updated correctly.
+        PoolInfo memory poolInfoAfter = getPoolInfo();
+        assertEq(
+            poolInfoAfter.shareReserves,
+            poolInfoBefore.shareReserves +
+                baseAmount.divDown(poolInfoBefore.sharePrice)
+        );
+        assertEq(
+            poolInfoAfter.bondReserves,
+            poolInfoBefore.bondReserves - bondAmount
+        );
+        assertEq(poolInfoAfter.lpTotalSupply, poolInfoBefore.lpTotalSupply);
+        assertEq(poolInfoAfter.sharePrice, poolInfoBefore.sharePrice);
+        assertEq(
+            poolInfoAfter.longsOutstanding,
+            poolInfoBefore.longsOutstanding + bondAmount
+        );
+        assertEq(
+            poolInfoAfter.shortsOutstanding,
+            poolInfoBefore.shortsOutstanding
+        );
+    }
+
+    /// Close Long ///
+
+    function test_close_long_zero_amount() external {
+        uint256 apr = 0.05e18;
+
+        // Initialize the pool with a large amount of capital.
+        uint256 contribution = 500_000_000e18;
+        initialize(alice, apr, contribution);
+
+        // Purchase some bonds.
+        vm.stopPrank();
+        vm.startPrank(bob);
+        uint256 baseAmount = 10e18;
+        baseToken.mint(baseAmount);
+        baseToken.approve(address(hyperdrive), baseAmount);
+        hyperdrive.openLong(baseAmount);
+
+        // Attempt to close zero longs. This should fail.
+        vm.stopPrank();
+        vm.startPrank(bob);
+        vm.expectRevert(Errors.ZeroAmount.selector);
+        uint256 maturityTime = (block.timestamp - (block.timestamp % 1 days)) +
+            365 days;
+        hyperdrive.closeLong(maturityTime, 0);
+    }
+
+    function test_close_long_invalid_amount() external {
+        uint256 apr = 0.05e18;
+
+        // Initialize the pool with a large amount of capital.
+        uint256 contribution = 500_000_000e18;
+        initialize(alice, apr, contribution);
+
+        // Purchase some bonds.
+        vm.stopPrank();
+        vm.startPrank(bob);
+        uint256 baseAmount = 10e18;
+        baseToken.mint(baseAmount);
+        baseToken.approve(address(hyperdrive), baseAmount);
+        hyperdrive.openLong(baseAmount);
+
+        // Attempt to close too many longs. This should fail.
+        vm.stopPrank();
+        vm.startPrank(bob);
+        uint256 maturityTime = (block.timestamp - (block.timestamp % 1 days)) +
+            365 days;
+        uint256 bondAmount = hyperdrive.balanceOf(
+            AssetId.encodeAssetId(AssetId.AssetIdPrefix.Long, maturityTime),
+            bob
+        );
+        vm.expectRevert(stdError.arithmeticError);
+        hyperdrive.closeLong(maturityTime, bondAmount + 1);
+    }
+
+    function test_close_long_invalid_timestamp() external {
+        uint256 apr = 0.05e18;
+
+        // Initialize the pool with a large amount of capital.
+        uint256 contribution = 500_000_000e18;
+        initialize(alice, apr, contribution);
+
+        // Purchase some bonds.
+        vm.stopPrank();
+        vm.startPrank(bob);
+        uint256 baseAmount = 10e18;
+        baseToken.mint(baseAmount);
+        baseToken.approve(address(hyperdrive), baseAmount);
+        hyperdrive.openLong(baseAmount);
+
+        // Attempt to use a timestamp greater than the maximum range.
+        vm.stopPrank();
+        vm.startPrank(bob);
+        vm.expectRevert(Errors.InvalidTimestamp.selector);
+        hyperdrive.closeLong(uint256(type(uint248).max) + 1, 1);
+    }
+
+    function test_close_long_immediately() external {
+        uint256 apr = 0.05e18;
+
+        // Initialize the pool with a large amount of capital.
+        uint256 contribution = 500_000_000e18;
+        initialize(alice, apr, contribution);
+
+        // Purchase some bonds.
+        vm.stopPrank();
+        vm.startPrank(bob);
+        uint256 baseAmount = 10e18;
+        baseToken.mint(baseAmount);
+        baseToken.approve(address(hyperdrive), baseAmount);
+        hyperdrive.openLong(baseAmount);
+
+        // Get the reserves before closing the long.
+        PoolInfo memory poolInfoBefore = getPoolInfo();
+
+        // Immediately close the bonds.
+        vm.stopPrank();
+        vm.startPrank(bob);
+        uint256 maturityTime = (block.timestamp - (block.timestamp % 1 days)) +
+            365 days;
+        uint256 bondAmount = hyperdrive.balanceOf(
+            AssetId.encodeAssetId(AssetId.AssetIdPrefix.Long, maturityTime),
+            bob
+        );
+        hyperdrive.closeLong(maturityTime, bondAmount);
+
+        // TODO: Bob receives more base than he started with. Fees should take
+        // care of this, but this should be investigating nonetheless.
+        //
+        // Verify that all of Bob's bonds were burned and that he has
+        // approximately as much base as he started with.
+        uint256 baseProceeds = baseToken.balanceOf(bob);
+        assertEq(
+            hyperdrive.balanceOf(
+                AssetId.encodeAssetId(AssetId.AssetIdPrefix.Long, maturityTime),
+                bob
+            ),
+            0
+        );
+        assertApproxEqAbs(baseProceeds, baseAmount, 1e10);
+
+        // Verify that the reserves were updated correctly. Since this trade
+        // happens at the beginning of the term, the bond reserves should be
+        // increased by the full amount.
+        PoolInfo memory poolInfoAfter = getPoolInfo();
+        assertEq(
+            poolInfoAfter.shareReserves,
+            poolInfoBefore.shareReserves -
+                baseProceeds.divDown(poolInfoBefore.sharePrice)
+        );
+        assertEq(
+            poolInfoAfter.bondReserves,
+            poolInfoBefore.bondReserves + bondAmount
+        );
+        assertEq(poolInfoAfter.lpTotalSupply, poolInfoBefore.lpTotalSupply);
+        assertEq(poolInfoAfter.sharePrice, poolInfoBefore.sharePrice);
+        assertEq(
+            poolInfoAfter.longsOutstanding,
+            poolInfoBefore.longsOutstanding - bondAmount
+        );
+        assertEq(
+            poolInfoAfter.shortsOutstanding,
+            poolInfoBefore.shortsOutstanding
+        );
+    }
+
+    // TODO: Clean up these tests.
+    function test_close_long_redeem() external {
+        uint256 apr = 0.05e18;
+
+        // Initialize the pool with a large amount of capital.
+        uint256 contribution = 500_000_000e18;
+        initialize(alice, apr, contribution);
+
+        // Purchase some bonds.
+        vm.stopPrank();
+        vm.startPrank(bob);
+        uint256 baseAmount = 10e18;
+        baseToken.mint(baseAmount);
+        baseToken.approve(address(hyperdrive), baseAmount);
+        hyperdrive.openLong(baseAmount);
+        uint256 maturityTime = (block.timestamp - (block.timestamp % 1 days)) +
+            365 days;
+
+        // Get the reserves before closing the long.
+        PoolInfo memory poolInfoBefore = getPoolInfo();
+
+        // The term passes.
+        vm.warp(block.timestamp + 365 days);
+
+        // Redeem the bonds
+        vm.stopPrank();
+        vm.startPrank(bob);
+        uint256 bondAmount = hyperdrive.balanceOf(
+            AssetId.encodeAssetId(AssetId.AssetIdPrefix.Long, maturityTime),
+            bob
+        );
+        hyperdrive.closeLong(maturityTime, bondAmount);
+
+        // TODO: Bob receives more base than the bond amount. It appears that
+        // the yield space implementation returns a positive value even when
+        // the input is zero.
+        //
+        // Verify that all of Bob's bonds were burned and that he has
+        // approximately as much base as he started with.
+        uint256 baseProceeds = baseToken.balanceOf(bob);
+        assertEq(
+            hyperdrive.balanceOf(
+                AssetId.encodeAssetId(AssetId.AssetIdPrefix.Long, maturityTime),
+                bob
+            ),
+            0
+        );
+        assertApproxEqAbs(baseProceeds, bondAmount, 1e10);
+
+        // Verify that the reserves were updated correctly. Since this trade
+        // is a redemption, there should be no changes to the bond reserves.
+        PoolInfo memory poolInfoAfter = getPoolInfo();
+        assertEq(
+            poolInfoAfter.shareReserves,
+            poolInfoBefore.shareReserves -
+                bondAmount.divDown(poolInfoBefore.sharePrice)
+        );
+        assertEq(poolInfoAfter.bondReserves, poolInfoBefore.bondReserves);
+        assertEq(poolInfoAfter.lpTotalSupply, poolInfoBefore.lpTotalSupply);
+        assertEq(poolInfoAfter.sharePrice, poolInfoBefore.sharePrice);
+        assertEq(
+            poolInfoAfter.longsOutstanding,
+            poolInfoBefore.longsOutstanding - bondAmount
+        );
+        assertEq(
+            poolInfoAfter.shortsOutstanding,
+            poolInfoBefore.shortsOutstanding
+        );
+    }
+
+    /// Open Short ///
+
+    function test_open_short_zero_amount() external {
+        uint256 apr = 0.05e18;
+
+        // Initialize the pool with a large amount of capital.
+        uint256 contribution = 500_000_000e18;
+        initialize(alice, apr, contribution);
+
+        // Attempt to short zero bonds. This should fail.
+        vm.stopPrank();
+        vm.startPrank(bob);
+        vm.expectRevert(Errors.ZeroAmount.selector);
+        hyperdrive.openShort(0);
+    }
+
+    function test_open_short_extreme_amount() external {
+        uint256 apr = 0.05e18;
+
+        // Initialize the pool with a large amount of capital.
+        uint256 contribution = 500_000_000e18;
+        initialize(alice, apr, contribution);
+
+        // Attempt to short an extreme amount of bonds. This should fail.
+        vm.stopPrank();
+        vm.startPrank(bob);
+        uint256 baseAmount = hyperdrive.shareReserves();
+        baseToken.mint(baseAmount);
+        baseToken.approve(address(hyperdrive), baseAmount);
+        vm.expectRevert(Errors.FixedPointMath_SubOverflow.selector);
+        hyperdrive.openShort(baseAmount * 2);
+    }
+
+    function test_open_short() external {
+        uint256 apr = 0.05e18;
+
+        // Initialize the pool with a large amount of capital.
+        uint256 contribution = 500_000_000e18;
+        initialize(alice, apr, contribution);
+
+        // Get the reserves before opening the short.
+        PoolInfo memory poolInfoBefore = getPoolInfo();
+
+        // Short a small amount of bonds.
+        vm.stopPrank();
+        vm.startPrank(bob);
+        uint256 bondAmount = 10e18;
+        baseToken.mint(bondAmount);
+        baseToken.approve(address(hyperdrive), bondAmount);
+        hyperdrive.openShort(bondAmount);
+
+        // Verify that Hyperdrive received the max loss and that Bob received
+        // the short tokens.
+        uint256 maxLoss = bondAmount - baseToken.balanceOf(bob);
+        uint256 maturityTime = (block.timestamp - (block.timestamp % 1 days)) +
+            365 days;
+        assertEq(
+            baseToken.balanceOf(address(hyperdrive)),
+            contribution + maxLoss
+        );
+        assertEq(
+            hyperdrive.balanceOf(
+                AssetId.encodeAssetId(
+                    AssetId.AssetIdPrefix.Short,
+                    maturityTime
+                ),
+                bob
+            ),
+            bondAmount
+        );
+
+        // Verify that Bob's short has an acceptable fixed rate. Since the bond
+        // amount is very low relative to the pool's liquidity, the implied APR
+        // should be approximately equal to the pool's APR.
+        uint256 baseAmount = bondAmount - maxLoss;
+        uint256 realizedApr = calculateAPRFromRealizedPrice(
+            baseAmount,
+            bondAmount,
+            maturityTime - block.timestamp,
+            365 days
+        );
+        // TODO: This tolerance seems too high.
+        assertApproxEqAbs(realizedApr, apr, 1e10);
+
+        // Verify that the reserves were updated correctly.
+        PoolInfo memory poolInfoAfter = getPoolInfo();
+        assertEq(
+            poolInfoAfter.shareReserves,
+            poolInfoBefore.shareReserves -
+                baseAmount.divDown(poolInfoBefore.sharePrice)
+        );
+        assertEq(
+            poolInfoAfter.bondReserves,
+            poolInfoBefore.bondReserves + bondAmount
+        );
+        assertEq(poolInfoAfter.lpTotalSupply, poolInfoBefore.lpTotalSupply);
+        assertEq(poolInfoAfter.sharePrice, poolInfoBefore.sharePrice);
+        assertEq(
+            poolInfoAfter.longsOutstanding,
+            poolInfoBefore.longsOutstanding
+        );
+        assertEq(
+            poolInfoAfter.shortsOutstanding,
+            poolInfoBefore.shortsOutstanding + bondAmount
+        );
+    }
+
+    /// Close Short ///
+
+    function test_close_short_zero_amount() external {
+        uint256 apr = 0.05e18;
+
+        // Initialize the pool with a large amount of capital.
+        uint256 contribution = 500_000_000e18;
+        initialize(alice, apr, contribution);
+
+        // Open a short..
+        vm.stopPrank();
+        vm.startPrank(bob);
+        uint256 bondAmount = 10e18;
+        baseToken.mint(bondAmount);
+        baseToken.approve(address(hyperdrive), bondAmount);
+        hyperdrive.openShort(bondAmount);
+
+        // Attempt to close zero shorts. This should fail.
+        vm.stopPrank();
+        vm.startPrank(bob);
+        vm.expectRevert(Errors.ZeroAmount.selector);
+        uint256 maturityTime = (block.timestamp - (block.timestamp % 1 days)) +
+            365 days;
+        hyperdrive.closeShort(maturityTime, 0);
+    }
+
+    function test_close_short_invalid_amount() external {
+        uint256 apr = 0.05e18;
+
+        // Initialize the pool with a large amount of capital.
+        uint256 contribution = 500_000_000e18;
+        initialize(alice, apr, contribution);
+
+        // Purchase some bonds.
+        vm.stopPrank();
+        vm.startPrank(bob);
+        uint256 bondAmount = 10e18;
+        baseToken.mint(bondAmount);
+        baseToken.approve(address(hyperdrive), bondAmount);
+        hyperdrive.openShort(bondAmount);
+
+        // Attempt to close too many shorts. This should fail.
+        vm.stopPrank();
+        vm.startPrank(bob);
+        uint256 maturityTime = (block.timestamp - (block.timestamp % 1 days)) +
+            365 days;
+        vm.expectRevert(stdError.arithmeticError);
+        hyperdrive.closeShort(maturityTime, bondAmount + 1);
+    }
+
+    function test_close_short_invalid_timestamp() external {
+        uint256 apr = 0.05e18;
+
+        // Initialize the pool with a large amount of capital.
+        uint256 contribution = 500_000_000e18;
+        initialize(alice, apr, contribution);
+
+        // Open a short.
+        vm.stopPrank();
+        vm.startPrank(bob);
+        uint256 bondAmount = 10e18;
+        baseToken.mint(bondAmount);
+        baseToken.approve(address(hyperdrive), bondAmount);
+        hyperdrive.openShort(bondAmount);
+
+        // Attempt to use a timestamp greater than the maximum range.
+        vm.stopPrank();
+        vm.startPrank(bob);
+        vm.expectRevert(Errors.InvalidTimestamp.selector);
+        hyperdrive.closeShort(uint256(type(uint248).max) + 1, 1);
+    }
+
+    function test_close_short_immediately() external {
+        uint256 apr = 0.05e18;
+
+        // Initialize the pool with a large amount of capital.
+        uint256 contribution = 500_000_000e18;
+        initialize(alice, apr, contribution);
+
+        // Purchase some bonds.
+        vm.stopPrank();
+        vm.startPrank(bob);
+        uint256 bondAmount = 10e18;
+        baseToken.mint(bondAmount);
+        baseToken.approve(address(hyperdrive), bondAmount);
+        hyperdrive.openShort(bondAmount);
+
+        // Get the reserves before closing the long.
+        PoolInfo memory poolInfoBefore = getPoolInfo();
+
+        // Immediately close the bonds.
+        vm.stopPrank();
+        vm.startPrank(bob);
+        uint256 maturityTime = (block.timestamp - (block.timestamp % 1 days)) +
+            365 days;
+        hyperdrive.closeShort(maturityTime, bondAmount);
+
+        // TODO: Bob receives more base than he started with. Fees should take
+        // care of this, but this should be investigating nonetheless.
+        //
+        // Verify that all of Bob's bonds were burned and that he has
+        // approximately as much base as he started with.
+        uint256 baseAmount = baseToken.balanceOf(bob);
+        assertEq(
+            hyperdrive.balanceOf(
+                AssetId.encodeAssetId(
+                    AssetId.AssetIdPrefix.Short,
+                    maturityTime
+                ),
+                bob
+            ),
+            0
+        );
+        assertApproxEqAbs(baseAmount, bondAmount, 1e10);
+
+        // Verify that the reserves were updated correctly. Since this trade
+        // happens at the beginning of the term, the bond reserves should be
+        // increased by the full amount.
+        PoolInfo memory poolInfoAfter = getPoolInfo();
+        assertEq(
+            poolInfoAfter.shareReserves,
+            poolInfoBefore.shareReserves +
+                baseAmount.divDown(poolInfoBefore.sharePrice)
+        );
+        assertEq(
+            poolInfoAfter.bondReserves,
+            poolInfoBefore.bondReserves - bondAmount
+        );
+        assertEq(poolInfoAfter.lpTotalSupply, poolInfoBefore.lpTotalSupply);
+        assertEq(poolInfoAfter.sharePrice, poolInfoBefore.sharePrice);
+        assertEq(
+            poolInfoAfter.longsOutstanding,
+            poolInfoBefore.longsOutstanding
+        );
+        assertEq(
+            poolInfoAfter.shortsOutstanding,
+            poolInfoBefore.shortsOutstanding - bondAmount
+        );
+    }
+
+    // TODO: Clean up these tests.
+    function test_close_short_redeem() external {
+        uint256 apr = 0.05e18;
+
+        // Initialize the pool with a large amount of capital.
+        uint256 contribution = 500_000_000e18;
+        initialize(alice, apr, contribution);
+
+        // Purchase some bonds.
+        vm.stopPrank();
+        vm.startPrank(bob);
+        uint256 bondAmount = 10e18;
+        baseToken.mint(bondAmount);
+        baseToken.approve(address(hyperdrive), bondAmount);
+        hyperdrive.openShort(bondAmount);
+        uint256 maturityTime = (block.timestamp - (block.timestamp % 1 days)) +
+            365 days;
+
+        // Get the reserves before closing the long.
+        PoolInfo memory poolInfoBefore = getPoolInfo();
+
+        // The term passes.
+        vm.warp(block.timestamp + 365 days);
+
+        // Get the base balance before closing the short.
+        uint256 baseBalanceBefore = baseToken.balanceOf(bob);
+
+        // Redeem the bonds
+        vm.stopPrank();
+        vm.startPrank(bob);
+        hyperdrive.closeShort(maturityTime, bondAmount);
+
+        // TODO: Investigate this more to see if there are any irregularities
+        // like there are with the long redemption test.
+        //
+        // Verify that all of Bob's bonds were burned and that he has
+        // approximately as much base as he started with.
+        uint256 baseBalanceAfter = baseToken.balanceOf(bob);
+        assertEq(
+            hyperdrive.balanceOf(
+                AssetId.encodeAssetId(
+                    AssetId.AssetIdPrefix.Short,
+                    maturityTime
+                ),
+                bob
+            ),
+            0
+        );
+        assertApproxEqAbs(baseBalanceAfter, baseBalanceBefore, 1e10);
+
+        // Verify that the reserves were updated correctly. Since this trade
+        // is a redemption, there should be no changes to the bond reserves.
+        PoolInfo memory poolInfoAfter = getPoolInfo();
+        assertEq(
+            poolInfoAfter.shareReserves,
+            poolInfoBefore.shareReserves +
+                bondAmount.divDown(poolInfoBefore.sharePrice)
+        );
+        assertEq(poolInfoAfter.bondReserves, poolInfoBefore.bondReserves);
+        assertEq(poolInfoAfter.lpTotalSupply, poolInfoBefore.lpTotalSupply);
+        assertEq(poolInfoAfter.sharePrice, poolInfoBefore.sharePrice);
+        assertEq(
+            poolInfoAfter.longsOutstanding,
+            poolInfoBefore.longsOutstanding
+        );
+        assertEq(
+            poolInfoAfter.shortsOutstanding,
+            poolInfoBefore.shortsOutstanding - bondAmount
+        );
+    }
+
+    /// Utils ///
 
     function calculateAPRFromRealizedPrice(
         uint256 baseAmount,
@@ -124,643 +760,6 @@
         uint256 t = timeRemaining.divDown(positionDuration);
         return (bondAmount.sub(baseAmount)).divDown(baseAmount.mulDown(t));
     }
-
-    function test_open_long_zero_amount() external {
-        uint256 apr = 0.05e18;
-
-        // Initialize the pool with a large amount of capital.
-        uint256 contribution = 500_000_000e18;
-        initialize(alice, apr, contribution);
-
-        // Attempt to purchase bonds with zero base. This should fail.
-        vm.stopPrank();
-        vm.startPrank(bob);
-        vm.expectRevert(Errors.ZeroAmount.selector);
-        hyperdrive.openLong(0);
-    }
-
-    function test_open_long_extreme_amount() external {
-        uint256 apr = 0.05e18;
-
-        // Initialize the pool with a large amount of capital.
-        uint256 contribution = 500_000_000e18;
-        initialize(alice, apr, contribution);
-
-        // Attempt to purchase more bonds than exist. This should fail.
-        vm.stopPrank();
-        vm.startPrank(bob);
-        uint256 baseAmount = hyperdrive.bondReserves();
-        baseToken.mint(baseAmount);
-        baseToken.approve(address(hyperdrive), baseAmount);
-        vm.expectRevert(stdError.arithmeticError);
-        hyperdrive.openLong(baseAmount);
-    }
-
-    function test_open_long() external {
-        uint256 apr = 0.05e18;
-
-        // Initialize the pool with a large amount of capital.
-        uint256 contribution = 500_000_000e18;
-        initialize(alice, apr, contribution);
-
-        // Get the reserves before opening the long.
-        PoolInfo memory poolInfoBefore = getPoolInfo();
-
-        // TODO: Small base amounts result in higher than quoted APRs. We should
-        // first investigate the math to see if there are obvious simplifications
-        // to be made, and then consider increasing the amount of precision in
-        // used in our fixed rate format.
-        //
-        // Purchase a small amount of bonds.
-        vm.stopPrank();
-        vm.startPrank(bob);
-        uint256 baseAmount = 10e18;
-        baseToken.mint(baseAmount);
-        baseToken.approve(address(hyperdrive), baseAmount);
-        hyperdrive.openLong(baseAmount);
-
-        // Verify the base transfers.
-        assertEq(baseToken.balanceOf(bob), 0);
-        assertEq(
-            baseToken.balanceOf(address(hyperdrive)),
-            contribution + baseAmount
-        );
-
-        // Verify that Bob received an acceptable amount of bonds. Since the
-        // base amount is very low relative to the pool's liquidity, the implied
-        // APR should be approximately equal to the pool's APR.
-        uint256 maturityTime = (block.timestamp - (block.timestamp % 1 days)) +
-            365 days;
-        uint256 bondAmount = hyperdrive.balanceOf(
-            AssetId.encodeAssetId(AssetId.AssetIdPrefix.Long, maturityTime),
-            bob
-        );
-        uint256 realizedApr = calculateAPRFromRealizedPrice(
-            baseAmount,
-            bondAmount,
-            maturityTime - block.timestamp,
-            365 days
-        );
-        // TODO: This tolerance seems too high.
-        assertApproxEqAbs(realizedApr, apr, 1e10);
-
-        // Verify that the reserves were updated correctly.
-        PoolInfo memory poolInfoAfter = getPoolInfo();
-        assertEq(
-            poolInfoAfter.shareReserves,
-            poolInfoBefore.shareReserves +
-                baseAmount.divDown(poolInfoBefore.sharePrice)
-        );
-        assertEq(
-            poolInfoAfter.bondReserves,
-            poolInfoBefore.bondReserves - bondAmount
-        );
-        assertEq(poolInfoAfter.lpTotalSupply, poolInfoBefore.lpTotalSupply);
-        assertEq(poolInfoAfter.sharePrice, poolInfoBefore.sharePrice);
-        assertEq(
-            poolInfoAfter.longsOutstanding,
-            poolInfoBefore.longsOutstanding + bondAmount
-        );
-        assertEq(
-            poolInfoAfter.shortsOutstanding,
-            poolInfoBefore.shortsOutstanding
-        );
-    }
-
-    /// Close Long ///
-
-    function test_close_long_zero_amount() external {
-        uint256 apr = 0.05e18;
-
-        // Initialize the pool with a large amount of capital.
-        uint256 contribution = 500_000_000e18;
-        initialize(alice, apr, contribution);
-
-        // Purchase some bonds.
-        vm.stopPrank();
-        vm.startPrank(bob);
-        uint256 baseAmount = 10e18;
-        baseToken.mint(baseAmount);
-        baseToken.approve(address(hyperdrive), baseAmount);
-        hyperdrive.openLong(baseAmount);
-
-        // Attempt to close zero longs. This should fail.
-        vm.stopPrank();
-        vm.startPrank(bob);
-        vm.expectRevert(Errors.ZeroAmount.selector);
-        uint256 maturityTime = (block.timestamp - (block.timestamp % 1 days)) +
-            365 days;
-        hyperdrive.closeLong(maturityTime, 0);
-    }
-
-    function test_close_long_invalid_amount() external {
-        uint256 apr = 0.05e18;
-
-        // Initialize the pool with a large amount of capital.
-        uint256 contribution = 500_000_000e18;
-        initialize(alice, apr, contribution);
-
-        // Purchase some bonds.
-        vm.stopPrank();
-        vm.startPrank(bob);
-        uint256 baseAmount = 10e18;
-        baseToken.mint(baseAmount);
-        baseToken.approve(address(hyperdrive), baseAmount);
-        hyperdrive.openLong(baseAmount);
-
-        // Attempt to close too many longs. This should fail.
-        vm.stopPrank();
-        vm.startPrank(bob);
-        uint256 maturityTime = (block.timestamp - (block.timestamp % 1 days)) +
-            365 days;
-        uint256 bondAmount = hyperdrive.balanceOf(
-            AssetId.encodeAssetId(AssetId.AssetIdPrefix.Long, maturityTime),
-            bob
-        );
-        vm.expectRevert(stdError.arithmeticError);
-        hyperdrive.closeLong(maturityTime, bondAmount + 1);
-    }
-
-    function test_close_long_invalid_timestamp() external {
-        uint256 apr = 0.05e18;
-
-        // Initialize the pool with a large amount of capital.
-        uint256 contribution = 500_000_000e18;
-        initialize(alice, apr, contribution);
-
-        // Purchase some bonds.
-        vm.stopPrank();
-        vm.startPrank(bob);
-        uint256 baseAmount = 10e18;
-        baseToken.mint(baseAmount);
-        baseToken.approve(address(hyperdrive), baseAmount);
-        hyperdrive.openLong(baseAmount);
-
-        // Attempt to use a timestamp greater than the maximum range.
-        vm.stopPrank();
-        vm.startPrank(bob);
-        vm.expectRevert(Errors.InvalidTimestamp.selector);
-        hyperdrive.closeLong(uint256(type(uint248).max) + 1, 1);
-    }
-
-    function test_close_long_immediately() external {
-        uint256 apr = 0.05e18;
-
-        // Initialize the pool with a large amount of capital.
-        uint256 contribution = 500_000_000e18;
-        initialize(alice, apr, contribution);
-
-        // Purchase some bonds.
-        vm.stopPrank();
-        vm.startPrank(bob);
-        uint256 baseAmount = 10e18;
-        baseToken.mint(baseAmount);
-        baseToken.approve(address(hyperdrive), baseAmount);
-        hyperdrive.openLong(baseAmount);
-
-        // Get the reserves before closing the long.
-        PoolInfo memory poolInfoBefore = getPoolInfo();
-
-        // Immediately close the bonds.
-        vm.stopPrank();
-        vm.startPrank(bob);
-        uint256 maturityTime = (block.timestamp - (block.timestamp % 1 days)) +
-            365 days;
-        uint256 bondAmount = hyperdrive.balanceOf(
-            AssetId.encodeAssetId(AssetId.AssetIdPrefix.Long, maturityTime),
-            bob
-        );
-        hyperdrive.closeLong(maturityTime, bondAmount);
-
-        // TODO: Bob receives more base than he started with. Fees should take
-        // care of this, but this should be investigating nonetheless.
-        //
-        // Verify that all of Bob's bonds were burned and that he has
-        // approximately as much base as he started with.
-        uint256 baseProceeds = baseToken.balanceOf(bob);
-        assertEq(
-            hyperdrive.balanceOf(
-                AssetId.encodeAssetId(AssetId.AssetIdPrefix.Long, maturityTime),
-                bob
-            ),
-            0
-        );
-        assertApproxEqAbs(baseProceeds, baseAmount, 1e10);
-
-        // Verify that the reserves were updated correctly. Since this trade
-        // happens at the beginning of the term, the bond reserves should be
-        // increased by the full amount.
-        PoolInfo memory poolInfoAfter = getPoolInfo();
-        assertEq(
-            poolInfoAfter.shareReserves,
-            poolInfoBefore.shareReserves -
-                baseProceeds.divDown(poolInfoBefore.sharePrice)
-        );
-        assertEq(
-            poolInfoAfter.bondReserves,
-            poolInfoBefore.bondReserves + bondAmount
-        );
-        assertEq(poolInfoAfter.lpTotalSupply, poolInfoBefore.lpTotalSupply);
-        assertEq(poolInfoAfter.sharePrice, poolInfoBefore.sharePrice);
-        assertEq(
-            poolInfoAfter.longsOutstanding,
-            poolInfoBefore.longsOutstanding - bondAmount
-        );
-        assertEq(
-            poolInfoAfter.shortsOutstanding,
-            poolInfoBefore.shortsOutstanding
-        );
-    }
-
-    // TODO: Clean up these tests.
-    function test_close_long_redeem() external {
-        uint256 apr = 0.05e18;
-
-        // Initialize the pool with a large amount of capital.
-        uint256 contribution = 500_000_000e18;
-        initialize(alice, apr, contribution);
-
-        // Purchase some bonds.
-        vm.stopPrank();
-        vm.startPrank(bob);
-        uint256 baseAmount = 10e18;
-        baseToken.mint(baseAmount);
-        baseToken.approve(address(hyperdrive), baseAmount);
-        hyperdrive.openLong(baseAmount);
-        uint256 maturityTime = (block.timestamp - (block.timestamp % 1 days)) +
-            365 days;
-
-        // Get the reserves before closing the long.
-        PoolInfo memory poolInfoBefore = getPoolInfo();
-
-        // The term passes.
-        vm.warp(block.timestamp + 365 days);
-
-        // Redeem the bonds
-        vm.stopPrank();
-        vm.startPrank(bob);
-        uint256 bondAmount = hyperdrive.balanceOf(
-            AssetId.encodeAssetId(AssetId.AssetIdPrefix.Long, maturityTime),
-            bob
-        );
-        hyperdrive.closeLong(maturityTime, bondAmount);
-
-        // TODO: Bob receives more base than the bond amount. It appears that
-        // the yield space implementation returns a positive value even when
-        // the input is zero.
-        //
-        // Verify that all of Bob's bonds were burned and that he has
-        // approximately as much base as he started with.
-        uint256 baseProceeds = baseToken.balanceOf(bob);
-        assertEq(
-            hyperdrive.balanceOf(
-                AssetId.encodeAssetId(AssetId.AssetIdPrefix.Long, maturityTime),
-                bob
-            ),
-            0
-        );
-        assertApproxEqAbs(baseProceeds, bondAmount, 1e10);
-
-        // Verify that the reserves were updated correctly. Since this trade
-        // is a redemption, there should be no changes to the bond reserves.
-        PoolInfo memory poolInfoAfter = getPoolInfo();
-        assertEq(
-            poolInfoAfter.shareReserves,
-            poolInfoBefore.shareReserves -
-                bondAmount.divDown(poolInfoBefore.sharePrice)
-        );
-        assertEq(poolInfoAfter.bondReserves, poolInfoBefore.bondReserves);
-        assertEq(poolInfoAfter.lpTotalSupply, poolInfoBefore.lpTotalSupply);
-        assertEq(poolInfoAfter.sharePrice, poolInfoBefore.sharePrice);
-        assertEq(
-            poolInfoAfter.longsOutstanding,
-            poolInfoBefore.longsOutstanding - bondAmount
-        );
-        assertEq(
-            poolInfoAfter.shortsOutstanding,
-            poolInfoBefore.shortsOutstanding
-        );
-    }
-
-    /// Open Short ///
-
-    function test_open_short_zero_amount() external {
-        uint256 apr = 0.05e18;
-
-        // Initialize the pool with a large amount of capital.
-        uint256 contribution = 500_000_000e18;
-        initialize(alice, apr, contribution);
-
-        // Attempt to short zero bonds. This should fail.
-        vm.stopPrank();
-        vm.startPrank(bob);
-        vm.expectRevert(Errors.ZeroAmount.selector);
-        hyperdrive.openShort(0);
-    }
-
-    function test_open_short_extreme_amount() external {
-        uint256 apr = 0.05e18;
-
-        // Initialize the pool with a large amount of capital.
-        uint256 contribution = 500_000_000e18;
-        initialize(alice, apr, contribution);
-
-        // Attempt to short an extreme amount of bonds. This should fail.
-        vm.stopPrank();
-        vm.startPrank(bob);
-        uint256 baseAmount = hyperdrive.shareReserves();
-        baseToken.mint(baseAmount);
-        baseToken.approve(address(hyperdrive), baseAmount);
-        vm.expectRevert(Errors.FixedPointMath_SubOverflow.selector);
-        hyperdrive.openShort(baseAmount * 2);
-    }
-
-    function test_open_short() external {
-        uint256 apr = 0.05e18;
-
-        // Initialize the pool with a large amount of capital.
-        uint256 contribution = 500_000_000e18;
-        initialize(alice, apr, contribution);
-
-        // Get the reserves before opening the short.
-        PoolInfo memory poolInfoBefore = getPoolInfo();
-
-        // Short a small amount of bonds.
-        vm.stopPrank();
-        vm.startPrank(bob);
-        uint256 bondAmount = 10e18;
-        baseToken.mint(bondAmount);
-        baseToken.approve(address(hyperdrive), bondAmount);
-        hyperdrive.openShort(bondAmount);
-
-        // Verify that Hyperdrive received the max loss and that Bob received
-        // the short tokens.
-        uint256 maxLoss = bondAmount - baseToken.balanceOf(bob);
-        uint256 maturityTime = (block.timestamp - (block.timestamp % 1 days)) +
-            365 days;
-        assertEq(
-            baseToken.balanceOf(address(hyperdrive)),
-            contribution + maxLoss
-        );
-        assertEq(
-            hyperdrive.balanceOf(
-                AssetId.encodeAssetId(
-                    AssetId.AssetIdPrefix.Short,
-                    maturityTime
-                ),
-                bob
-            ),
-            bondAmount
-        );
-
-        // Verify that Bob's short has an acceptable fixed rate. Since the bond
-        // amount is very low relative to the pool's liquidity, the implied APR
-        // should be approximately equal to the pool's APR.
-        uint256 baseAmount = bondAmount - maxLoss;
-        uint256 realizedApr = calculateAPRFromRealizedPrice(
-            baseAmount,
-            bondAmount,
-            maturityTime - block.timestamp,
-            365 days
-        );
-        // TODO: This tolerance seems too high.
-        assertApproxEqAbs(realizedApr, apr, 1e10);
-
-        // Verify that the reserves were updated correctly.
-        PoolInfo memory poolInfoAfter = getPoolInfo();
-        assertEq(
-            poolInfoAfter.shareReserves,
-            poolInfoBefore.shareReserves -
-                baseAmount.divDown(poolInfoBefore.sharePrice)
-        );
-        assertEq(
-            poolInfoAfter.bondReserves,
-            poolInfoBefore.bondReserves + bondAmount
-        );
-        assertEq(poolInfoAfter.lpTotalSupply, poolInfoBefore.lpTotalSupply);
-        assertEq(poolInfoAfter.sharePrice, poolInfoBefore.sharePrice);
-        assertEq(
-            poolInfoAfter.longsOutstanding,
-            poolInfoBefore.longsOutstanding
-        );
-        assertEq(
-            poolInfoAfter.shortsOutstanding,
-            poolInfoBefore.shortsOutstanding + bondAmount
-        );
-    }
-
-    /// Close Short ///
-
-    function test_close_short_zero_amount() external {
-        uint256 apr = 0.05e18;
-
-        // Initialize the pool with a large amount of capital.
-        uint256 contribution = 500_000_000e18;
-        initialize(alice, apr, contribution);
-
-        // Open a short..
-        vm.stopPrank();
-        vm.startPrank(bob);
-        uint256 bondAmount = 10e18;
-        baseToken.mint(bondAmount);
-        baseToken.approve(address(hyperdrive), bondAmount);
-        hyperdrive.openShort(bondAmount);
-
-        // Attempt to close zero shorts. This should fail.
-        vm.stopPrank();
-        vm.startPrank(bob);
-        vm.expectRevert(Errors.ZeroAmount.selector);
-        uint256 maturityTime = (block.timestamp - (block.timestamp % 1 days)) +
-            365 days;
-        hyperdrive.closeShort(maturityTime, 0);
-    }
-
-    function test_close_short_invalid_amount() external {
-        uint256 apr = 0.05e18;
-
-        // Initialize the pool with a large amount of capital.
-        uint256 contribution = 500_000_000e18;
-        initialize(alice, apr, contribution);
-
-        // Purchase some bonds.
-        vm.stopPrank();
-        vm.startPrank(bob);
-        uint256 bondAmount = 10e18;
-        baseToken.mint(bondAmount);
-        baseToken.approve(address(hyperdrive), bondAmount);
-        hyperdrive.openShort(bondAmount);
-
-        // Attempt to close too many shorts. This should fail.
-        vm.stopPrank();
-        vm.startPrank(bob);
-        uint256 maturityTime = (block.timestamp - (block.timestamp % 1 days)) +
-            365 days;
-        vm.expectRevert(stdError.arithmeticError);
-        hyperdrive.closeShort(maturityTime, bondAmount + 1);
-    }
-
-    function test_close_short_invalid_timestamp() external {
-        uint256 apr = 0.05e18;
-
-        // Initialize the pool with a large amount of capital.
-        uint256 contribution = 500_000_000e18;
-        initialize(alice, apr, contribution);
-
-        // Open a short.
-        vm.stopPrank();
-        vm.startPrank(bob);
-        uint256 bondAmount = 10e18;
-        baseToken.mint(bondAmount);
-        baseToken.approve(address(hyperdrive), bondAmount);
-        hyperdrive.openShort(bondAmount);
-
-        // Attempt to use a timestamp greater than the maximum range.
-        vm.stopPrank();
-        vm.startPrank(bob);
-        vm.expectRevert(Errors.InvalidTimestamp.selector);
-        hyperdrive.closeShort(uint256(type(uint248).max) + 1, 1);
-    }
-
-    function test_close_short_immediately() external {
-        uint256 apr = 0.05e18;
-
-        // Initialize the pool with a large amount of capital.
-        uint256 contribution = 500_000_000e18;
-        initialize(alice, apr, contribution);
-
-        // Purchase some bonds.
-        vm.stopPrank();
-        vm.startPrank(bob);
-        uint256 bondAmount = 10e18;
-        baseToken.mint(bondAmount);
-        baseToken.approve(address(hyperdrive), bondAmount);
-        hyperdrive.openShort(bondAmount);
-
-        // Get the reserves before closing the long.
-        PoolInfo memory poolInfoBefore = getPoolInfo();
-
-        // Immediately close the bonds.
-        vm.stopPrank();
-        vm.startPrank(bob);
-        uint256 maturityTime = (block.timestamp - (block.timestamp % 1 days)) +
-            365 days;
-        hyperdrive.closeShort(maturityTime, bondAmount);
-
-        // TODO: Bob receives more base than he started with. Fees should take
-        // care of this, but this should be investigating nonetheless.
-        //
-        // Verify that all of Bob's bonds were burned and that he has
-        // approximately as much base as he started with.
-        uint256 baseAmount = baseToken.balanceOf(bob);
-        assertEq(
-            hyperdrive.balanceOf(
-                AssetId.encodeAssetId(
-                    AssetId.AssetIdPrefix.Short,
-                    maturityTime
-                ),
-                bob
-            ),
-            0
-        );
-        assertApproxEqAbs(baseAmount, bondAmount, 1e10);
-
-        // Verify that the reserves were updated correctly. Since this trade
-        // happens at the beginning of the term, the bond reserves should be
-        // increased by the full amount.
-        PoolInfo memory poolInfoAfter = getPoolInfo();
-        assertEq(
-            poolInfoAfter.shareReserves,
-            poolInfoBefore.shareReserves +
-                baseAmount.divDown(poolInfoBefore.sharePrice)
-        );
-        assertEq(
-            poolInfoAfter.bondReserves,
-            poolInfoBefore.bondReserves - bondAmount
-        );
-        assertEq(poolInfoAfter.lpTotalSupply, poolInfoBefore.lpTotalSupply);
-        assertEq(poolInfoAfter.sharePrice, poolInfoBefore.sharePrice);
-        assertEq(
-            poolInfoAfter.longsOutstanding,
-            poolInfoBefore.longsOutstanding
-        );
-        assertEq(
-            poolInfoAfter.shortsOutstanding,
-            poolInfoBefore.shortsOutstanding - bondAmount
-        );
-    }
-
-    // TODO: Clean up these tests.
-    function test_close_short_redeem() external {
-        uint256 apr = 0.05e18;
-
-        // Initialize the pool with a large amount of capital.
-        uint256 contribution = 500_000_000e18;
-        initialize(alice, apr, contribution);
-
-        // Purchase some bonds.
-        vm.stopPrank();
-        vm.startPrank(bob);
-        uint256 bondAmount = 10e18;
-        baseToken.mint(bondAmount);
-        baseToken.approve(address(hyperdrive), bondAmount);
-        hyperdrive.openShort(bondAmount);
-        uint256 maturityTime = (block.timestamp - (block.timestamp % 1 days)) +
-            365 days;
-
-        // Get the reserves before closing the long.
-        PoolInfo memory poolInfoBefore = getPoolInfo();
-
-        // The term passes.
-        vm.warp(block.timestamp + 365 days);
-
-        // Get the base balance before closing the short.
-        uint256 baseBalanceBefore = baseToken.balanceOf(bob);
-
-        // Redeem the bonds
-        vm.stopPrank();
-        vm.startPrank(bob);
-        hyperdrive.closeShort(maturityTime, bondAmount);
-
-        // TODO: Investigate this more to see if there are any irregularities
-        // like there are with the long redemption test.
-        //
-        // Verify that all of Bob's bonds were burned and that he has
-        // approximately as much base as he started with.
-        uint256 baseBalanceAfter = baseToken.balanceOf(bob);
-        assertEq(
-            hyperdrive.balanceOf(
-                AssetId.encodeAssetId(
-                    AssetId.AssetIdPrefix.Short,
-                    maturityTime
-                ),
-                bob
-            ),
-            0
-        );
-        assertApproxEqAbs(baseBalanceAfter, baseBalanceBefore, 1e10);
-
-        // Verify that the reserves were updated correctly. Since this trade
-        // is a redemption, there should be no changes to the bond reserves.
-        PoolInfo memory poolInfoAfter = getPoolInfo();
-        assertEq(
-            poolInfoAfter.shareReserves,
-            poolInfoBefore.shareReserves +
-                bondAmount.divDown(poolInfoBefore.sharePrice)
-        );
-        assertEq(poolInfoAfter.bondReserves, poolInfoBefore.bondReserves);
-        assertEq(poolInfoAfter.lpTotalSupply, poolInfoBefore.lpTotalSupply);
-        assertEq(poolInfoAfter.sharePrice, poolInfoBefore.sharePrice);
-        assertEq(
-            poolInfoAfter.longsOutstanding,
-            poolInfoBefore.longsOutstanding
-        );
-        assertEq(
-            poolInfoAfter.shortsOutstanding,
-            poolInfoBefore.shortsOutstanding - bondAmount
-        );
-    }
-
-    /// Utils ///
 
     struct PoolInfo {
         uint256 shareReserves;
@@ -789,16 +788,5 @@
                 longsOutstanding: longsOutstanding,
                 shortsOutstanding: shortsOutstanding
             });
-=======
-        hyperdrive = new Hyperdrive({
-            _linkerCodeHash: linkerCodeHash,
-            _linkerFactory: address(forwarderFactory),
-            _baseToken: baseToken,
-            _initialSharePrice: FixedPointMath.ONE_18,
-            _checkpointsPerTerm: 365,
-            _checkpointDuration: 1 days,
-            _timeStretch: 22.186877016851916266e18
-        });
->>>>>>> dfe0e0ad
     }
 }