// SPDX-License-Identifier: Apache-2.0
pragma solidity ^0.8.18;

import { ERC20PresetMinterPauser } from "@openzeppelin/contracts/token/ERC20/presets/ERC20PresetMinterPauser.sol";
import { Hyperdrive } from "contracts/src/Hyperdrive.sol";
import { HyperdriveDataProvider } from "contracts/src/HyperdriveDataProvider.sol";
import { MultiTokenDataProvider } from "contracts/src/MultiTokenDataProvider.sol";
import { FixedPointMath } from "contracts/src/libraries/FixedPointMath.sol";
import { Errors } from "contracts/src/libraries/Errors.sol";
import { ERC20Mintable } from "contracts/test/ERC20Mintable.sol";
import { HyperdriveUtils } from "test/utils/HyperdriveUtils.sol";
import { IHyperdrive } from "contracts/src/interfaces/IHyperdrive.sol";

interface IMockHyperdrive {
    function accrue(uint256 time, int256 apr) external;

    function calculateFeesOutGivenSharesIn(
        uint256 _amountIn,
        uint256 _amountOut,
        uint256 _normalizedTimeRemaining,
        uint256 _spotPrice,
        uint256 sharePrice
    )
        external
        view
        returns (
            uint256 totalCurveFee,
            uint256 totalFlatFee,
            uint256 governanceCurveFee,
            uint256 governanceFlatFee
        );

    function calculateFeesOutGivenBondsIn(
        uint256 _amountIn,
        uint256 _normalizedTimeRemaining,
        uint256 _spotPrice,
        uint256 sharePrice
    )
        external
        view
        returns (
            uint256 totalCurveFee,
            uint256 totalFlatFee,
            uint256 totalGovernanceFee
        );

    function calculateFeesInGivenBondsOut(
        uint256 _amountOut,
        uint256 _normalizedTimeRemaining,
        uint256 _spotPrice,
        uint256 sharePrice
    )
        external
        view
        returns (
            uint256 totalCurveFee,
            uint256 totalFlatFee,
            uint256 governanceCurveFee,
            uint256 governanceFlatFee
        );

    function calculateOpenLong(
        uint256 _shareAmount,
        uint256 _sharePrice,
        uint256 _timeRemaining
    )
        external
        view
        returns (
            uint256 shareReservesDelta,
            uint256 bondReservesDelta,
            uint256 bondProceeds,
            uint256 totalGovernanceFee
        );

    function setReserves(uint256 shareReserves, uint256 bondReserves) external;

    function getGovernanceFeesAccrued() external view returns (uint256);
}

contract MockHyperdrive is Hyperdrive {
    using FixedPointMath for uint256;

    uint256 internal totalShares;

    constructor(
<<<<<<< HEAD
        ERC20Mintable _baseToken,
        uint256 _initialSharePrice,
        uint256 _checkpointsPerTerm,
        uint256 _checkpointDuration,
        uint256 _timeStretch,
        IHyperdrive.Fees memory _fees,
        address _governance
    )
        Hyperdrive(
            IHyperdrive.HyperdriveConfig({
                baseToken: _baseToken,
                initialSharePrice: _initialSharePrice,
                checkpointsPerTerm: _checkpointsPerTerm,
                checkpointDuration: _checkpointDuration,
                timeStretch: _timeStretch,
                governance: _governance,
                oracleSize: 5,
                updateGap: 1000,
                fees: _fees
            }),
            bytes32(0),
            address(new ForwarderFactory())
        )
    {}
=======
        IHyperdrive.PoolConfig memory _config,
        address _dataProvider
    ) Hyperdrive(_config, _dataProvider, bytes32(0), address(0)) {}
>>>>>>> e6abe432

    /// Mocks ///

    // Accrues compounded interest for a given number of seconds and readjusts
    // share price to reflect such compounding
    function accrue(uint256 time, int256 apr) external {
        (, int256 interest) = HyperdriveUtils.calculateCompoundInterest(
            _baseToken.balanceOf(address(this)),
            apr,
            time
        );

        if (interest > 0) {
            ERC20Mintable(address(_baseToken)).mint(
                address(this),
                uint256(interest)
            );
        } else if (interest < 0) {
            ERC20Mintable(address(_baseToken)).burn(
                address(this),
                uint256(-interest)
            );
        }
    }

    function getOracleState() external view returns (uint256, uint256) {
        return (uint256(oracle.head), uint256(oracle.lastTimestamp));
    }

    function loadOracle(
        uint256 index
    ) external view returns (uint256, uint256) {
        return (uint256(buffer[index].data), uint256(buffer[index].timestamp));
    }

    function recordOracle(uint256 data) external {
        recordPrice(data);
    }

    function calculateFeesOutGivenSharesIn(
        uint256 _amountIn,
        uint256 _amountOut,
        uint256 _normalizedTimeRemaining,
        uint256 _spotPrice,
        uint256 sharePrice
    )
        external
        view
        returns (
            uint256 totalCurveFee,
            uint256 totalFlatFee,
            uint256 governanceCurveFee,
            uint256 governanceFlatFee
        )
    {
        (
            totalCurveFee,
            totalFlatFee,
            governanceCurveFee,
            governanceFlatFee
        ) = _calculateFeesOutGivenSharesIn(
            _amountIn,
            _amountOut,
            _normalizedTimeRemaining,
            _spotPrice,
            sharePrice
        );
        return (
            totalCurveFee,
            totalFlatFee,
            governanceCurveFee,
            governanceFlatFee
        );
    }

    function calculateFeesOutGivenBondsIn(
        uint256 _amountIn,
        uint256 _normalizedTimeRemaining,
        uint256 _spotPrice,
        uint256 sharePrice
    )
        external
        view
        returns (
            uint256 totalCurveFee,
            uint256 totalFlatFee,
            uint256 totalGovernanceFee
        )
    {
        (
            totalCurveFee,
            totalFlatFee,
            totalGovernanceFee
        ) = _calculateFeesOutGivenBondsIn(
            _amountIn,
            _normalizedTimeRemaining,
            _spotPrice,
            sharePrice
        );
        return (totalCurveFee, totalFlatFee, totalGovernanceFee);
    }

    function calculateFeesInGivenBondsOut(
        uint256 _amountOut,
        uint256 _normalizedTimeRemaining,
        uint256 _spotPrice,
        uint256 sharePrice
    )
        external
        view
        returns (
            uint256 totalCurveFee,
            uint256 totalFlatFee,
            uint256 governanceCurveFee,
            uint256 governanceFlatFee
        )
    {
        (
            totalCurveFee,
            totalFlatFee,
            governanceCurveFee,
            governanceFlatFee
        ) = _calculateFeesInGivenBondsOut(
            _amountOut,
            _normalizedTimeRemaining,
            _spotPrice,
            sharePrice
        );
        return (
            totalCurveFee,
            totalFlatFee,
            governanceCurveFee,
            governanceFlatFee
        );
    }

    // Calls Hyperdrive._calculateOpenLong
    function calculateOpenLong(
        uint256 _shareAmount,
        uint256 _sharePrice,
        uint256 _timeRemaining
    )
        external
        returns (
            uint256 shareReservesDelta,
            uint256 bondReservesDelta,
            uint256 bondProceeds,
            uint256 totalGovernanceFee
        )
    {
        return _calculateOpenLong(_shareAmount, _sharePrice, _timeRemaining);
    }

    function setReserves(uint256 shareReserves, uint256 bondReserves) external {
        _marketState.shareReserves = uint128(shareReserves);
        _marketState.bondReserves = uint128(bondReserves);
    }

    /// Overrides ///

    function _deposit(
        uint256 amount,
        bool
    ) internal override returns (uint256, uint256) {
        uint256 assets = _baseToken.balanceOf(address(this));
        bool success = _baseToken.transferFrom(
            msg.sender,
            address(this),
            amount
        );
        if (!success) {
            revert Errors.TransferFailed();
        }
        if (totalShares == 0) {
            totalShares = amount;
            return (amount, FixedPointMath.ONE_18);
        } else {
            uint256 newShares = totalShares.mulDivDown(amount, assets);
            totalShares += newShares;
            return (newShares, amount.divDown(newShares));
        }
    }

    function _withdraw(
        uint256 shares,
        address destination,
        bool
    ) internal override returns (uint256 withdrawValue, uint256 sharePrice) {
        uint256 assets = _baseToken.balanceOf(address(this));
        shares = shares > totalShares ? totalShares : shares;
        withdrawValue = totalShares != 0
            ? shares.mulDown(assets.divDown(totalShares))
            : 0;
        bool success = _baseToken.transfer(destination, withdrawValue);
        if (!success) {
            revert Errors.TransferFailed();
        }
        totalShares -= shares;
        sharePrice = withdrawValue != 0 ? shares.divDown(withdrawValue) : 0;
        return (withdrawValue, sharePrice);
    }

    function _pricePerShare()
        internal
        view
        override
        returns (uint256 sharePrice)
    {
        uint256 assets = _baseToken.balanceOf(address(this));
        sharePrice = totalShares != 0 ? assets.divDown(totalShares) : 0;
        return sharePrice;
    }
}

contract MockHyperdriveDataProvider is
    MultiTokenDataProvider,
    HyperdriveDataProvider
{
    using FixedPointMath for uint256;

    uint256 internal totalShares;

    constructor(
        IHyperdrive.PoolConfig memory _config
    )
        HyperdriveDataProvider(_config)
        MultiTokenDataProvider(bytes32(0), address(0))
    {}

    /// Mocks ///

    function getGovernanceFeesAccrued() external view returns (uint256) {
        _revert(abi.encode(_governanceFeesAccrued));
    }

    /// Overrides ///

    function _pricePerShare()
        internal
        view
        override
        returns (uint256 sharePrice)
    {
        uint256 assets = _baseToken.balanceOf(address(this));
        sharePrice = totalShares != 0 ? assets.divDown(totalShares) : 0;
        return sharePrice;
    }
}<|MERGE_RESOLUTION|>--- conflicted
+++ resolved
@@ -84,36 +84,9 @@
     uint256 internal totalShares;
 
     constructor(
-<<<<<<< HEAD
-        ERC20Mintable _baseToken,
-        uint256 _initialSharePrice,
-        uint256 _checkpointsPerTerm,
-        uint256 _checkpointDuration,
-        uint256 _timeStretch,
-        IHyperdrive.Fees memory _fees,
-        address _governance
-    )
-        Hyperdrive(
-            IHyperdrive.HyperdriveConfig({
-                baseToken: _baseToken,
-                initialSharePrice: _initialSharePrice,
-                checkpointsPerTerm: _checkpointsPerTerm,
-                checkpointDuration: _checkpointDuration,
-                timeStretch: _timeStretch,
-                governance: _governance,
-                oracleSize: 5,
-                updateGap: 1000,
-                fees: _fees
-            }),
-            bytes32(0),
-            address(new ForwarderFactory())
-        )
-    {}
-=======
         IHyperdrive.PoolConfig memory _config,
         address _dataProvider
     ) Hyperdrive(_config, _dataProvider, bytes32(0), address(0)) {}
->>>>>>> e6abe432
 
     /// Mocks ///
 
