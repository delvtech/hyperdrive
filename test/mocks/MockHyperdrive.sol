// SPDX-License-Identifier: Apache-2.0
pragma solidity ^0.8.18;

import { ERC20PresetMinterPauser } from "@openzeppelin/contracts/token/ERC20/presets/ERC20PresetMinterPauser.sol";
import { ForwarderFactory } from "contracts/src/ForwarderFactory.sol";
import { Hyperdrive } from "contracts/src/Hyperdrive.sol";
import { HyperdriveDataProvider } from "contracts/src/HyperdriveDataProvider.sol";
import { FixedPointMath } from "contracts/src/libraries/FixedPointMath.sol";
import { Errors } from "contracts/src/libraries/Errors.sol";
import { ERC20Mintable } from "contracts/test/ERC20Mintable.sol";
import { HyperdriveUtils } from "test/utils/HyperdriveUtils.sol";
import { IHyperdrive } from "contracts/src/interfaces/IHyperdrive.sol";

interface IMockHyperdrive {
    function accrue(uint256 time, int256 apr) external;

    function calculateFeesOutGivenSharesIn(
        uint256 _amountIn,
        uint256 _amountOut,
        uint256 _normalizedTimeRemaining,
        uint256 _spotPrice,
        uint256 sharePrice
    )
        external
        view
        returns (
            uint256 totalCurveFee,
            uint256 totalFlatFee,
            uint256 governanceCurveFee,
            uint256 governanceFlatFee
        );

    function calculateFeesOutGivenBondsIn(
        uint256 _amountIn,
        uint256 _normalizedTimeRemaining,
        uint256 _spotPrice,
        uint256 sharePrice
    )
        external
        view
        returns (
            uint256 totalCurveFee,
            uint256 totalFlatFee,
            uint256 totalGovernanceFee
        );

    function calculateFeesInGivenBondsOut(
        uint256 _amountOut,
        uint256 _normalizedTimeRemaining,
        uint256 _spotPrice,
        uint256 sharePrice
    )
        external
        view
        returns (
            uint256 totalCurveFee,
            uint256 totalFlatFee,
            uint256 governanceCurveFee,
            uint256 governanceFlatFee
        );

    function calculateOpenLong(
        uint256 _shareAmount,
        uint256 _sharePrice,
        uint256 _timeRemaining
    )
        external
        view
        returns (
            uint256 shareReservesDelta,
            uint256 bondReservesDelta,
            uint256 bondProceeds,
            uint256 totalGovernanceFee
        );

    function setReserves(uint256 shareReserves, uint256 bondReserves) external;

    function getGovernanceFeesAccrued() external view returns (uint256);
}

contract MockHyperdrive is Hyperdrive {
    using FixedPointMath for uint256;

    uint256 internal totalShares;

    constructor(
<<<<<<< HEAD
=======
        address _dataProvider,
>>>>>>> 79e11920
        ERC20Mintable _baseToken,
        uint256 _initialSharePrice,
        uint256 _positionDuration,
        uint256 _checkpointDuration,
        uint256 _timeStretch,
        IHyperdrive.Fees memory _fees,
        address _governance
    )
        Hyperdrive(
<<<<<<< HEAD
            IHyperdrive.HyperdriveConfig({
                baseToken: _baseToken,
                initialSharePrice: _initialSharePrice,
                checkpointsPerTerm: _checkpointsPerTerm,
                checkpointDuration: _checkpointDuration,
                timeStretch: _timeStretch,
                governance: _governance,
                oracleSize: 2,
                updateGap: 0,
                fees: _fees
            }),
=======
            IHyperdrive.PoolConfig({
                baseToken: _baseToken,
                initialSharePrice: _initialSharePrice,
                positionDuration: _positionDuration,
                checkpointDuration: _checkpointDuration,
                timeStretch: _timeStretch,
                governance: _governance,
                fees: _fees
            }),
            _dataProvider,
>>>>>>> 79e11920
            bytes32(0),
            address(new ForwarderFactory())
        )
    {}

    /// Mocks ///

    // Accrues compounded interest for a given number of seconds and readjusts
    // share price to reflect such compounding
    function accrue(uint256 time, int256 apr) external {
        (, int256 interest) = HyperdriveUtils.calculateCompoundInterest(
            baseToken.balanceOf(address(this)),
            apr,
            time
        );

        if (interest > 0) {
            ERC20Mintable(address(baseToken)).mint(
                address(this),
                uint256(interest)
            );
        } else if (interest < 0) {
            ERC20Mintable(address(baseToken)).burn(
                address(this),
                uint256(-interest)
            );
        }
    }

    function calculateFeesOutGivenSharesIn(
        uint256 _amountIn,
        uint256 _amountOut,
        uint256 _normalizedTimeRemaining,
        uint256 _spotPrice,
        uint256 sharePrice
    )
        external
        view
        returns (
            uint256 totalCurveFee,
            uint256 totalFlatFee,
            uint256 governanceCurveFee,
            uint256 governanceFlatFee
        )
    {
        (
            totalCurveFee,
            totalFlatFee,
            governanceCurveFee,
            governanceFlatFee
        ) = _calculateFeesOutGivenSharesIn(
            _amountIn,
            _amountOut,
            _normalizedTimeRemaining,
            _spotPrice,
            sharePrice
        );
        return (
            totalCurveFee,
            totalFlatFee,
            governanceCurveFee,
            governanceFlatFee
        );
    }

    function calculateFeesOutGivenBondsIn(
        uint256 _amountIn,
        uint256 _normalizedTimeRemaining,
        uint256 _spotPrice,
        uint256 sharePrice
    )
        external
        view
        returns (
            uint256 totalCurveFee,
            uint256 totalFlatFee,
            uint256 totalGovernanceFee
        )
    {
        (
            totalCurveFee,
            totalFlatFee,
            totalGovernanceFee
        ) = _calculateFeesOutGivenBondsIn(
            _amountIn,
            _normalizedTimeRemaining,
            _spotPrice,
            sharePrice
        );
        return (totalCurveFee, totalFlatFee, totalGovernanceFee);
    }

    function calculateFeesInGivenBondsOut(
        uint256 _amountOut,
        uint256 _normalizedTimeRemaining,
        uint256 _spotPrice,
        uint256 sharePrice
    )
        external
        view
        returns (
            uint256 totalCurveFee,
            uint256 totalFlatFee,
            uint256 governanceCurveFee,
            uint256 governanceFlatFee
        )
    {
        (
            totalCurveFee,
            totalFlatFee,
            governanceCurveFee,
            governanceFlatFee
        ) = _calculateFeesInGivenBondsOut(
            _amountOut,
            _normalizedTimeRemaining,
            _spotPrice,
            sharePrice
        );
        return (
            totalCurveFee,
            totalFlatFee,
            governanceCurveFee,
            governanceFlatFee
        );
    }

    // Calls Hyperdrive._calculateOpenLong
    function calculateOpenLong(
        uint256 _shareAmount,
        uint256 _sharePrice,
        uint256 _timeRemaining
    )
        external
        returns (
            uint256 shareReservesDelta,
            uint256 bondReservesDelta,
            uint256 bondProceeds,
            uint256 totalGovernanceFee
        )
    {
        return _calculateOpenLong(_shareAmount, _sharePrice, _timeRemaining);
    }

    function setReserves(uint256 shareReserves, uint256 bondReserves) external {
        marketState.shareReserves = uint128(shareReserves);
        marketState.bondReserves = uint128(bondReserves);
    }

    /// Overrides ///

    function _deposit(
        uint256 amount,
        bool
    ) internal override returns (uint256, uint256) {
        uint256 assets = baseToken.balanceOf(address(this));
        bool success = baseToken.transferFrom(
            msg.sender,
            address(this),
            amount
        );
        if (!success) {
            revert Errors.TransferFailed();
        }
        if (totalShares == 0) {
            totalShares = amount;
            return (amount, FixedPointMath.ONE_18);
        } else {
            uint256 newShares = totalShares.mulDivDown(amount, assets);
            totalShares += newShares;
            return (newShares, amount.divDown(newShares));
        }
    }

    function _withdraw(
        uint256 shares,
        address destination,
        bool
    ) internal override returns (uint256 withdrawValue, uint256 sharePrice) {
        uint256 assets = baseToken.balanceOf(address(this));
        shares = shares > totalShares ? totalShares : shares;
        withdrawValue = totalShares != 0
            ? shares.mulDown(assets.divDown(totalShares))
            : 0;
        bool success = baseToken.transfer(destination, withdrawValue);
        if (!success) {
            revert Errors.TransferFailed();
        }
        totalShares -= shares;
        sharePrice = withdrawValue != 0 ? shares.divDown(withdrawValue) : 0;
        return (withdrawValue, sharePrice);
    }

    function _pricePerShare()
        internal
        view
        override
        returns (uint256 sharePrice)
    {
        uint256 assets = baseToken.balanceOf(address(this));
        sharePrice = totalShares != 0 ? assets.divDown(totalShares) : 0;
        return sharePrice;
    }
}

contract MockHyperdriveDataProvider is HyperdriveDataProvider {
    using FixedPointMath for uint256;

    ERC20Mintable internal immutable baseToken;

    uint256 internal totalShares;

    constructor(ERC20Mintable _baseToken) {
        baseToken = _baseToken;
    }

    /// Mocks ///

    function getGovernanceFeesAccrued() external view returns (uint256) {
        _revert(abi.encode(governanceFeesAccrued));
    }

    /// Overrides ///

    function _pricePerShare()
        internal
        view
        override
        returns (uint256 sharePrice)
    {
        uint256 assets = baseToken.balanceOf(address(this));
        sharePrice = totalShares != 0 ? assets.divDown(totalShares) : 0;
        return sharePrice;
    }
}<|MERGE_RESOLUTION|>--- conflicted
+++ resolved
@@ -84,10 +84,7 @@
     uint256 internal totalShares;
 
     constructor(
-<<<<<<< HEAD
-=======
         address _dataProvider,
->>>>>>> 79e11920
         ERC20Mintable _baseToken,
         uint256 _initialSharePrice,
         uint256 _positionDuration,
@@ -97,19 +94,6 @@
         address _governance
     )
         Hyperdrive(
-<<<<<<< HEAD
-            IHyperdrive.HyperdriveConfig({
-                baseToken: _baseToken,
-                initialSharePrice: _initialSharePrice,
-                checkpointsPerTerm: _checkpointsPerTerm,
-                checkpointDuration: _checkpointDuration,
-                timeStretch: _timeStretch,
-                governance: _governance,
-                oracleSize: 2,
-                updateGap: 0,
-                fees: _fees
-            }),
-=======
             IHyperdrive.PoolConfig({
                 baseToken: _baseToken,
                 initialSharePrice: _initialSharePrice,
@@ -117,10 +101,11 @@
                 checkpointDuration: _checkpointDuration,
                 timeStretch: _timeStretch,
                 governance: _governance,
-                fees: _fees
+                fees: _fees,
+                oracleSize: 2,
+                updateGap: 0
             }),
             _dataProvider,
->>>>>>> 79e11920
             bytes32(0),
             address(new ForwarderFactory())
         )
