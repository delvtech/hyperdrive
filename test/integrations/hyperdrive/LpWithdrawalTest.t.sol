--- conflicted
+++ resolved
@@ -179,26 +179,12 @@
                 variableRate,
                 POSITION_DURATION
             );
-<<<<<<< HEAD
         (
             uint256 withdrawalProceeds,
             uint256 withdrawalSharesRedeemed
         ) = redeemWithdrawalShares(alice, withdrawalShares);
         assertApproxEqAbs(withdrawalProceeds, uint256(estimatedProceeds), 1e10); // TODO: Investigate this bound.
         assertEq(withdrawalSharesRedeemed, withdrawalShares);
-=======
-        {
-            (uint256 withdrawalProceeds, ) = redeemWithdrawalShares(
-                alice,
-                withdrawalShares
-            );
-            assertApproxEqAbs(
-                withdrawalProceeds,
-                uint256(estimatedProceeds),
-                1e10
-            ); // TODO: Investigate this bound.
-        }
->>>>>>> d26b39af
 
         // Ensure the only remaining base is the base from the minimum share
         // reserves and the LP's present value.
@@ -403,7 +389,7 @@
         // Alice removes all of her LP shares. She should recover her initial
         // contribution minus the amount of her capital that underlies Bob's
         // long position.
-        uint256 ratio = presentValueRatio();
+        uint256 ratio = hyperdrive.lpSharePrice();
         uint256 aliceBaseProceeds;
         uint256 aliceWithdrawalShares;
         {
@@ -422,8 +408,8 @@
                 testParams.contribution - aliceMargin,
                 1e9
             );
-            assertApproxEqAbs(presentValueRatio(), ratio, 1e6);
-            ratio = presentValueRatio();
+            assertApproxEqAbs(hyperdrive.lpSharePrice(), ratio, 1e6);
+            ratio = hyperdrive.lpSharePrice();
         }
 
         // Celine adds liquidity.
@@ -437,8 +423,8 @@
         // isn't that large, so it's way too close for comfort). We'll need to
         // be smarter about the math in _applyWithdrawalProceeds to control for
         // this.
-        assertApproxEqAbs(presentValueRatio(), ratio, 1e14);
-        ratio = presentValueRatio();
+        assertApproxEqAbs(hyperdrive.lpSharePrice(), ratio, 1e14);
+        ratio = hyperdrive.lpSharePrice();
 
         // Bob opens a short.
         shortAmount = shortAmount.normalizeToRange(
@@ -630,7 +616,7 @@
         // Celine adds liquidity.
         uint256 celineLpShares = addLiquidity(celine, testParams.contribution);
         uint256 celineSlippagePayment = testParams.contribution -
-            celineLpShares.mulDown(presentValueRatio());
+            celineLpShares.mulDown(hyperdrive.lpSharePrice());
 
         // Bob closes his long and Alice redeems her withdrawal shares.
         uint256 aliceRedeemProceeds;
@@ -833,7 +819,7 @@
                 hyperdrive.getPoolInfo().longsOutstanding.divDown(
                     hyperdrive.getPoolInfo().sharePrice
                 )).mulDown(hyperdrive.getPoolInfo().sharePrice);
-            uint256 lpSharePrice = presentValueRatio();
+            uint256 lpSharePrice = hyperdrive.lpSharePrice();
             uint256 aliceLpProceeds;
             (aliceLpProceeds, aliceWithdrawalShares) = removeLiquidity(
                 alice,
@@ -955,7 +941,7 @@
                 alice,
                 aliceLpShares
             );
-            uint256 lpSharePrice = presentValueRatio();
+            uint256 lpSharePrice = hyperdrive.lpSharePrice();
             assertEq(aliceLpProceeds, idle / 2);
             assertGe(
                 aliceWithdrawalShares.mulDown(lpSharePrice),
@@ -1060,7 +1046,7 @@
                 alice,
                 aliceLpShares
             );
-            uint256 lpSharePrice = presentValueRatio();
+            uint256 lpSharePrice = hyperdrive.lpSharePrice();
             assertEq(aliceLpProceeds, idle / 2);
             // TODO: The tolerance of this assertion is needed because removing
             // liquidity can result in a situation in which the short can't be
@@ -1173,10 +1159,10 @@
             hyperdrive.getPoolConfig().minimumShareReserves;
 
         // Bob adds liquidity.
-        uint256 ratio = presentValueRatio();
+        uint256 ratio = hyperdrive.lpSharePrice();
         uint256 bobLpShares = addLiquidity(bob, testParams.contribution);
-        assertEq(presentValueRatio(), ratio);
-        ratio = presentValueRatio();
+        assertEq(hyperdrive.lpSharePrice(), ratio);
+        ratio = hyperdrive.lpSharePrice();
 
         // Bob opens a long.
         longBasePaid = longBasePaid.normalizeToRange(
@@ -1192,8 +1178,8 @@
             testParams.longMaturityTime = longMaturityTime;
             testParams.longAmount = longAmount;
         }
-        assertApproxEqAbs(presentValueRatio(), ratio, 100);
-        ratio = presentValueRatio();
+        assertApproxEqAbs(hyperdrive.lpSharePrice(), ratio, 100);
+        ratio = hyperdrive.lpSharePrice();
 
         // Bob opens a short.
         shortAmount = shortAmount.normalizeToRange(
@@ -1209,8 +1195,8 @@
             testParams.shortMaturityTime = shortMaturityTime;
             testParams.shortBasePaid = shortBasePaid;
         }
-        assertApproxEqAbs(presentValueRatio(), ratio, 100);
-        ratio = presentValueRatio();
+        assertApproxEqAbs(hyperdrive.lpSharePrice(), ratio, 100);
+        ratio = hyperdrive.lpSharePrice();
 
         // Alice removes her liquidity.
         (
@@ -1225,15 +1211,15 @@
             testParams.contribution - aliceMargin,
             1e6 // TODO: This test should be refactored to use idle. Then we could remove this.
         );
-        assertApproxEqAbs(presentValueRatio(), ratio, 10);
-        ratio = presentValueRatio();
+        assertApproxEqAbs(hyperdrive.lpSharePrice(), ratio, 10);
+        ratio = hyperdrive.lpSharePrice();
 
         // Celine adds liquidity.
         uint256 celineLpShares = addLiquidity(celine, testParams.contribution);
         // FIXME: This is an untenable large bound. Why is the current value
         // even larger than the contribution?
-        assertApproxEqAbs(presentValueRatio(), ratio, 1e16);
-        ratio = presentValueRatio();
+        assertApproxEqAbs(hyperdrive.lpSharePrice(), ratio, 1e16);
+        ratio = hyperdrive.lpSharePrice();
 
         // Bob closes his long and his short.
         {
@@ -1276,15 +1262,4 @@
             1e9 // TODO: Why is this not equal to zero?
         );
     }
-
-    function presentValueRatio() internal view returns (uint256) {
-<<<<<<< HEAD
-        return hyperdrive.presentValue().divDown(hyperdrive.totalLpSupply());
-=======
-        uint256 totalLpSupply = hyperdrive.totalSupply(AssetId._LP_ASSET_ID) +
-            hyperdrive.totalSupply(AssetId._WITHDRAWAL_SHARE_ASSET_ID) -
-            hyperdrive.getPoolInfo().withdrawalSharesReadyToWithdraw;
-        return HyperdriveUtils.presentValue(hyperdrive).divDown(totalLpSupply);
->>>>>>> d26b39af
-    }
 }