--- conflicted
+++ resolved
@@ -190,23 +190,15 @@
         uint256 contribution = 500_000_000e18;
         initialize(alice, apr, contribution);
 
-<<<<<<< HEAD
-=======
+        // Get the poolInfo before opening the long.
+        IHyperdrive.PoolInfo memory poolInfoBefore = hyperdrive.getPoolInfo();
+
+        // fast forward time to almost the end of the checkpoint
+        advanceTime(CHECKPOINT_DURATION - 1, 0);
+
+        // Open a long position.
         basePaid = basePaid.normalizeToRange(
             MINIMUM_TRANSACTION_AMOUNT,
-            HyperdriveUtils.calculateMaxLong(hyperdrive)
-        );
-
->>>>>>> 0cb80cc7
-        // Get the poolInfo before opening the long.
-        IHyperdrive.PoolInfo memory poolInfoBefore = hyperdrive.getPoolInfo();
-
-        // fast forward time to almost the end of the checkpoint
-        advanceTime(CHECKPOINT_DURATION - 1, 0);
-
-        // Open a long position.
-        basePaid = basePaid.normalizeToRange(
-            1e14,
             hyperdrive.calculateMaxLong()
         );
         (uint256 maturityTime, uint256 bondAmount) = openLong(bob, basePaid);
