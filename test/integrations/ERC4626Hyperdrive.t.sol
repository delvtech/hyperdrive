// SPDX-License-Identifier: Apache-2.0
pragma solidity 0.8.19;

import { ERC4626HyperdriveFactory } from "contracts/src/factory/ERC4626HyperdriveFactory.sol";
import { HyperdriveFactory } from "contracts/src/factory/HyperdriveFactory.sol";
import { ERC4626Target0 } from "contracts/src/instances/ERC4626Target0.sol";
import { ERC4626Target1 } from "contracts/src/instances/ERC4626Target1.sol";
import { IERC20 } from "contracts/src/interfaces/IERC20.sol";
import { IERC4626 } from "contracts/src/interfaces/IERC4626.sol";
import { IERC4626Hyperdrive } from "contracts/src/interfaces/IERC4626Hyperdrive.sol";
import { IHyperdrive } from "contracts/src/interfaces/IHyperdrive.sol";
import { IHyperdriveDeployer } from "contracts/src/interfaces/IHyperdriveDeployer.sol";
import { ERC4626HyperdriveDeployer } from "contracts/src/instances/ERC4626HyperdriveDeployer.sol";
import { ERC4626Target0Deployer } from "contracts/src/instances/ERC4626Target0Deployer.sol";
import { ERC4626Target1Deployer } from "contracts/src/instances/ERC4626Target1Deployer.sol";
import { AssetId } from "contracts/src/libraries/AssetId.sol";
import { FixedPointMath, ONE } from "contracts/src/libraries/FixedPointMath.sol";
import { ForwarderFactory } from "contracts/src/token/ForwarderFactory.sol";
import { ERC20Mintable } from "contracts/test/ERC20Mintable.sol";
import { MockERC4626 } from "contracts/test/MockERC4626.sol";
import { MockERC4626Hyperdrive } from "contracts/test/MockERC4626Hyperdrive.sol";
import { HyperdriveTest } from "test/utils/HyperdriveTest.sol";
import { HyperdriveUtils } from "test/utils/HyperdriveUtils.sol";

contract ERC4626HyperdriveTest is HyperdriveTest {
    using FixedPointMath for *;

    ERC4626HyperdriveFactory factory;
    IERC20 dai = IERC20(address(0x6B175474E89094C44Da98b954EedeAC495271d0F));
    IERC4626 pool;
    uint256 aliceShares;
    MockERC4626Hyperdrive mockHyperdrive;

    function setUp() public override __mainnet_fork(16_685_972) {
        alice = createUser("alice");
        bob = createUser("bob");

        vm.startPrank(deployer);

        // Deploy the ERC4626Hyperdrive factory and deployer.
        pool = IERC4626(
            address(
                new MockERC4626(
                    ERC20Mintable(address(dai)),
                    "yearn dai",
                    "yDai",
                    0,
                    address(0),
                    false
                )
            )
        );
<<<<<<< HEAD
=======
        ERC4626HyperdriveDeployer simpleDeployer = new ERC4626HyperdriveDeployer();
>>>>>>> 6eec8aaf
        address[] memory defaults = new address[](1);
        defaults[0] = bob;
        forwarderFactory = new ForwarderFactory();
        factory = new ERC4626HyperdriveFactory(
<<<<<<< HEAD
            HyperdriveFactory.FactoryConfig({
                governance: alice,
                hyperdriveGovernance: bob,
                feeCollector: bob,
                defaultPausers: defaults,
                fees: IHyperdrive.Fees(0, 0, 0),
                maxFees: IHyperdrive.Fees(0, 0, 0),
                hyperdriveDeployer: new ERC4626HyperdriveDeployer(pool),
                target0Deployer: new ERC4626Target0Deployer(pool),
                target1Deployer: new ERC4626Target1Deployer(pool),
                linkerFactory: address(forwarderFactory),
                linkerCodeHash: forwarderFactory.ERC20LINK_HASH()
            }),
            pool,
=======
            HyperdriveFactory.FactoryConfig(
                alice,
                bob,
                bob,
                IHyperdrive.Fees(0, 0, 0),
                IHyperdrive.Fees(0, 0, 0),
                defaults
            ),
            simpleDeployer,
            address(forwarderFactory),
            forwarderFactory.ERC20LINK_HASH(),
>>>>>>> 6eec8aaf
            new address[](0)
        );

        // Transfer a large amount of DAI to Alice.
        address daiWhale = 0x075e72a5eDf65F0A5f44699c7654C1a76941Ddc8;
        whaleTransfer(daiWhale, dai, alice);

        // Deploy a MockHyperdrive instance.
        IHyperdrive.PoolConfig memory config = IHyperdrive.PoolConfig({
            baseToken: dai,
            linkerFactory: address(0),
            linkerCodeHash: bytes32(0),
            initialSharePrice: ONE,
            minimumShareReserves: ONE,
            minimumTransactionAmount: 0.001e18,
            precisionThreshold: PRECISION_THRESHOLD,
            positionDuration: 365 days,
            checkpointDuration: 1 days,
            timeStretch: ONE.divDown(22.186877016851916266e18),
            governance: alice,
            feeCollector: bob,
            fees: IHyperdrive.Fees(0, 0, 0)
        });
<<<<<<< HEAD
        address target0 = address(new ERC4626Target0(config, pool));
        address target1 = address(new ERC4626Target1(config, pool));
        mockHyperdrive = new MockERC4626Hyperdrive(
            config,
            target0,
            target1,
            pool,
=======
        address dataProvider = address(
            new ERC4626DataProvider(
                config,
                bytes32(0),
                address(0),
                address(pool)
            )
        );
        mockHyperdrive = new MockERC4626Hyperdrive(
            config,
            dataProvider,
            bytes32(0),
            address(0),
            address(pool),
>>>>>>> 6eec8aaf
            new address[](0)
        );

        vm.stopPrank();
        vm.startPrank(alice);
        dai.approve(address(factory), type(uint256).max);
        dai.approve(address(hyperdrive), type(uint256).max);
        dai.approve(address(mockHyperdrive), type(uint256).max);
        dai.approve(address(pool), type(uint256).max);
        aliceShares = pool.deposit(10e18, alice);

        vm.stopPrank();
        vm.startPrank(bob);
        dai.approve(address(hyperdrive), type(uint256).max);
        dai.approve(address(mockHyperdrive), type(uint256).max);
        vm.stopPrank();

        // Start recording events.
        vm.recordLogs();
    }

    function test_erc4626_deposit() external {
        // First we add some interest
        vm.startPrank(alice);
        dai.transfer(address(pool), 5e18);
        // Now we try a deposit
        (uint256 sharesMinted, uint256 sharePrice) = mockHyperdrive.deposit(
            1e18,
            IHyperdrive.Options({
                destination: address(0),
                asBase: true,
                extraData: new bytes(0)
            })
        );
        assertEq(sharePrice, 1.5e18);
        // 1/1.5 = 0.666666666666666666
        assertEq(sharesMinted, 666666666666666666);
        assertEq(pool.balanceOf(address(mockHyperdrive)), 666666666666666666);

        // Now we try to do a deposit from alice's shares
        pool.approve(address(mockHyperdrive), type(uint256).max);
        (sharesMinted, sharePrice) = mockHyperdrive.deposit(
            3e18,
            IHyperdrive.Options({
                destination: address(0),
                asBase: false,
                extraData: new bytes(0)
            })
        );
        assertEq(sharePrice, 1.5e18);
        assertEq(sharesMinted, 3e18);
        // 666666666666666666 shares + 3e18 shares = 3666666666666666666
        assertApproxEqAbs(
            pool.balanceOf(address(mockHyperdrive)),
            3666666666666666666,
            2
        );
    }

    function test_erc4626_withdraw() external {
        // First we add some shares and interest
        vm.startPrank(alice);
        dai.transfer(address(pool), 5e18);
        pool.transfer(address(mockHyperdrive), 10e18);
        uint256 balanceBefore = dai.balanceOf(alice);
        // test an underlying withdraw
        uint256 amountWithdrawn = mockHyperdrive.withdraw(
            2e18,
            IHyperdrive.Options({
                destination: alice,
                asBase: true,
                extraData: new bytes(0)
            })
        );
        uint256 balanceAfter = dai.balanceOf(alice);
        assertEq(balanceAfter, balanceBefore + 3e18);
        assertEq(amountWithdrawn, 3e18);

        // Test a share withdraw
        amountWithdrawn = mockHyperdrive.withdraw(
            2e18,
            IHyperdrive.Options({
                destination: alice,
                asBase: false,
                extraData: new bytes(0)
            })
        );
        assertEq(pool.balanceOf(alice), 2e18);
        assertEq(amountWithdrawn, 2e18);
    }

    function test_erc4626_testDeploy() external {
        vm.startPrank(alice);
        uint256 apr = 0.01e18; // 1% apr
        uint256 contribution = 2_500e18;
        IHyperdrive.PoolConfig memory config = IHyperdrive.PoolConfig({
            baseToken: dai,
            linkerFactory: address(0),
            linkerCodeHash: bytes32(0),
            initialSharePrice: ONE,
            minimumShareReserves: ONE,
            minimumTransactionAmount: 0.001e18,
            precisionThreshold: PRECISION_THRESHOLD,
            positionDuration: 365 days,
            checkpointDuration: 1 days,
            timeStretch: HyperdriveUtils.calculateTimeStretch(apr),
            governance: alice,
            feeCollector: bob,
            fees: IHyperdrive.Fees(0, 0, 0)
        });
        dai.approve(address(factory), type(uint256).max);
        hyperdrive = factory.deployAndInitialize(
            config,
            contribution,
            apr,
            new bytes(0),
<<<<<<< HEAD
            new bytes32[](0)
=======
            address(pool)
>>>>>>> 6eec8aaf
        );

        // The initial price per share is one so the LP shares will initially
        // be worth one base. Alice should receive LP shares equaling her
        // contribution minus the shares that she set aside for the minimum
        // share reserves and the zero address's initial LP contribution.
        assertEq(
            hyperdrive.balanceOf(AssetId._LP_ASSET_ID, alice),
            contribution - 2 * config.minimumShareReserves
        );

        // Verify that the correct events were emitted.
        verifyFactoryEvents(
            factory,
            hyperdrive,
            alice,
            contribution,
            apr,
            config.minimumShareReserves,
            new bytes32[](0),
            0
        );
    }

    function test_erc4626_sharePrice() public {
        // This test ensures that `getPoolInfo` returns the correct share price.
        vm.startPrank(alice);
        uint256 apr = 0.01e18; // 1% apr
        uint256 contribution = 2_500e18;
        IHyperdrive.PoolConfig memory config = IHyperdrive.PoolConfig({
            baseToken: dai,
            linkerFactory: address(0),
            linkerCodeHash: bytes32(0),
            initialSharePrice: ONE,
            minimumShareReserves: ONE,
            minimumTransactionAmount: 0.001e18,
            precisionThreshold: PRECISION_THRESHOLD,
            positionDuration: 365 days,
            checkpointDuration: 1 days,
            timeStretch: HyperdriveUtils.calculateTimeStretch(apr),
            governance: alice,
            feeCollector: bob,
            fees: IHyperdrive.Fees(0, 0, 0)
        });
        dai.approve(address(factory), type(uint256).max);
        hyperdrive = factory.deployAndInitialize(
            config,
            contribution,
            apr,
            new bytes(0),
<<<<<<< HEAD
            new bytes32[](0)
=======
            address(pool)
>>>>>>> 6eec8aaf
        );

        // Ensure the share price is 1 after initialization.
        assertEq(hyperdrive.getPoolInfo().sharePrice, 1e18);

        // Simulate interest accrual by sending funds to the pool.
        dai.transfer(address(pool), contribution);

        // Ensure that the share price calculations are correct when share price is not equal to 1e18.
        assertEq(
            hyperdrive.getPoolInfo().sharePrice,
            (pool.totalAssets()).divDown(pool.totalSupply())
        );
    }

    function test_erc4626_updateSweepTargets() public {
        // Ensure that the sweep targets can be updated by governance.
        vm.startPrank(alice);
        address[] memory sweepTargets = new address[](2);
        sweepTargets[0] = address(bob);
        sweepTargets[1] = address(celine);
        factory.updateSweepTargets(sweepTargets);
        address[] memory updatedTargets = factory.getSweepTargets();
        assertEq(updatedTargets.length, 2);
        assertEq(updatedTargets[0], address(bob));
        assertEq(updatedTargets[1], address(celine));
        vm.stopPrank();

        // Ensure that the sweep targets cannot be updated by non-governance.
        vm.startPrank(bob);
        vm.expectRevert(IHyperdrive.Unauthorized.selector);
        factory.updateSweepTargets(sweepTargets);
    }

    function test_erc4626_sweep() public {
        // Ensure that deployment will fail if the pool or base token is
        // specified as a sweep target.
        vm.startPrank(alice);
        address[] memory sweepTargets = new address[](1);
        sweepTargets[0] = address(dai);
        factory.updateSweepTargets(sweepTargets);
        IHyperdrive.PoolConfig memory config = IHyperdrive(
            address(mockHyperdrive)
        ).getPoolConfig();
        vm.expectRevert(IHyperdrive.UnsupportedToken.selector);
        factory.deployAndInitialize(
            config,
            1_000e18,
            0.05e18,
            new bytes(0),
<<<<<<< HEAD
            new bytes32[](0)
=======
            address(pool)
>>>>>>> 6eec8aaf
        );
        assert(
            !IERC4626Hyperdrive(address(mockHyperdrive)).isSweepable(
                address(dai)
            )
        );
        sweepTargets[0] = address(pool);
        factory.updateSweepTargets(sweepTargets);
        vm.expectRevert(IHyperdrive.UnsupportedToken.selector);
        factory.deployAndInitialize(
            config,
            1_000e18,
            0.05e18,
            new bytes(0),
<<<<<<< HEAD
            new bytes32[](0)
=======
            address(pool)
>>>>>>> 6eec8aaf
        );
        assert(
            !IERC4626Hyperdrive(address(mockHyperdrive)).isSweepable(
                address(pool)
            )
        );
        vm.stopPrank();

        // Ensure that the base token and the pool cannot be swept.
        vm.startPrank(bob);
        vm.expectRevert(IHyperdrive.UnsupportedToken.selector);
        IERC4626Hyperdrive(address(mockHyperdrive)).sweep(dai);
        vm.expectRevert(IHyperdrive.UnsupportedToken.selector);
        IERC4626Hyperdrive(address(mockHyperdrive)).sweep(
            IERC20(address(pool))
        );
        vm.stopPrank();

        // Ensure that a sweep target that isn't the base token or the pool
        // can be initialized and that the target can be swept successfully.
        vm.startPrank(alice);
        ERC20Mintable otherToken = new ERC20Mintable(
            "Other",
            "OTHER",
            18,
            address(0),
            false
        );
        sweepTargets[0] = address(otherToken);
        factory.updateSweepTargets(sweepTargets);
        mockHyperdrive = MockERC4626Hyperdrive(
            address(
                factory.deployAndInitialize(
                    config,
                    1_000e18,
                    0.05e18,
                    new bytes(0),
<<<<<<< HEAD
                    new bytes32[](0)
=======
                    address(pool)
>>>>>>> 6eec8aaf
                )
            )
        );
        assert(
            IERC4626Hyperdrive(address(mockHyperdrive)).isSweepable(
                address(otherToken)
            )
        );
        vm.stopPrank();
        vm.startPrank(bob);
        otherToken.mint(address(mockHyperdrive), 1e18);
        IERC4626Hyperdrive(address(mockHyperdrive)).sweep(
            IERC20(address(otherToken))
        );
        assertEq(otherToken.balanceOf(bob), 1e18);
        vm.stopPrank();

        // Alice should not be able to sweep the target since she isn't a pauser.
        vm.startPrank(alice);
        vm.expectRevert(IHyperdrive.Unauthorized.selector);
        IERC4626Hyperdrive(address(mockHyperdrive)).sweep(
            IERC20(address(otherToken))
        );
        vm.stopPrank();

        // Bob adds Alice as a pauser.
        vm.startPrank(bob);
        IERC4626Hyperdrive(address(mockHyperdrive)).setPauser(alice, true);
        vm.stopPrank();

        // Alice should be able to sweep the target successfully.
        vm.startPrank(alice);
        otherToken.mint(address(mockHyperdrive), 1e18);
        IERC4626Hyperdrive(address(mockHyperdrive)).sweep(
            IERC20(address(otherToken))
        );
        assertEq(otherToken.balanceOf(bob), 2e18);
        vm.stopPrank();
    }
}<|MERGE_RESOLUTION|>--- conflicted
+++ resolved
@@ -50,15 +50,10 @@
                 )
             )
         );
-<<<<<<< HEAD
-=======
-        ERC4626HyperdriveDeployer simpleDeployer = new ERC4626HyperdriveDeployer();
->>>>>>> 6eec8aaf
         address[] memory defaults = new address[](1);
         defaults[0] = bob;
         forwarderFactory = new ForwarderFactory();
         factory = new ERC4626HyperdriveFactory(
-<<<<<<< HEAD
             HyperdriveFactory.FactoryConfig({
                 governance: alice,
                 hyperdriveGovernance: bob,
@@ -66,26 +61,12 @@
                 defaultPausers: defaults,
                 fees: IHyperdrive.Fees(0, 0, 0),
                 maxFees: IHyperdrive.Fees(0, 0, 0),
-                hyperdriveDeployer: new ERC4626HyperdriveDeployer(pool),
-                target0Deployer: new ERC4626Target0Deployer(pool),
-                target1Deployer: new ERC4626Target1Deployer(pool),
+                hyperdriveDeployer: new ERC4626HyperdriveDeployer(),
+                target0Deployer: new ERC4626Target0Deployer(),
+                target1Deployer: new ERC4626Target1Deployer(),
                 linkerFactory: address(forwarderFactory),
                 linkerCodeHash: forwarderFactory.ERC20LINK_HASH()
             }),
-            pool,
-=======
-            HyperdriveFactory.FactoryConfig(
-                alice,
-                bob,
-                bob,
-                IHyperdrive.Fees(0, 0, 0),
-                IHyperdrive.Fees(0, 0, 0),
-                defaults
-            ),
-            simpleDeployer,
-            address(forwarderFactory),
-            forwarderFactory.ERC20LINK_HASH(),
->>>>>>> 6eec8aaf
             new address[](0)
         );
 
@@ -109,7 +90,6 @@
             feeCollector: bob,
             fees: IHyperdrive.Fees(0, 0, 0)
         });
-<<<<<<< HEAD
         address target0 = address(new ERC4626Target0(config, pool));
         address target1 = address(new ERC4626Target1(config, pool));
         mockHyperdrive = new MockERC4626Hyperdrive(
@@ -117,22 +97,6 @@
             target0,
             target1,
             pool,
-=======
-        address dataProvider = address(
-            new ERC4626DataProvider(
-                config,
-                bytes32(0),
-                address(0),
-                address(pool)
-            )
-        );
-        mockHyperdrive = new MockERC4626Hyperdrive(
-            config,
-            dataProvider,
-            bytes32(0),
-            address(0),
-            address(pool),
->>>>>>> 6eec8aaf
             new address[](0)
         );
 
@@ -249,11 +213,8 @@
             contribution,
             apr,
             new bytes(0),
-<<<<<<< HEAD
-            new bytes32[](0)
-=======
+            new bytes32[](0),
             address(pool)
->>>>>>> 6eec8aaf
         );
 
         // The initial price per share is one so the LP shares will initially
@@ -304,11 +265,8 @@
             contribution,
             apr,
             new bytes(0),
-<<<<<<< HEAD
-            new bytes32[](0)
-=======
+            new bytes32[](0),
             address(pool)
->>>>>>> 6eec8aaf
         );
 
         // Ensure the share price is 1 after initialization.
@@ -359,11 +317,8 @@
             1_000e18,
             0.05e18,
             new bytes(0),
-<<<<<<< HEAD
-            new bytes32[](0)
-=======
+            new bytes32[](0),
             address(pool)
->>>>>>> 6eec8aaf
         );
         assert(
             !IERC4626Hyperdrive(address(mockHyperdrive)).isSweepable(
@@ -378,11 +333,8 @@
             1_000e18,
             0.05e18,
             new bytes(0),
-<<<<<<< HEAD
-            new bytes32[](0)
-=======
+            new bytes32[](0),
             address(pool)
->>>>>>> 6eec8aaf
         );
         assert(
             !IERC4626Hyperdrive(address(mockHyperdrive)).isSweepable(
@@ -420,11 +372,8 @@
                     1_000e18,
                     0.05e18,
                     new bytes(0),
-<<<<<<< HEAD
-                    new bytes32[](0)
-=======
+                    new bytes32[](0),
                     address(pool)
->>>>>>> 6eec8aaf
                 )
             )
         );
