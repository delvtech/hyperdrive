// SPDX-License-Identifier: Apache-2.0
pragma solidity ^0.8.18;

import { IPool } from "@aave/interfaces/IPool.sol";
import { IERC20 } from "@openzeppelin/contracts/token/ERC20/IERC20.sol";
import { AaveHyperdriveDeployer, IPool } from "contracts/src/factory/AaveHyperdriveDeployer.sol";
import { HyperdriveFactory } from "contracts/src/factory/HyperdriveFactory.sol";
import { IHyperdrive } from "contracts/src/interfaces/IHyperdrive.sol";
import { IHyperdriveDeployer } from "contracts/src/interfaces/IHyperdriveDeployer.sol";
import { AssetId } from "contracts/src/libraries/AssetId.sol";
import { Errors } from "contracts/src/libraries/Errors.sol";
import { FixedPointMath } from "contracts/src/libraries/FixedPointMath.sol";
<<<<<<< HEAD
import { HyperdriveTest } from "../utils/HyperdriveTest.sol";
=======
import { IPool } from "@aave/interfaces/IPool.sol";
>>>>>>> bf47719f

contract HyperdriveDSRTest is HyperdriveTest {
    using FixedPointMath for *;

    HyperdriveFactory factory;
    IERC20 dai = IERC20(address(0x6B175474E89094C44Da98b954EedeAC495271d0F));
    IPool pool = IPool(address(0x87870Bca3F3fD6335C3F4ce8392D69350B4fA4E2));
    IERC20 aDai = IERC20(address(0xfC1E690f61EFd961294b3e1Ce3313fBD8aa4f85d));

    function setUp() public override __mainnet_fork(16_685_972) {
        vm.startPrank(deployer);

        AaveHyperdriveDeployer simpleDeployer = new AaveHyperdriveDeployer(
            pool
        );
        factory = new HyperdriveFactory(alice, simpleDeployer, bob);

        address daiWhale = 0x075e72a5eDf65F0A5f44699c7654C1a76941Ddc8;

        whaleTransfer(daiWhale, dai, alice);

        vm.stopPrank();
        vm.startPrank(alice);
        dai.approve(address(hyperdrive), type(uint256).max);

        vm.stopPrank();
        vm.startPrank(bob);
        dai.approve(address(hyperdrive), type(uint256).max);
        vm.stopPrank();
    }

    function test_hyperdrive_aave_deploy_and_init() external {
        setUp();
        // We've just copied the values used by the original tests to ensure this runs

        vm.prank(alice);
        bytes32[] memory aToken = new bytes32[](1);
        aToken[0] = bytes32(uint256(uint160(address(aDai))));
        dai.approve(address(factory), type(uint256).max);
        vm.prank(alice);
        hyperdrive = factory.deployAndImplement(
            IHyperdrive.HyperdriveConfig({
                baseToken: dai,
                initialSharePrice: FixedPointMath.ONE_18,
                checkpointsPerTerm: 365,
                checkpointDuration: 1 days,
                timeStretch: FixedPointMath.ONE_18.divDown(
                    22.186877016851916266e18
                ),
                governance: address(0),
                oracleSize: 2,
                updateGap: 0,
                fees: IHyperdrive.Fees(0, 0, 0)
            }),
            bytes32(0),
            address(0),
            aToken,
            2500e18,
            //1% apr
            1e16
        );

        // The initial price per share is one so we should have that the
        // shares in the alice account are 1
        uint256 createdShares = hyperdrive.balanceOf(
            AssetId._LP_ASSET_ID,
            alice
        );
        assertEq(createdShares, 2808790684246250377500);
    }
}<|MERGE_RESOLUTION|>--- conflicted
+++ resolved
@@ -10,11 +10,8 @@
 import { AssetId } from "contracts/src/libraries/AssetId.sol";
 import { Errors } from "contracts/src/libraries/Errors.sol";
 import { FixedPointMath } from "contracts/src/libraries/FixedPointMath.sol";
-<<<<<<< HEAD
+import { IPool } from "@aave/interfaces/IPool.sol";
 import { HyperdriveTest } from "../utils/HyperdriveTest.sol";
-=======
-import { IPool } from "@aave/interfaces/IPool.sol";
->>>>>>> bf47719f
 
 contract HyperdriveDSRTest is HyperdriveTest {
     using FixedPointMath for *;
