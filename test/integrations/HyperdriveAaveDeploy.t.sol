// SPDX-License-Identifier: Apache-2.0
pragma solidity ^0.8.18;

import { IPool } from "@aave/interfaces/IPool.sol";
import { IERC20 } from "@openzeppelin/contracts/token/ERC20/IERC20.sol";
import { AaveHyperdriveDeployer, IPool } from "contracts/src/factory/AaveHyperdriveDeployer.sol";
import { HyperdriveFactory } from "contracts/src/factory/HyperdriveFactory.sol";
<<<<<<< HEAD
=======
import { AaveHyperdriveDataProvider } from "contracts/src/instances/AaveHyperdriveDataProvider.sol";
>>>>>>> 79e11920
import { IHyperdrive } from "contracts/src/interfaces/IHyperdrive.sol";
import { IHyperdriveDeployer } from "contracts/src/interfaces/IHyperdriveDeployer.sol";
import { AssetId } from "contracts/src/libraries/AssetId.sol";
import { Errors } from "contracts/src/libraries/Errors.sol";
import { FixedPointMath } from "contracts/src/libraries/FixedPointMath.sol";
<<<<<<< HEAD
import { IPool } from "@aave/interfaces/IPool.sol";
=======
>>>>>>> 79e11920
import { HyperdriveTest } from "../utils/HyperdriveTest.sol";

contract HyperdriveDSRTest is HyperdriveTest {
    using FixedPointMath for *;

    HyperdriveFactory factory;
    IERC20 dai = IERC20(address(0x6B175474E89094C44Da98b954EedeAC495271d0F));
    IPool pool = IPool(address(0x87870Bca3F3fD6335C3F4ce8392D69350B4fA4E2));
    IERC20 aDai = IERC20(address(0xfC1E690f61EFd961294b3e1Ce3313fBD8aa4f85d));

    function setUp() public override __mainnet_fork(16_685_972) {
        vm.startPrank(deployer);

        AaveHyperdriveDeployer simpleDeployer = new AaveHyperdriveDeployer(
            pool
        );
        factory = new HyperdriveFactory(alice, simpleDeployer, bob);

        address daiWhale = 0x075e72a5eDf65F0A5f44699c7654C1a76941Ddc8;

        whaleTransfer(daiWhale, dai, alice);

        vm.stopPrank();
        vm.startPrank(alice);
        dai.approve(address(hyperdrive), type(uint256).max);

        vm.stopPrank();
        vm.startPrank(bob);
        dai.approve(address(hyperdrive), type(uint256).max);
        vm.stopPrank();
    }

    function test_hyperdrive_aave_deploy_and_init() external {
        setUp();
        // We've just copied the values used by the original tests to ensure this runs

        vm.startPrank(alice);
        bytes32[] memory aToken = new bytes32[](1);
        aToken[0] = bytes32(uint256(uint160(address(aDai))));
        dai.approve(address(factory), type(uint256).max);
<<<<<<< HEAD
        vm.prank(alice);
        hyperdrive = factory.deployAndImplement(
            IHyperdrive.HyperdriveConfig({
                baseToken: dai,
                initialSharePrice: FixedPointMath.ONE_18,
                checkpointsPerTerm: 365,
=======
        address dataProvider = address(new AaveHyperdriveDataProvider(aDai));
        hyperdrive = factory.deployAndInitialize(
            IHyperdrive.PoolConfig({
                baseToken: dai,
                initialSharePrice: FixedPointMath.ONE_18,
                positionDuration: 365 days,
>>>>>>> 79e11920
                checkpointDuration: 1 days,
                timeStretch: FixedPointMath.ONE_18.divDown(
                    22.186877016851916266e18
                ),
                governance: address(0),
<<<<<<< HEAD
                oracleSize: 2,
                updateGap: 0,
                fees: IHyperdrive.Fees(0, 0, 0)
            }),
=======
                fees: IHyperdrive.Fees(0, 0, 0)
            }),
            dataProvider,
>>>>>>> 79e11920
            bytes32(0),
            address(0),
            aToken,
            2500e18,
            //1% apr
            1e16
        );

        // The initial price per share is one so we should have that the
        // shares in the alice account are 1
        uint256 createdShares = hyperdrive.balanceOf(
            AssetId._LP_ASSET_ID,
            alice
        );
        assertEq(createdShares, 2808790684246250377500);
    }
}<|MERGE_RESOLUTION|>--- conflicted
+++ resolved
@@ -5,19 +5,12 @@
 import { IERC20 } from "@openzeppelin/contracts/token/ERC20/IERC20.sol";
 import { AaveHyperdriveDeployer, IPool } from "contracts/src/factory/AaveHyperdriveDeployer.sol";
 import { HyperdriveFactory } from "contracts/src/factory/HyperdriveFactory.sol";
-<<<<<<< HEAD
-=======
 import { AaveHyperdriveDataProvider } from "contracts/src/instances/AaveHyperdriveDataProvider.sol";
->>>>>>> 79e11920
 import { IHyperdrive } from "contracts/src/interfaces/IHyperdrive.sol";
 import { IHyperdriveDeployer } from "contracts/src/interfaces/IHyperdriveDeployer.sol";
 import { AssetId } from "contracts/src/libraries/AssetId.sol";
 import { Errors } from "contracts/src/libraries/Errors.sol";
 import { FixedPointMath } from "contracts/src/libraries/FixedPointMath.sol";
-<<<<<<< HEAD
-import { IPool } from "@aave/interfaces/IPool.sol";
-=======
->>>>>>> 79e11920
 import { HyperdriveTest } from "../utils/HyperdriveTest.sol";
 
 contract HyperdriveDSRTest is HyperdriveTest {
@@ -58,36 +51,22 @@
         bytes32[] memory aToken = new bytes32[](1);
         aToken[0] = bytes32(uint256(uint160(address(aDai))));
         dai.approve(address(factory), type(uint256).max);
-<<<<<<< HEAD
-        vm.prank(alice);
-        hyperdrive = factory.deployAndImplement(
-            IHyperdrive.HyperdriveConfig({
-                baseToken: dai,
-                initialSharePrice: FixedPointMath.ONE_18,
-                checkpointsPerTerm: 365,
-=======
         address dataProvider = address(new AaveHyperdriveDataProvider(aDai));
         hyperdrive = factory.deployAndInitialize(
             IHyperdrive.PoolConfig({
                 baseToken: dai,
                 initialSharePrice: FixedPointMath.ONE_18,
                 positionDuration: 365 days,
->>>>>>> 79e11920
                 checkpointDuration: 1 days,
                 timeStretch: FixedPointMath.ONE_18.divDown(
                     22.186877016851916266e18
                 ),
                 governance: address(0),
-<<<<<<< HEAD
+                fees: IHyperdrive.Fees(0, 0, 0),
                 oracleSize: 2,
-                updateGap: 0,
-                fees: IHyperdrive.Fees(0, 0, 0)
-            }),
-=======
-                fees: IHyperdrive.Fees(0, 0, 0)
+                updateGap: 0
             }),
             dataProvider,
->>>>>>> 79e11920
             bytes32(0),
             address(0),
             aToken,
