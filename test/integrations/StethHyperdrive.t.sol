// SPDX-License-Identifier: Apache-2.0
pragma solidity 0.8.19;

import { IERC20 } from "contracts/src/interfaces/IERC20.sol";
import { ERC20Mintable } from "contracts/test/ERC20Mintable.sol";
import { StethHyperdriveDeployer } from "contracts/src/factory/StethHyperdriveDeployer.sol";
import { StethHyperdriveFactory } from "contracts/src/factory/StethHyperdriveFactory.sol";
import { StethHyperdrive } from "contracts/src/instances/StethHyperdrive.sol";
import { StethHyperdriveDataProvider } from "contracts/src/instances/StethHyperdriveDataProvider.sol";
import { IHyperdrive } from "contracts/src/interfaces/IHyperdrive.sol";
import { ILido } from "contracts/src/interfaces/ILido.sol";
import { AssetId } from "contracts/src/libraries/AssetId.sol";
import { Errors } from "contracts/src/libraries/Errors.sol";
import { FixedPointMath } from "contracts/src/libraries/FixedPointMath.sol";
import { HyperdriveMath } from "contracts/src/libraries/HyperdriveMath.sol";
import { HyperdriveTest } from "test/utils/HyperdriveTest.sol";
import { HyperdriveUtils } from "test/utils/HyperdriveUtils.sol";
import { Lib } from "test/utils/Lib.sol";

contract StethHyperdriveTest is HyperdriveTest {
    using FixedPointMath for uint256;
    using Lib for *;

    uint256 internal constant FIXED_RATE = 0.05e18;

    // The Lido storage location that tracks buffered ether reserves. We can
    // simulate the accrual of interest by updating this value.
    bytes32 internal constant BUFFERED_ETHER_POSITION =
        keccak256("lido.Lido.bufferedEther");

    ILido internal constant LIDO =
        ILido(0xae7ab96520DE3A18E5e111B5EaAb095312D7fE84);
<<<<<<< HEAD
    IERC20 internal constant ETH =
        IERC20(0xEeeeeEeeeEeEeeEeEeEeeEEEeeeeEeeeeeeeEEeE);
=======
>>>>>>> 2019932d

    address internal STETH_WHALE = 0x1982b2F5814301d4e9a8b0201555376e62F82428;
    address internal ETH_WHALE = 0x00000000219ab540356cBB839Cbe05303d7705Fa;

    function setUp() public override __mainnet_fork(17_376_154) {
        super.setUp();

        // Deploy the StethHyperdrive deployer and factory.
        vm.startPrank(deployer);
        StethHyperdriveDeployer simpleDeployer = new StethHyperdriveDeployer(
<<<<<<< HEAD
            LIDO,
            ETH
=======
            LIDO
>>>>>>> 2019932d
        );
        address[] memory defaults = new address[](1);
        defaults[0] = bob;
        StethHyperdriveFactory factory = new StethHyperdriveFactory(
            alice,
            simpleDeployer,
            bob,
            bob,
            IHyperdrive.Fees(0, 0, 0),
            defaults,
            LIDO
        );

        // Alice deploys the hyperdrive instance.
        vm.stopPrank();
        vm.startPrank(alice);
        IHyperdrive.PoolConfig memory config = IHyperdrive.PoolConfig({
            baseToken: IERC20(ETH),
            initialSharePrice: LIDO.getTotalPooledEther().divDown(
                LIDO.getTotalShares()
            ),
            positionDuration: POSITION_DURATION,
            checkpointDuration: CHECKPOINT_DURATION,
            timeStretch: HyperdriveUtils.calculateTimeStretch(0.05e18),
            governance: governance,
            feeCollector: feeCollector,
            fees: IHyperdrive.Fees({ curve: 0, flat: 0, governance: 0 }),
            oracleSize: ORACLE_SIZE,
            updateGap: UPDATE_GAP
        });
        uint256 contribution = 10_000e18;
        hyperdrive = factory.deployAndInitialize{ value: contribution }(
            config,
            bytes32(0),
            address(0),
            new bytes32[](0),
            contribution,
            FIXED_RATE
        );

        // Ensure that Alice has the correct amount of LP shares.
        assertApproxEqAbs(
            hyperdrive.balanceOf(AssetId._LP_ASSET_ID, alice),
            contribution.divDown(config.initialSharePrice),
            1e5
        );

        // Fund the test accounts with stETH and ETH.
        address[] memory accounts = new address[](3);
        accounts[0] = alice;
        accounts[1] = bob;
        accounts[2] = celine;
        fundAccounts(address(hyperdrive), IERC20(LIDO), STETH_WHALE, accounts);
<<<<<<< HEAD
    }

    /// Stuck Tokens ///

    function test__receive() external {
        vm.startPrank(alice);
        vm.expectRevert(Errors.UnexpectedSender.selector);
        (bool success, ) = address(hyperdrive).call{ value: 1 ether }("");

        // HACK(jalextowle): The call succeeds if `vm.expectRevert` is used
        // before the call. If the `vm.expectRevert` is removed, `success` is
        // false as expected.
        assert(success);
=======
>>>>>>> 2019932d
    }

    /// Price Per Share ///

    function test__pricePerShare(uint256 basePaid) external {
        // Ensure that the share price is the expected value.
        uint256 totalPooledEther = LIDO.getTotalPooledEther();
        uint256 totalShares = LIDO.getTotalShares();
        uint256 sharePrice = hyperdrive.getPoolInfo().sharePrice;
        assertEq(sharePrice, totalPooledEther.divDown(totalShares));

        // Ensure that the share price accurately predicts the amount of shares
        // that will be minted for depositing a given amount of ETH. This will
        // be an approximation since Lido uses `mulDivDown` whereas this test
        // pre-computes the share price.
        basePaid = basePaid.normalizeToRange(
            0.00001e18,
            HyperdriveUtils.calculateMaxLong(hyperdrive)
        );
        uint256 hyperdriveSharesBefore = LIDO.sharesOf(address(hyperdrive));
        openLong(bob, basePaid);
        assertApproxEqAbs(
            LIDO.sharesOf(address(hyperdrive)),
            hyperdriveSharesBefore + basePaid.divDown(sharePrice),
            1e4
        );
    }

    /// Long ///

    function test_open_long_with_ETH(uint256 basePaid) external {
        // Get some balance information before the deposit.
        uint256 totalPooledEtherBefore = LIDO.getTotalPooledEther();
        uint256 totalSharesBefore = LIDO.getTotalShares();
        AccountBalances memory bobBalancesBefore = getAccountBalances(bob);
        AccountBalances memory hyperdriveBalancesBefore = getAccountBalances(
            address(hyperdrive)
        );

        // Bob opens a long by depositing ETH.
        basePaid = basePaid.normalizeToRange(
            0.00001e18,
            HyperdriveUtils.calculateMaxLong(hyperdrive)
        );
        openLong(bob, basePaid);

        // Ensure that Lido's aggregates and the token balances were updated
        // correctly during the trade.
        verifyDeposit(
            bob,
            basePaid,
            true,
            totalPooledEtherBefore,
            totalSharesBefore,
            bobBalancesBefore,
            hyperdriveBalancesBefore
        );
    }

    function test_open_long_with_steth(uint256 basePaid) external {
        // Get some balance information before the deposit.
        uint256 totalPooledEtherBefore = LIDO.getTotalPooledEther();
        uint256 totalSharesBefore = LIDO.getTotalShares();
        AccountBalances memory bobBalancesBefore = getAccountBalances(bob);
        AccountBalances memory hyperdriveBalancesBefore = getAccountBalances(
            address(hyperdrive)
        );

        // Bob opens a long by depositing stETH.
        basePaid = basePaid.normalizeToRange(
            0.00001e18,
            HyperdriveUtils.calculateMaxLong(hyperdrive)
        );
        openLong(bob, basePaid, false);

        // Ensure that Lido's aggregates and the token balances were updated
        // correctly during the trade.
        verifyDeposit(
            bob,
            basePaid,
            false,
            totalPooledEtherBefore,
            totalSharesBefore,
            bobBalancesBefore,
            hyperdriveBalancesBefore
        );
    }

    function test_close_long_with_ETH(uint256 basePaid) external {
        // Bob opens a long.
        basePaid = basePaid.normalizeToRange(
            0.00001e18,
            HyperdriveUtils.calculateMaxLong(hyperdrive)
        );
        (uint256 maturityTime, uint256 longAmount) = openLong(bob, basePaid);

        // Bob attempts to close his long with ETH as the target asset. This
        // fails since ETH isn't supported as a withdrawal asset.
        vm.stopPrank();
        vm.startPrank(bob);
        vm.expectRevert(Errors.UnsupportedToken.selector);
        hyperdrive.closeLong(maturityTime, longAmount, 0, bob, true);
    }

    function test_close_long_with_steth(uint256 basePaid) external {
        // Bob opens a long.
        basePaid = basePaid.normalizeToRange(
            0.00001e18,
            HyperdriveUtils.calculateMaxLong(hyperdrive)
        );
        (uint256 maturityTime, uint256 longAmount) = openLong(bob, basePaid);

        // Get some balance information before the withdrawal.
        uint256 totalPooledEtherBefore = LIDO.getTotalPooledEther();
        uint256 totalSharesBefore = LIDO.getTotalShares();
        AccountBalances memory bobBalancesBefore = getAccountBalances(bob);
        AccountBalances memory hyperdriveBalancesBefore = getAccountBalances(
            address(hyperdrive)
        );

        // Bob closes his long with stETH as the target asset.
        uint256 baseProceeds = closeLong(bob, maturityTime, longAmount, false);

        // Ensure that Lido's aggregates and the token balances were updated
        // correctly during the trade.
        verifyStethWithdrawal(
            bob,
            baseProceeds,
            totalPooledEtherBefore,
            totalSharesBefore,
            bobBalancesBefore,
            hyperdriveBalancesBefore
        );
    }

    /// Short ///

    function test_open_short_with_ETH(uint256 shortAmount) external {
        // Get some balance information before the deposit.
        uint256 totalPooledEtherBefore = LIDO.getTotalPooledEther();
        uint256 totalSharesBefore = LIDO.getTotalShares();
        AccountBalances memory bobBalancesBefore = getAccountBalances(bob);
        AccountBalances memory hyperdriveBalancesBefore = getAccountBalances(
            address(hyperdrive)
        );

        // Bob opens a short by depositing ETH.
        shortAmount = shortAmount.normalizeToRange(
            0.00001e18,
            HyperdriveUtils.calculateMaxLong(hyperdrive)
        );
        (, uint256 basePaid) = openShort(bob, shortAmount);

        // Ensure that the amount of base paid by the short is reasonable.
        uint256 realizedRate = HyperdriveUtils.calculateAPRFromRealizedPrice(
            shortAmount - basePaid,
            shortAmount,
            POSITION_DURATION
        );
        assertGt(basePaid, 0);
        assertGe(realizedRate, FIXED_RATE);

        // Ensure that Lido's aggregates and the token balances were updated
        // correctly during the trade.
        verifyDeposit(
            bob,
            basePaid,
            true,
            totalPooledEtherBefore,
            totalSharesBefore,
            bobBalancesBefore,
            hyperdriveBalancesBefore
        );
    }

    function test_open_short_with_steth(uint256 shortAmount) external {
        // Get some balance information before the deposit.
        uint256 totalPooledEtherBefore = LIDO.getTotalPooledEther();
        uint256 totalSharesBefore = LIDO.getTotalShares();
        AccountBalances memory bobBalancesBefore = getAccountBalances(bob);
        AccountBalances memory hyperdriveBalancesBefore = getAccountBalances(
            address(hyperdrive)
        );

        // Bob opens a short by depositing ETH.
        shortAmount = shortAmount.normalizeToRange(
            0.00001e18,
            HyperdriveUtils.calculateMaxLong(hyperdrive)
        );
        (, uint256 basePaid) = openShort(bob, shortAmount, false);

        // Ensure that the amount of base paid by the short is reasonable.
        uint256 realizedRate = HyperdriveUtils.calculateAPRFromRealizedPrice(
            shortAmount - basePaid,
            shortAmount,
            POSITION_DURATION
        );
        assertGt(basePaid, 0);
        assertGe(realizedRate, FIXED_RATE);

        // Ensure that Lido's aggregates and the token balances were updated
        // correctly during the trade.
        verifyDeposit(
            bob,
            basePaid,
            false,
            totalPooledEtherBefore,
            totalSharesBefore,
            bobBalancesBefore,
            hyperdriveBalancesBefore
        );
    }

    function test_close_short_with_ETH(
        uint256 shortAmount,
        int256 variableRate
    ) external {
        // Bob opens a short.
        shortAmount = shortAmount.normalizeToRange(
            0.00001e18,
            HyperdriveUtils.calculateMaxLong(hyperdrive)
        );
        (uint256 maturityTime, ) = openShort(bob, shortAmount);

        // The term passes and interest accrues.
        variableRate = variableRate.normalizeToRange(0, 2.5e18);
        advanceTime(POSITION_DURATION, variableRate);

        // Bob attempts to close his short with ETH as the target asset. This
        // fails since ETH isn't supported as a withdrawal asset.
        vm.stopPrank();
        vm.startPrank(bob);
        vm.expectRevert(Errors.UnsupportedToken.selector);
        hyperdrive.closeShort(maturityTime, shortAmount, 0, bob, true);
    }

    function test_close_short_with_steth(
        uint256 shortAmount,
        int256 variableRate
    ) external {
        // Bob opens a short.
        shortAmount = shortAmount.normalizeToRange(
            0.00001e18,
            HyperdriveUtils.calculateMaxLong(hyperdrive)
        );
        (uint256 maturityTime, ) = openShort(bob, shortAmount);

        // The term passes and interest accrues.
        variableRate = variableRate.normalizeToRange(0, 2.5e18);
        advanceTime(POSITION_DURATION, variableRate);

        // Get some balance information before closing the short.
        uint256 totalPooledEtherBefore = LIDO.getTotalPooledEther();
        uint256 totalSharesBefore = LIDO.getTotalShares();
        AccountBalances memory bobBalancesBefore = getAccountBalances(bob);
        AccountBalances memory hyperdriveBalancesBefore = getAccountBalances(
            address(hyperdrive)
        );

        // Bob closes his short with stETH as the target asset. Bob's proceeds
        // should be the variable interest that accrued on the shorted bonds.
        (, int256 expectedBaseProceeds) = HyperdriveUtils.calculateInterest(
            shortAmount,
            variableRate,
            POSITION_DURATION
        );
        uint256 baseProceeds = closeShort(
            bob,
            maturityTime,
            shortAmount,
            false
        );
        assertApproxEqAbs(baseProceeds, uint256(expectedBaseProceeds), 1e9);

        // Ensure that Lido's aggregates and the token balances were updated
        // correctly during the trade.
        verifyStethWithdrawal(
            bob,
            baseProceeds,
            totalPooledEtherBefore,
            totalSharesBefore,
            bobBalancesBefore,
            hyperdriveBalancesBefore
        );
    }

    /// Assertions ///

    function verifyDeposit(
        address trader,
        uint256 basePaid,
        bool asUnderlying,
        uint256 totalPooledEtherBefore,
        uint256 totalSharesBefore,
        AccountBalances memory traderBalancesBefore,
        AccountBalances memory hyperdriveBalancesBefore
    ) internal {
        if (asUnderlying) {
            // Ensure that the amount of pooled ether increased by the base paid.
            assertEq(
                LIDO.getTotalPooledEther(),
                totalPooledEtherBefore + basePaid
            );

            // Ensure that the ETH balances were updated correctly.
<<<<<<< HEAD
            assertEq(
                ETH.balanceOf(address(hyperdrive)),
                hyperdriveBalancesBefore.ETHBalance
            );
            assertEq(
                ETH.balanceOf(bob),
                traderBalancesBefore.ETHBalance - basePaid
=======
            assertEq(
                address(hyperdrive).balance,
                hyperdriveBalancesBefore.ETHBalance
>>>>>>> 2019932d
            );
            assertEq(bob.balance, traderBalancesBefore.ETHBalance - basePaid);

            // Ensure that the stETH balances were updated correctly.
            assertApproxEqAbs(
                LIDO.balanceOf(address(hyperdrive)),
                hyperdriveBalancesBefore.stethBalance + basePaid,
                1
            );
            assertEq(LIDO.balanceOf(trader), traderBalancesBefore.stethBalance);

            // Ensure that the stETH shares were updated correctly.
            uint256 expectedShares = basePaid.mulDivDown(
                totalSharesBefore,
                totalPooledEtherBefore
            );
            assertEq(LIDO.getTotalShares(), totalSharesBefore + expectedShares);
            assertEq(
                LIDO.sharesOf(address(hyperdrive)),
                hyperdriveBalancesBefore.stethShares + expectedShares
            );
            assertEq(LIDO.sharesOf(bob), traderBalancesBefore.stethShares);
        } else {
            // Ensure that the amount of pooled ether stays the same.
            assertEq(LIDO.getTotalPooledEther(), totalPooledEtherBefore);

            // Ensure that the ETH balances were updated correctly.
            assertEq(
<<<<<<< HEAD
                ETH.balanceOf(address(hyperdrive)),
                hyperdriveBalancesBefore.ETHBalance
            );
            assertEq(ETH.balanceOf(trader), traderBalancesBefore.ETHBalance);
=======
                address(hyperdrive).balance,
                hyperdriveBalancesBefore.ETHBalance
            );
            assertEq(trader.balance, traderBalancesBefore.ETHBalance);
>>>>>>> 2019932d

            // Ensure that the stETH balances were updated correctly.
            assertApproxEqAbs(
                LIDO.balanceOf(address(hyperdrive)),
                hyperdriveBalancesBefore.stethBalance + basePaid,
                1
            );
            assertApproxEqAbs(
                LIDO.balanceOf(trader),
                traderBalancesBefore.stethBalance - basePaid,
                1
            );

            // Ensure that the stETH shares were updated correctly.
            uint256 expectedShares = basePaid.mulDivDown(
                totalSharesBefore,
                totalPooledEtherBefore
            );
            assertEq(LIDO.getTotalShares(), totalSharesBefore);
            assertEq(
                LIDO.sharesOf(address(hyperdrive)),
                hyperdriveBalancesBefore.stethShares + expectedShares
            );
            assertEq(
                LIDO.sharesOf(trader),
                traderBalancesBefore.stethShares - expectedShares
            );
        }
    }

    function verifyStethWithdrawal(
        address trader,
        uint256 baseProceeds,
        uint256 totalPooledEtherBefore,
        uint256 totalSharesBefore,
        AccountBalances memory traderBalancesBefore,
        AccountBalances memory hyperdriveBalancesBefore
    ) internal {
        // Ensure that the total pooled ether and shares stays the same.
        assertEq(LIDO.getTotalPooledEther(), totalPooledEtherBefore);
        assertApproxEqAbs(LIDO.getTotalShares(), totalSharesBefore, 1);

        // Ensure that the ETH balances were updated correctly.
        assertEq(
<<<<<<< HEAD
            ETH.balanceOf(address(hyperdrive)),
            hyperdriveBalancesBefore.ETHBalance
        );
        assertEq(ETH.balanceOf(trader), traderBalancesBefore.ETHBalance);
=======
            address(hyperdrive).balance,
            hyperdriveBalancesBefore.ETHBalance
        );
        assertEq(trader.balance, traderBalancesBefore.ETHBalance);
>>>>>>> 2019932d

        // Ensure that the stETH balances were updated correctly.
        assertApproxEqAbs(
            LIDO.balanceOf(address(hyperdrive)),
            hyperdriveBalancesBefore.stethBalance - baseProceeds,
            1
        );
        assertApproxEqAbs(
            LIDO.balanceOf(trader),
            traderBalancesBefore.stethBalance + baseProceeds,
            1
        );

        // Ensure that the stETH shares were updated correctly.
        uint256 expectedShares = baseProceeds.mulDivDown(
            totalSharesBefore,
            totalPooledEtherBefore
        );
        assertApproxEqAbs(
            LIDO.sharesOf(address(hyperdrive)),
            hyperdriveBalancesBefore.stethShares - expectedShares,
            1
        );
        assertApproxEqAbs(
            LIDO.sharesOf(trader),
            traderBalancesBefore.stethShares + expectedShares,
            1
        );
    }

    /// Helpers ///

    function advanceTime(
        uint256 timeDelta,
        int256 variableRate
    ) internal override {
        // Advance the time.
        vm.warp(block.timestamp + timeDelta);

        // Accrue interest in Lido. Since the share price is given by
        // `getTotalPooledEther() / getTotalShares()`, we can simulate the
        // accrual of interest by multiplying the total pooled ether by the
        // variable rate plus one.
        uint256 bufferedEther = variableRate >= 0
            ? LIDO.getBufferedEther() +
                LIDO.getTotalPooledEther().mulDown(uint256(variableRate))
            : LIDO.getBufferedEther() -
                LIDO.getTotalPooledEther().mulDown(uint256(variableRate));
        vm.store(
            address(LIDO),
            BUFFERED_ETHER_POSITION,
            bytes32(bufferedEther)
        );
    }

    struct AccountBalances {
        uint256 stethShares;
        uint256 stethBalance;
        uint256 ETHBalance;
    }

    function getAccountBalances(
        address account
    ) internal view returns (AccountBalances memory) {
        return
            AccountBalances({
                stethShares: LIDO.sharesOf(account),
                stethBalance: LIDO.balanceOf(account),
<<<<<<< HEAD
                ETHBalance: ETH.balanceOf(account)
=======
                ETHBalance: account.balance
>>>>>>> 2019932d
            });
    }
}<|MERGE_RESOLUTION|>--- conflicted
+++ resolved
@@ -30,11 +30,6 @@
 
     ILido internal constant LIDO =
         ILido(0xae7ab96520DE3A18E5e111B5EaAb095312D7fE84);
-<<<<<<< HEAD
-    IERC20 internal constant ETH =
-        IERC20(0xEeeeeEeeeEeEeeEeEeEeeEEEeeeeEeeeeeeeEEeE);
-=======
->>>>>>> 2019932d
 
     address internal STETH_WHALE = 0x1982b2F5814301d4e9a8b0201555376e62F82428;
     address internal ETH_WHALE = 0x00000000219ab540356cBB839Cbe05303d7705Fa;
@@ -45,12 +40,7 @@
         // Deploy the StethHyperdrive deployer and factory.
         vm.startPrank(deployer);
         StethHyperdriveDeployer simpleDeployer = new StethHyperdriveDeployer(
-<<<<<<< HEAD
-            LIDO,
-            ETH
-=======
             LIDO
->>>>>>> 2019932d
         );
         address[] memory defaults = new address[](1);
         defaults[0] = bob;
@@ -104,22 +94,6 @@
         accounts[1] = bob;
         accounts[2] = celine;
         fundAccounts(address(hyperdrive), IERC20(LIDO), STETH_WHALE, accounts);
-<<<<<<< HEAD
-    }
-
-    /// Stuck Tokens ///
-
-    function test__receive() external {
-        vm.startPrank(alice);
-        vm.expectRevert(Errors.UnexpectedSender.selector);
-        (bool success, ) = address(hyperdrive).call{ value: 1 ether }("");
-
-        // HACK(jalextowle): The call succeeds if `vm.expectRevert` is used
-        // before the call. If the `vm.expectRevert` is removed, `success` is
-        // false as expected.
-        assert(success);
-=======
->>>>>>> 2019932d
     }
 
     /// Price Per Share ///
@@ -425,19 +399,9 @@
             );
 
             // Ensure that the ETH balances were updated correctly.
-<<<<<<< HEAD
-            assertEq(
-                ETH.balanceOf(address(hyperdrive)),
-                hyperdriveBalancesBefore.ETHBalance
-            );
-            assertEq(
-                ETH.balanceOf(bob),
-                traderBalancesBefore.ETHBalance - basePaid
-=======
             assertEq(
                 address(hyperdrive).balance,
                 hyperdriveBalancesBefore.ETHBalance
->>>>>>> 2019932d
             );
             assertEq(bob.balance, traderBalancesBefore.ETHBalance - basePaid);
 
@@ -466,17 +430,10 @@
 
             // Ensure that the ETH balances were updated correctly.
             assertEq(
-<<<<<<< HEAD
-                ETH.balanceOf(address(hyperdrive)),
-                hyperdriveBalancesBefore.ETHBalance
-            );
-            assertEq(ETH.balanceOf(trader), traderBalancesBefore.ETHBalance);
-=======
                 address(hyperdrive).balance,
                 hyperdriveBalancesBefore.ETHBalance
             );
             assertEq(trader.balance, traderBalancesBefore.ETHBalance);
->>>>>>> 2019932d
 
             // Ensure that the stETH balances were updated correctly.
             assertApproxEqAbs(
@@ -521,17 +478,10 @@
 
         // Ensure that the ETH balances were updated correctly.
         assertEq(
-<<<<<<< HEAD
-            ETH.balanceOf(address(hyperdrive)),
-            hyperdriveBalancesBefore.ETHBalance
-        );
-        assertEq(ETH.balanceOf(trader), traderBalancesBefore.ETHBalance);
-=======
             address(hyperdrive).balance,
             hyperdriveBalancesBefore.ETHBalance
         );
         assertEq(trader.balance, traderBalancesBefore.ETHBalance);
->>>>>>> 2019932d
 
         // Ensure that the stETH balances were updated correctly.
         assertApproxEqAbs(
@@ -600,11 +550,7 @@
             AccountBalances({
                 stethShares: LIDO.sharesOf(account),
                 stethBalance: LIDO.balanceOf(account),
-<<<<<<< HEAD
-                ETHBalance: ETH.balanceOf(account)
-=======
                 ETHBalance: account.balance
->>>>>>> 2019932d
             });
     }
 }