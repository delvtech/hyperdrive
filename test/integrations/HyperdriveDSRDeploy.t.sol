--- conflicted
+++ resolved
@@ -50,14 +50,6 @@
         vm.startPrank(alice);
         bytes32[] memory empty = new bytes32[](0);
         dai.approve(address(factory), type(uint256).max);
-<<<<<<< HEAD
-        vm.prank(alice);
-        hyperdrive = factory.deployAndImplement(
-            IHyperdrive.HyperdriveConfig({
-                baseToken: dai,
-                initialSharePrice: FixedPointMath.ONE_18,
-                checkpointsPerTerm: 365,
-=======
         address dataProvider = address(
             new MakerDsrHyperdriveDataProvider(manager)
         );
@@ -66,22 +58,16 @@
                 baseToken: dai,
                 initialSharePrice: FixedPointMath.ONE_18,
                 positionDuration: 365 days,
->>>>>>> 79e11920
                 checkpointDuration: 1 days,
                 timeStretch: FixedPointMath.ONE_18.divDown(
                     22.186877016851916266e18
                 ),
                 governance: address(0),
-<<<<<<< HEAD
+                fees: IHyperdrive.Fees(0, 0, 0),
                 oracleSize: 2,
-                updateGap: 0,
-                fees: IHyperdrive.Fees(0, 0, 0)
-            }),
-=======
-                fees: IHyperdrive.Fees(0, 0, 0)
+                updateGap: 0
             }),
             dataProvider,
->>>>>>> 79e11920
             bytes32(0),
             address(0),
             empty,
